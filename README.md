# Notebook Navigator Ex

This repo contains an experimental Excalidraw and PDF featured image support that does not exist in the original project (as well as some other improvements).

Another notable difference is that resized featured images/previews (including for regular images) are not stored on a file system as files, instead they are stored in indexeddb.

It has it's drawbacks:

<<<<<<< HEAD
1. Initial indexing is much slower
2. Indexing is happening on each device
3. `.gif` aren't animated in the note list (yet)
=======
If you love using Notebook Navigator, please consider [☕️ Buying me a coffee](https://buymeacoffee.com/johansan) or [Sponsor on GitHub ❤️](https://github.com/sponsors/johansan).
>>>>>>> 210f4f30

But after the initial indexing is done, the benefits are far more exciting:

1. Doesn't modify any frontmatter values in your notes
2. Better featured images thanks to `smartcrop.js` library
3. Resized previews are automatically generated for image/Excalidraw/PDF files (`Settings > Show feature image > Use embedded image fallback`)
4. No need to have separate plugins for resizing featured images
5. A note list is more responsive due to all previews being resized to the requested size

For the full changelog (including available features in the fork), see [releases](https://github.com/psxvoid/notebook-navigator/releases).

![Excalidraw File Preview Sample](./images/nn-fork-excalidraw-preview.png)

> [!NOTE]
> Why to fork the original project? See: [Issue: [FR] Add Excalidraw Featured Image Support (closed as not-planned)](https://github.com/johansan/notebook-navigator/issues/384)<br>

> [!NOTE]
> "Featured image" refers to an embed image/PDF/Excalidraw preview in the note list of this plugin (see the screenshot).

## Installation (The Forked Version)

1. Install [BRAT](https://obsidian.md/plugins?search=brat) obsidian plugin.
2. Go to obsidian settings > community plugins, find BRAT plugin and press a cog icon to go to it's settings.
3. Hit "Add beta plugin" button.
4. In the opened popup paste `https://github.com/psxvoid/notebook-navigator.git`.
5. Select the version you want to install (stable or pre-release).
6. Ensure "Enable after installing the plugin" checkbox is set.
7. Hit "Add plugin" button.

> [!NOTE]
>
> Be patient while the initial indexing is done, you can partially track the progress in `Settings > Advanced`.

> [!NOTE]
>
> This forked version doesn't work when the original plugin is turned on.
> To use it, disable or uninstall the original, then install/enable this one.

> [!NOTE]
>
> To migrate settings from the original plugin, go to your vault, then into
> `.obsidian/plugins` folder, then find `notebook-navigator`. Inside that folder
> find and copy `data.json` into `.obsidian/plugins/notebook-navigator-ex`.

## License

"Notebook Navigator Ex" is a custom fork of the original "Notebook Navigator" project.

It's based on source code of `Copiright (c)` Johan Sanneblad and contributors; and licensed under the GNU General Public License v3.0 (GPL-3.0).
Modifications by Pavel Sapehin. See the [LICENSE](https://github.com/psxvoid/notebook-navigator/blob/main/LICENSE) file for details.

##

Below is the description from the original repository.

<!-- DOCUMENTATION_START -->

## 1 Installation

1. **Install Obsidian** - Download and install from [obsidian.md](https://obsidian.md/)
2. **Enable community plugins** - Go to Settings → Community plugins → Turn on community plugins
3. **Install Notebook Navigator** - Click "Browse" → Search for "Notebook Navigator" → Install
4. **Install Style Settings** - For customizing colors and appearance, install [Style Settings](https://github.com/mgmeyers/obsidian-style-settings) plugin by searching for "Style Settings" in Community plugins
5. **Install Featured Image (optional)** - For automatic thumbnail generation, install [Featured Image](https://github.com/johansan/obsidian-featured-image) plugin to create optimized thumbnails for all your documents

For precise image management, consider also installing [Pixel Perfect Image](https://github.com/johansan/pixel-perfect-image) which lets you resize images to exact pixel dimensions and perform advanced image operations.

<br>

## 2 Getting started

Here are some great resources to help you get started quickly:

### 2.1 YouTube video: 10x Your Note Organisation in Obsidian.md

[![Still Using Default File View in Obsidian? Watch This](https://github.com/user-attachments/assets/0d9b7947-aa1d-4f54-b704-7594fc29fd11)](https://www.youtube.com/watch?v=0lXbEHKDLp8)
[10x Your Note Organisation in Obsidian.md - YouTube](https://www.youtube.com/watch?v=0lXbEHKDLp8)

### 2.2 Tutorial: How to use Notebook Navigator (by Elizabeth Tai)

[![How to use Notebook Navigator (Obsidian Community plug-in)](images/notebook-navigator-demo.gif)](https://elizabethtai.com/2025/11/25/how-to-use-notebook-navigator-obsidian-community-plug-in/)
[How to use Notebook Navigator (Obsidian Community plug-in) – Elizabeth Tai](https://elizabethtai.com/2025/11/25/how-to-use-notebook-navigator-obsidian-community-plug-in/)

### 2.3 Can't see all your files?

There are two common reasons:

1. **File type filtering:** By default, Notebook Navigator shows only "supported file types" (files that open directly in Obsidian). To see all files, go to Settings → General → Show file types and select "All (may open externally)".
   - **Supported file types:** Markdown (.md), Canvas (.canvas), Base (.base), PDFs, images (PNG, JPG, SVG), and other Obsidian-compatible formats
   - **Not supported by default:** Code files (.js, .css, .py), config files (.json, .yml), archives (.zip), and other external formats

2. **Pane sizing:** If you've enabled dual-pane layout but don't see the file list, you may need to resize the navigation pane. Drag the divider between the left pane and editor to reveal the file list.

### 2.4 Customizing colors

Notebook Navigator supports extensive color customization through the Style Settings plugin. Here's how to set it up:

1. **Install Style Settings:**
   - Go to Settings → Community plugins → Browse
   - Search for "Style Settings"
   - Click Install, then Enable

2. **Access color settings:**
   - Go to Settings → Style Settings
   - Find "Notebook Navigator" in the list
   - Click to expand all available customization options

3. **What you can customize:**
   - **Colors:** Backgrounds, text, icons, selection states, folder colors, tag colors
   - **Borders & corners:** Rounded corners for items, badges, and panels
   - **Font weights:** Text weights for folders, tags, files, and UI elements
   - **Mobile styles:** Separate customizations for mobile interface

4. **How to customize colors:**
   - Click any color setting to open the color picker
   - Choose from the palette or enter custom hex/RGB values
   - Changes apply immediately - no restart needed
   - Use the reset button to restore defaults

**Tip:** You can also set individual colors for specific folders and tags by right-clicking them in Notebook Navigator and selecting "Change color".

### 2.5 Navigation pane toolbar

<img src="https://github.com/johansan/notebook-navigator/blob/main/images/navpane.png?raw=true" alt="Navigation Pane Toolbar" width="50%">

1. **Shortcuts** - Jump to shortcuts section at the top of the navigation pane. This button is not visible if you have disabled shortcuts
2. **Collapse/Expand all** - Collapse or expand folders and tags (keeps selected item expanded by default). Configurable in settings if you want the button to affect folders, tags or both
3. **Show hidden** - Toggle visibility of hidden folders, tags, and notes. This button is not visible if you have do not have any hidden items.
4. **Reorder root folders** - Open drag-and-drop interface to customize root folder order
5. **New folder** - Create a new folder in the currently selected location

### 2.6 List pane toolbar

<img src="https://github.com/johansan/notebook-navigator/blob/main/images/listpane.png?raw=true" alt="List Pane Toolbar" width="50%">

1. **Search** - Filter files by name or tag or search full-text with Omnisearch (if installed). Check plugin settings for details how to use search
2. **Show descendants** - Toggle display of notes from subfolders and subtags. Disable this to only see notes and files in the current folder or tag
3. **Sort** - Change sort order (date modified, date created, or title)
4. **Appearance** - Customize display settings for current folder/tag (preview rows, title rows, compact mode)
5. **New note** - Create a new note in the currently selected folder

### 2.7 Drag and drop

- Drag files between folders to move them
- Drag files to tags to add tags
- Drag files to "Untagged" to remove all tags
- Drag tags to other tags to restructure tag hierarchy
- Drag files to shortcuts to add them to shortcuts
- Drag files from shortcuts to remove from shortcuts
- Drag shortcuts to reorder them
- Drag root folders when in reorder mode

### 2.8 Vault profiles (new in version 1.8.0)

Vault profiles create multiple filtered views of your vault. Each profile stores its own set of hidden folders, hidden tags, hidden notes, file visibility settings, navigation banner, and shortcuts. Switch between profiles to change what content appears in the navigator.

**Creating profiles:**

1. Go to Settings → General → Filtering → Vault profile
2. Click "Add profile" and enter a name
3. Configure hidden folders, tags, and notes in the profile settings
4. The new profile inherits settings from the currently active profile

**Switching profiles:**

- **Desktop:** Click the profile name in the navigation pane header to open a dropdown menu
- **Command palette:** Use "Notebook Navigator: Select vault profile"
- **Mobile:** Tap the profile name at the top of the navigation pane

**What profiles store:**

- File visibility (documents, supported files, or all files)
- Hidden folder patterns (e.g., `archive*`, `/projects/old`)
- Hidden tag patterns (e.g., `archive`, `*draft`)
- Hidden note properties (e.g., `draft`, `private`)
- Navigation banner image
- Shortcuts (files, folders, tags, saved searches)

**Common uses:**

- Work and personal content separation
- Project-based views with relevant folders and shortcuts
- Clean writing view with archived content hidden
- Client-specific profiles with separate shortcuts and filters

**Note:** The default profile cannot be deleted. Profile switching preserves the current folder or tag selection when possible.

### 2.9 Search modes (new in version 1.7.3)

The search field operates in two modes depending on what you type:

**Filter mode (default):**

- Type mixed text and tags to find files matching all terms
- Examples:
  - `meeting notes` - Files containing both "meeting" and "notes" in their name
  - `project #work` - Files containing "project" in the name with `#work` tag
  - `!draft` - Files NOT containing "draft" in the name
  - `#urgent !#archived` - Files with `#urgent` tag but NOT `#archived` tag
  - `!#` - Files without any tags (untagged notes)

**Tag mode (advanced):**

- Activated when search contains only tags and operators (AND/OR)
- AND has higher precedence than OR
- Examples:
  - `#project AND #urgent` - Files with both tags
  - `#work OR #personal` - Files with either tag
  - `#project OR #personal AND #urgent` - Files with `#project` OR (both `#personal` AND `#urgent`)
  - `#work AND !#completed` - Files with `#work` tag but NOT `#completed`

**Quick tag selection:**

- **Cmd/Ctrl+Click** on any tag - Adds to search with AND
- **Cmd/Ctrl+Shift+Click** on any tag - Adds to search with OR
- Tags are automatically added in the correct format
- Click tags again to remove them from search

### 2.10 Tag drag and drop, tag rename and tag deletion (new in version 1.8.0)

Tag renaming and deletion operations update tag references across all files in your vault, including inline tags, frontmatter tags, and nested subtags.

<img width="402" height="226" alt="vlcsnap-2025-11-10-12h53m30s551" src="https://github.com/user-attachments/assets/2223b810-a87a-4a53-b96d-09c6459f5156" />

**Using the context menu:**

1. Right-click any tag in the navigation pane
2. Select "Rename tag" or "Delete tag"
3. For rename: Enter the new tag name
4. Review the list of affected files
5. Confirm to update or remove all references

**Using drag and drop:**

- Drag a tag onto another tag to move it as a child
- Example: Dragging `#urgent` onto `#project` creates `#project/urgent`
- All subtags move with their parent (e.g., `#urgent/bug` becomes `#project/urgent/bug`)

**Limitations:**

- Virtual tags "Untagged" and "Tagged" cannot be renamed or used as drop targets
- Tags cannot be renamed to become descendants of themselves
- Desktop only (drag-and-drop not available on mobile)

### 2.11 Tag multi-selection and search (new in version 1.7.3)

The search field filters notes by name and tags using logical operators. Click tags in the navigation pane with modifier keys to build complex tag queries.

<img width="368" height="201" alt="Screenshot 2025-11-02 at 10 00 45" src="https://github.com/user-attachments/assets/3a99b1ce-d84a-4687-973b-a7294f32fbed" />

**Adding tags to search:**

- **Cmd/Ctrl+Click on tag** - Adds tag with AND operator (e.g., `#project AND #urgent`)
- **Cmd/Ctrl+Shift+Click on tag** - Adds tag with OR operator (e.g., `#project OR #urgent`)
- **Click the search icon** (or use command) - Opens search field for manual entry

**Search operators:**

- **AND** - Notes must have all tags (e.g., `#project AND #urgent` shows notes with both tags)
- **OR** - Notes must have at least one tag (e.g., `#project OR #personal` shows notes with either tag)
- **!** (exclamation) - Excludes notes (e.g., `!#archived` shows notes without the archived tag)
- **!#** (without tag name) - Matches untagged notes (e.g., `!#` shows notes without any tags)

**Operator precedence:**

AND has higher precedence than OR. Use this to create complex filters:

- `#project OR #personal AND #urgent` - Shows notes with (`#project`) or (both `#personal` and `#urgent`)
- `#work AND #urgent OR #bug` - Shows notes with (both `#work` and `#urgent`) or (`#bug`)

**Example queries:**

- `#project AND !#archived` - Project notes that are not archived
- `#meeting AND #urgent OR #action` - Urgent meeting notes or any action items
- `#work AND !#completed AND !#cancelled` - Active work notes
- `project` - Notes with "project" in the filename (no # prefix searches by name)
- `#project meeting` - Notes with `#project` tag and "meeting" in the filename
- `!#` - Notes without any tags (untagged notes)

**How it works:**

1. Select any folder or tag in the navigation pane
2. Cmd/Ctrl+Click tags to add them to search with AND
3. Cmd/Ctrl+Shift+Click tags to add them with OR
4. Add exclusions with ! prefix
5. Mix tag filters with filename text
6. Search persists between sessions

**Notes:**

- Search is case-insensitive for both tags and filenames
- Searches current folder and descendants (if descendants are enabled)
- Tag filters work with hierarchical tags (searching `#project` includes `#project/work`)
- Clear search with Escape key or by clicking the clear button

## 3 Keyboard shortcuts

| Key                                         | Action                                                                                                            |
| ------------------------------------------- | ----------------------------------------------------------------------------------------------------------------- |
| ↑/↓                                         | Navigate up/down in current pane                                                                                  |
| ←                                           | In navigation pane: collapse or go to parent<br>In list pane: switch to navigation pane                           |
| →                                           | In navigation pane: expand or switch to list pane<br>In list pane: switch to editor                               |
| Tab                                         | In navigation pane: switch to list pane<br>In list pane: switch to editor<br>In search field: switch to list pane |
| Shift+Tab                                   | In list pane: switch to navigation pane<br>In search field: switch to navigation pane                             |
| Enter                                       | In search field: switch to list pane                                                                              |
| Escape                                      | In search field: close search and focus list pane                                                                 |
| PageUp/PageDown                             | Scroll up/down in navigation pane and list pane                                                                   |
| Home/End                                    | Jump to first/last item in current pane                                                                           |
| Delete (Windows/Linux)<br>Backspace (macOS) | Delete selected item                                                                                              |
| Cmd/Ctrl+A                                  | Select all notes in current folder                                                                                |
| Cmd/Ctrl+Click                              | Toggle notes selection                                                                                            |
| Shift+Click                                 | Select a range of notes                                                                                           |
| Shift+Home/End                              | Select from current position to first/last item                                                                   |
| Shift+↑/↓                                   | Extend selection up/down                                                                                          |

**Note:** All keyboard shortcuts can be customized by editing the `keyboardShortcuts` section in `.obsidian/plugins/notebook-navigator/data.json`. You can add VIM-style navigation (h,j,k,l) or assign multiple keys to the same command.

<br>

## 4 Features

![Notebook Navigator Screenshot](https://github.com/johansan/notebook-navigator/blob/main/images/notebook-navigator.png?raw=true)

### 4.1 Interface

- **Dual-pane layout** - Navigation pane on the left (folders and tags), list pane on right (files)
- **Single-pane layout** - Default on mobile, optional on desktop. Switch between navigation and file list
- **Customizable startup view** - Choose between Navigation view (shortcuts, recent notes, folders) or Notes list view as default
- **Mobile optimized** - Touch-friendly interface with properly sized buttons for Android, iOS and iPadOS
- **Multi-language support** - English, Deutsch, Español, Français, Polski, 日本語, 中文, 한국어
- **RTL language support** - Right-to-left languages with proper layout mirroring (e.g., العربية)
- **Resizable panes** - Adjust the split between navigation and list pane

### 4.2 Navigation

- **Shortcuts** - Pin frequently used notes, folders, tags, and saved searches for quick access
- **Recent notes** - Track and display recently opened notes (configurable 1-10)
- **Hierarchical folder tree** - Browse nested folders with expand/collapse controls
- **Hierarchical tag tree** - Browse nested tags with parent/child relationships (e.g., `projects/work/urgent`)
- **Auto-reveal active file** - Automatically expand folders and scroll to current file
- **Auto-expand on drag** - Folders and tags automatically expand when dragging files over them
- **Breadcrumb navigation** - Click any segment in the header path to jump to parent folders or tags
- **Keyboard navigation** - Full navigation with arrow keys, Tab, Page Up/Down, Home/End
- **Customizable hotkeys** - Edit all keyboard shortcuts via data.json, including VIM-style navigation support
- **Multi-selection** - Select multiple files with Cmd/Ctrl+Click and Shift+Click
- **Tag multi-selection** - Cmd/Ctrl+Click tags to build search queries with AND/OR operators. Add multiple tags with modifier keys to create complex filters like `#project AND #urgent OR #bug`
- **Root folder reordering** - Drag and drop to customize the order of vault root folders

### 4.3 Organization

- **Pin notes** - Keep important notes at the top of folders and tags
- **Folder notes** - Turn folders into clickable links with associated notes
- **Tag renaming and deletion** - Rename or delete tags across all files with context menu or drag-and-drop restructuring. Updates inline tags, frontmatter tags, and nested subtags. Drag tags onto other tags to move them as children
- **Custom colors and backgrounds** - Set text colors and background colors for folders, tags, and files with opacity/transparency support
- **Custom icons** - Choose Lucide icons, emojis, or from 8 icon packs for files, folders, and tags
- **File customization** - Set custom icons and colors for individual files
- **Custom sort order** - Override global sort settings per folder or tag
- **Custom appearances** - Configure display settings per folder or tag (title rows, preview rows, compact mode)
- **Hidden tags** - Hide tags by prefix or name wildcards
- **Toggle hidden items** - Show or hide hidden folders, tags, and notes with toolbar button
- **Untagged notes** - Find and organize notes without tags

### 4.4 File display

- **Note previews** - Display 1-5 lines of text from each note
- **Feature images** - Display thumbnail images from frontmatter or first embedded image
- **Date grouping** - Group notes by Today, Yesterday, This Week when sorted by date
- **Frontmatter support** - Read note names and timestamps from frontmatter fields
- **Note metadata** - Show modification date and tags in the file list
- **Compact mode** - Compact display when preview, date, and images are disabled
- **Clickable tags** - Tags in file list navigate directly to that tag

### 4.5 Productivity

- **Quick actions** - Hover buttons for open in new tab, pin, and reveal in folder
- **Quick search** - File name and tag filter with logical operators (AND, OR, exclusions) and tag multi-selection with Cmd/Ctrl+Click
- **Omnisearch integration** - Full-text search with real-time results when [Omnisearch](https://github.com/scambier/obsidian-omnisearch) plugin is installed
- **Drag & drop** - Move files between folders, drag to tags to add tags, drag to Untagged to remove tags, drag tags to restructure hierarchy
- **Tag operations** - Add, remove, clear, or rename tags via context menu and commands
- **File operations** - Create, rename, delete, duplicate, move files and folders
- **Filtering** - Exclude folders and notes with patterns, wildcards, and frontmatter properties
- **Search commands** - Quick navigation to any folder or tag via command palette

### 4.6 Advanced theming support on GitHub

- **Style Settings integration** - Full support for the [Style Settings](https://github.com/mgmeyers/obsidian-style-settings) plugin
- **80+ CSS variables** - Complete set of `--nn-theme-*` variables for colors, backgrounds, and visual elements
- **Light/dark mode support** - Separate theming for light and dark modes
- **[Complete theming guide](docs/theming-guide.md)** - Detailed documentation with examples

### 4.7 Developer API on GitHub

- **Public API for JavaScript/TypeScript** - API for plugins and scripts to interact with Notebook Navigator
- **Metadata control** - Set folder/tag colors, icons, and manage pinned notes programmatically
- **Navigation & selection** - Navigate to files and query current selections
- **Event subscriptions** - Subscribe to Notebook Navigator events
- **Full type definitions** - Complete TypeScript support
- **[Complete API documentation](docs/api-reference.md)** - Detailed reference with examples

<br>

## 5 Documentation

- [**API Reference**](docs/api-reference.md) - Public API documentation. Covers metadata management, navigation control and event subscriptions for JavaScript/TypeScript developers.

- [**Theming Guide**](docs/theming-guide.md) - Guide for theme developers. Includes CSS class reference, custom
  properties, and theme examples for light and dark modes.

- [**Startup Process**](docs/startup-process.md) - Plugin initialization sequence. Cold boot vs warm boot flows,
  metadata cache resolution, deferred cleanup, and content generation pipeline. Includes Mermaid diagrams.

- [**Storage Architecture**](docs/storage-architecture.md) - Guide to storage containers (IndexedDB, Local Storage,
  Memory Cache, Settings). Data flow patterns and usage guidelines.

- [**Rendering Architecture**](docs/rendering-architecture.md) - React component hierarchy, virtual scrolling with
  TanStack Virtual, performance optimizations, and data flow.

- [**Scroll Orchestration**](docs/scroll-orchestration.md) - How the plugin ensures accurate scrolling when tree structures change (tag visibility, settings, etc.)

- [**Service Architecture**](docs/service-architecture.md) - Business logic layer: MetadataService, FileSystemOperations, ContentProviderRegistry. Dependency injection patterns and service data flow.

<br>

## 6 Commands

Set custom hotkeys for these commands in Obsidian's Hotkeys settings:

**View & navigation**

- `Notebook Navigator: Open` Opens Notebook Navigator in left sidebar. If already open, focuses the file list pane. **Suggestion:** Bind to a shortcut key like `Cmd/Ctrl+Shift+E` to move keyboard focus to the list pane - **this is essential for full keyboard navigation**
- `Notebook Navigator: Open homepage` Opens the Notebook Navigator view and loads the homepage file configured in settings
- `Notebook Navigator: Select vault profile` Opens modal to switch between vault profiles
- `Notebook Navigator: Reveal file` Reveals current file in navigator. Expands parent folders and scrolls to file. This command is useful if you have the setting `Auto-reveal active note` switched off and want to reveal notes manually
- `Notebook Navigator: Navigate to folder` Search dialog to jump to any folder
- `Notebook Navigator: Navigate to tag` Search dialog to jump to any tag
- `Notebook Navigator: Add to shortcuts` Adds the current file, folder, or tag to shortcuts
- `Notebook Navigator: Search` Opens quick search field or focuses it if already open. Search persists between sessions. **Suggestion:** Bind to a shortcut key like `Cmd/Ctrl+Shift+F` for quick file filtering

**Selection**

- `Notebook Navigator: Select next file` Moves selection to the next file in the current folder or tag view.
- `Notebook Navigator: Select previous file` Moves selection to the previous file in the current folder or tag view.

**Layout & display**

- `Notebook Navigator: Toggle dual pane layout` Toggle single/dual-pane layout (desktop)
- `Notebook Navigator: Toggle descendants` Toggle descendants notes display for both folders and tags. **Suggestion:** Bind to a shortcut key like `Cmd/Ctrl+Shift+S` to quickly toggle display of notes from descendants
- `Notebook Navigator: Toggle hidden items` Show or hide hidden folders, tags, and notes
- `Notebook Navigator: Toggle tag sort` Toggle between alphabetical and frequency-based tag sorting
- `Notebook Navigator: Collapse / expand all items` Collapse or expand all items based on the current state. When `Keep selected item expanded` is enabled (default on), all folders except the current one will be collapsed. This is super handy to keep the navigation tree tidy when searching for documents. **Suggestion:** Bind to a shortcut key like `Cmd/Ctrl+Shift+C` to quickly collapse non-selected items

**File operations**

**Note:** When creating new notes in Obsidian you can choose the `Default location for new notes` in Obsidian settings. This can be the the root folder, same folder as current file, or a specific folder. When working with Notebook Navigator, especially with the setting `Show notes from descendants` enabled, none of these options are preferred. Instead you always want to create new notes in the currently selected folder (for example if you have `Show notes from descendants` on, and have a note in a descendant folder selected, you do not want the new note to appear in the descendant folder). The same also applies to moving and deleting files. This is why you should use these commands instead of the built-in Obsidian commands when using Notebook Navigator.

- `Notebook Navigator: Create new note` Create note in currently selected folder. **Suggestion:** Bind `Cmd/Ctrl+N` to this command (unbind from Obsidian's default "Create new note" first)
- `Notebook Navigator: Move files` Move selected files to another folder. Selects next file in current folder
- `Notebook Navigator: Convert to folder note` Create a folder matching the file name and move the file inside as the folder note
- `Notebook Navigator: Set as folder note` Rename the active file to its folder note name
- `Notebook Navigator: Detach folder note` Detach the folder note in the selected folder and rename it
- `Notebook Navigator: Pin all folder notes` Add all folder notes to shortcuts. Command only visible when folder notes are enabled and at least one unpinned folder note exists
- `Notebook Navigator: Delete files` Delete selected files. Selects next file in current folder

**Tag operations**

- `Notebook Navigator: Add tag to selected files` Dialog to add tag to selected files. Supports creating new tags
- `Notebook Navigator: Remove tag from selected files` Dialog to remove specific tag. Removes immediately if only one tag
- `Notebook Navigator: Remove all tags from selected files` Clear all tags from selected files with confirmation

**Maintenance**

- `Notebook Navigator: Rebuild cache` Rebuilds the local Notebook Navigator cache. Use this if you experience missing tags, incorrect previews or missing feature images

### 6.1 Command IDs

| Command ID                                  | Command name                                                                                         |
| ------------------------------------------- | ---------------------------------------------------------------------------------------------------- |
| `notebook-navigator:open`                   | Notebook Navigator: Open                                                                             |
| `notebook-navigator:open-homepage`          | Notebook Navigator: Open homepage                                                                    |
| `notebook-navigator:select-profile`         | Notebook Navigator: Select vault profile                                                             |
| `notebook-navigator:select-profile-1`       | Notebook Navigator: Select vault profile 1                                                           |
| `notebook-navigator:select-profile-2`       | Notebook Navigator: Select vault profile 2                                                           |
| `notebook-navigator:select-profile-3`       | Notebook Navigator: Select vault profile 3                                                           |
| `notebook-navigator:reveal-file`            | Notebook Navigator: Reveal file                                                                      |
| `notebook-navigator:navigate-to-folder`     | Notebook Navigator: Navigate to folder                                                               |
| `notebook-navigator:navigate-to-tag`        | Notebook Navigator: Navigate to tag                                                                  |
| `notebook-navigator:add-shortcut`           | Notebook Navigator: Add to shortcuts                                                                 |
| `notebook-navigator:search`                 | Notebook Navigator: Search                                                                           |
| `notebook-navigator:toggle-dual-pane`       | Notebook Navigator: Toggle dual pane layout                                                          |
| `notebook-navigator:toggle-descendants`     | Notebook Navigator: Toggle descendants                                                               |
| `notebook-navigator:toggle-hidden`          | Notebook Navigator: Toggle hidden items (folders, tags, notes)                                       |
| `notebook-navigator:toggle-tag-sort`        | Notebook Navigator: Toggle tag sort                                                                  |
| `notebook-navigator:collapse-expand`        | Notebook Navigator: Collapse / expand all items                                                      |
| `notebook-navigator:new-note`               | Notebook Navigator: Create new note                                                                  |
| `notebook-navigator:move-files`             | Notebook Navigator: Move files                                                                       |
| `notebook-navigator:select-next-file`       | Notebook Navigator: Select next file                                                                 |
| `notebook-navigator:select-previous-file`   | Notebook Navigator: Select previous file                                                             |
| `notebook-navigator:convert-to-folder-note` | Notebook Navigator: Convert to folder note                                                           |
| `notebook-navigator:set-as-folder-note`     | Notebook Navigator: Set as folder note                                                               |
| `notebook-navigator:detach-folder-note`     | Notebook Navigator: Detach folder note                                                               |
| `notebook-navigator:pin-all-folder-notes`   | Notebook Navigator: Pin all folder notes (requires folder notes enabled and an unpinned folder note) |
| `notebook-navigator:delete-files`           | Notebook Navigator: Delete files                                                                     |
| `notebook-navigator:add-tag`                | Notebook Navigator: Add tag to selected files                                                        |
| `notebook-navigator:remove-tag`             | Notebook Navigator: Remove tag from selected files                                                   |
| `notebook-navigator:remove-all-tags`        | Notebook Navigator: Remove all tags from selected files                                              |
| `notebook-navigator:rebuild-cache`          | Notebook Navigator: Rebuild cache                                                                    |

<br>

## 7 Settings

### 7.1 General

**Filtering**

- **Vault profile:** Profiles store file type visibility, hidden folders, hidden tags, hidden notes, shortcuts, and navigation banner. Switch profiles from the navigation pane header.
- **Show file types:** Filter which file types are shown in the navigator. `Documents (.md, .canvas, .base)`, `Supported (opens in Obsidian)`, `All (may open externally)`.
- **Hide folders:** Comma-separated list of folders to hide. Name patterns: `assets*` (folders starting with assets), `*_temp` (ending with \_temp). Path patterns: `/archive` (root archive only), `/res*` (root folders starting with res), `/*/temp` (temp folders one level deep), `/projects/*` (all folders inside projects).
- **Hide tags:** Comma-separated list of tag patterns. Name patterns: `tag*` (starting with), `*tag` (ending with). Path patterns: `archive` (tag and descendants), `archive/*` (descendants only), `projects/*/drafts` (mid-segment wildcard).
- **Hide notes:** Comma-separated frontmatter properties. Notes containing any of these properties will be hidden (e.g., draft, private, archived).

**Behavior**

- **Auto-reveal active note:** Automatically reveal notes when opened from Quick Switcher, links, or search.
  - **Ignore events from right sidebar:** Do not change active note when clicking or changing notes in the right sidebar.
- **Multi-select modifier:** Choose which modifier key toggles multi-selection. `Cmd/Ctrl click`, `Option/Alt click`.

**Desktop appearance (desktop only)**

- **Zoom level:** Controls the overall zoom level of Notebook Navigator.
- **Dual pane layout (not synced):** Show navigation pane and list pane side by side on desktop.
  - **Dual pane orientation (not synced):** Choose horizontal or vertical layout when dual pane is active. `Horizontal split`, `Vertical split`.
- **Background color:** Choose background colors for navigation and list panes. `Separate backgrounds`, `Use list background`, `Use navigation background`.
- **Show tooltips:** Display hover tooltips with additional information for notes and folders.
  - **Show path:** Display the folder path below note names in tooltips.

**Mobile appearance**

- **Zoom level:** Controls the overall zoom level of Notebook Navigator.
- **Background color:** Choose background colors for navigation and list panes. `Separate backgrounds`, `Use list background`, `Use navigation background`.

**Appearance**

- **Default startup view:** Choose which pane to display when opening Notebook Navigator. `Navigation pane`, `List pane`.
- **Homepage:** Choose the file that Notebook Navigator opens automatically, such as a dashboard.
  - **Separate mobile homepage:** Use a different homepage for mobile devices.
- **Apply color to icons only:** When enabled, custom colors are applied only to icons. When disabled, colors are applied to both icons and text labels.
- **Toolbar buttons:** Choose which buttons appear in the toolbar. Hidden buttons remain accessible via commands and menus.

**Formatting**

- **Date format:** Format for displaying dates (uses date-fns format).
- **Time format:** Format for displaying times (uses date-fns format).

### 7.2 Navigation pane

**Behavior**

- **Disable auto-scroll for shortcuts:** Don't scroll the navigation pane when clicking items in shortcuts.
- **Collapse items:** Choose what the expand/collapse all button affects. `All folders and tags`, `Folders only`, `Tags only`.
- **Keep selected item expanded:** When collapsing, keep the currently selected folder or tag and its parents expanded.

**Appearance**

- **Navigation banner:** Display an image above the navigation pane.
- **Show icons for shortcuts and recent items:** Display icons for navigation sections like Shortcuts and Recent files.
- **Show shortcuts:** Display the shortcuts section in the navigation pane.
- **Show recent notes:** Display the recent notes section in the navigation pane.
  - **Recent notes count:** Number of recent notes to display.
- **Show note count:** Display the number of notes next to each folder and tag.
  - **Show current and descendant counts separately:** Display note counts as "current ▾ descendants" format in folders and tags.
- **Tree indentation:** Adjust the indentation width for nested folders and tags.
- **Item height:** Adjust the height of folders and tags in the navigation pane.
  - **Scale text with item height:** Reduce navigation text size when item height is decreased.
- **Root item spacing:** Spacing between root-level folders and tags.

### 7.3 Folders & Tags

- **Auto-select first note (desktop only):** Automatically open the first note when switching folders or tags.
- **Auto-expand folders and tags:** Automatically expand folders and tags when they are selected.

**Folders**

- **Show folder icons:** Display icons next to folders in the navigation pane.
- **Show root folder:** Display the vault name as the root folder in the tree.
- **Inherit folder colors:** Child folders inherit color from parent folders.
- **Enable folder notes:** When enabled, folders with associated notes are displayed as clickable links.
  - **Default folder note type:** Folder note type created from the context menu. `Ask when creating`, `Markdown`, `Canvas`, `Base`.
  - **Folder note name:** Name of the folder note without extension. Leave empty to use the same name as the folder.
  - **Folder note properties:** YAML frontmatter added to new folder notes. --- markers are added automatically.
  - **Hide folder notes in list:** Hide the folder note from appearing in the folder's note list.
  - **Pin created folder notes:** Automatically pin folder notes when created from the context menu.

**Tags**

- **Show tags:** Display tags section in the navigator.
  - **Show tag icons:** Display icons next to tags in the navigation pane.
  - **Tag sort order:** Choose how tags are ordered in the navigation pane. `A to Z`, `Z to A`, `Frequency (low to high)`, `Frequency (high to low)`.
  - **Show tags folder:** Display "Tags" as a collapsible folder.
  - **Show untagged notes:** Display "Untagged" item for notes without any tags.
  - **Retain tags property after removing last tag:** Keep the tags frontmatter property when all tags are removed. When disabled, the tags property is deleted from frontmatter.

### 7.4 List pane

- **List pane title (desktop only):** Choose where the list pane title is shown. `Show in header`, `Show in list pane`, `Do not show`.
- **Sort notes by:** Choose how notes are sorted in the note list. `Date edited (newest on top)`, `Date edited (oldest on top)`, `Date created (newest on top)`, `Date created (oldest on top)`, `Title (A on top)`, `Title (Z on top)`.
- **Scroll to selected file on list changes:** Scroll to the selected file when pinning notes, showing descendant notes, changing folder appearance, or running file operations.

**Quick actions (desktop only)**

- **Show quick actions (desktop only):** Show action buttons when hovering over files. Button controls select which actions appear.
  - **Reveal in folder:** Quick action: Reveal note in its parent folder. Only visible when viewing notes from subfolders or in tags (not shown in the note's actual folder).
  - **Add tag:** Quick action: Add tag.
  - **Add to shortcuts:** Quick action: Add to shortcuts.
  - **Pin note:** Quick action: Pin or unpin note at top of list.
  - **Open in new tab:** Quick action: Open note in new tab.

**Pinned notes**

- **Limit pinned notes to their folder:** Pinned notes appear only when viewing the folder or tag where they were pinned.
- **Show pinned group header:** Display the pinned section header above pinned notes.
  - **Show pinned icon:** Show the icon next to the pinned section header.

**Appearance**

- **Show notes from subfolders / descendants:** Include notes from nested subfolders and tag descendants when viewing a folder or tag.
- **Group notes:** Display headers between notes grouped by date or folder. `Don't group`, `Group by date`, `Group by folder`.
- **Optimize note height:** Reduce height for pinned notes and notes without preview text.
- **Compact item height:** Set the height of compact list items on desktop and mobile.
  - **Scale text with compact item height:** Scale compact list text when the item height is reduced.

### 7.5 Notes

**Frontmatter**

- **Use frontmatter metadata:** Use frontmatter for note name, timestamps, icons, and colors.
  - **Icon field:** Frontmatter field for file icons. Leave empty to use icons stored in settings.
  - **Color field:** Frontmatter field for file colors. Leave empty to use colors stored in settings.
  - **Save icons and colors to frontmatter:** Automatically write file icons and colors to frontmatter using the configured fields above.
  - **Migrate icons and colors from settings:** Stored in settings: `{icons}` icons, `{colors}` colors. Provides migration to frontmatter.
  - **Name field:** Frontmatter field to use as the note display name. Leave empty to use the file name.
  - **Created timestamp field:** Frontmatter field name for the created timestamp. Leave empty to only use file system date.
  - **Modified timestamp field:** Frontmatter field name for the modified timestamp. Leave empty to only use file system date.
  - **Timestamp format:** Format used to parse timestamps in frontmatter. Leave empty to use ISO 8601 format.

**Appearance**

- **Title rows:** Number of rows to display for note titles. `1 row`, `2 rows`.
- **Show date:** Display the date below note names.
  - **When sorting by name:** Date to show when notes are alphabetically sorted. `Created date`, `Modified date`.
- **Show file tags:** Display clickable tags in file items.
  - **Color file tags:** Apply tag colors to tag badges on file items.
  - **Show colored tags first:** Sort colored tags before other tags on file items.
  - **Show full tag paths:** Display complete tag hierarchy paths. When enabled: 'ai/openai', 'work/projects/2024'. When disabled: 'openai', '2024'.
  - **Show file tags in compact mode:** Display tags when date, preview, and image are hidden.
- **Show parent folder:** Display the parent folder name for notes in subfolders or tags.
  - **Click parent folder to go to folder:** Clicking the parent folder label opens the folder in list pane.
  - **Show parent folder color:** Use folder colors on parent folder labels.
- **Show note preview:** Display preview text beneath note names.
  - **Skip headings in preview:** Skip heading lines when generating preview text.
  - **Skip code blocks in preview:** Skip code blocks when generating preview text.
  - **Preview rows:** Number of rows to display for preview text. `1 row`, `2 rows`, `3 rows`, `4 rows`, `5 rows`.
  - **Preview properties:** Comma-separated list of frontmatter properties to check for preview text. The first property with text will be used. If no preview text is found, the preview is generated from note content.
- **Show feature image:** Display thumbnail images from frontmatter.
  - **Image properties:** Comma-separated list of frontmatter properties to check for thumbnail images. The first property with an image will be used. If empty and the fallback setting is enabled, the first embedded image is used.
  - **Force square feature image:** Render feature images as square thumbnails.
  - **Use embedded image fallback:** Use the first embedded image in the document as a fallback when no thumbnail is found in frontmatter properties (requires Obsidian 1.9.4+). Disable this to verify thumbnail configuration.

**Note:** When date, preview, and feature image are disabled, list pane displays in compact "compact mode" with only note names.

### 7.6 Icon packs

Optional icon packs download on demand:

- **Bootstrap Icons:** https://icons.getbootstrap.com/
- **Font Awesome (Solid):** https://fontawesome.com/
- **Material Icons:** https://fonts.google.com/icons
- **Phosphor:** https://phosphoricons.com/
- **RPG Awesome:** https://nagoshiashumari.github.io/Rpg-Awesome/
- **Simple Icons:** https://simpleicons.org/

**How it works:** Icon packs download from the Notebook Navigator repository (https://github.com/johansan/notebook-navigator/tree/main/icon-assets) and are cached locally. No automatic downloads or updates run.

**Note:** Downloaded icon packs sync installation state across devices. Icon packs stay in the local database on each device; sync only tracks whether to download or remove them.

### 7.7 Search & Hotkeys

- **Search provider:** Choose between quick file name search or full-text search with Omnisearch plugin.
  - **Filter search (default):** Fast, lightweight search that filters files by name and tags within the current folder and subfolders. Supports tag filtering with # prefix (e.g., `#project`), exclusion with ! prefix (e.g., !draft, !#archived), and finding untagged notes with !#.
  - **Omnisearch (full-text):** Full-text search that searches your entire vault, then filters the results to show only files from the current folder, subfolders, or selected tags. Requires the [Omnisearch](https://github.com/scambier/obsidian-omnisearch) plugin. If Omnisearch is not installed, search automatically falls back to Filter search.
    - **Known limitations:**
      - **Performance:** Can be slow, especially when searching for less than 3 characters in large vaults.
      - **Path bug:** Cannot search in paths with non-ASCII characters and does not search subpaths correctly, affecting which files appear in search results.
      - **Limited results:** Since Omnisearch searches the entire vault and returns a limited number of results before filtering, relevant files from your current folder may not appear if too many matches exist elsewhere in the vault.
      - **Preview text:** Note previews are replaced with Omnisearch result excerpts, which may not show the actual search match highlight if it appears elsewhere in the file.

- **Keyboard shortcuts:** Edit `<plugin folder>/notebook-navigator/data.json` to customize Notebook Navigator hotkeys. Locate the `keyboardShortcuts` section and define entries in this format:

```json
"pane:move-up": [
  { "key": "ArrowUp", "modifiers": [] },
  { "key": "K", "modifiers": [] }
]
```

- Standard modifiers:
  - `"Mod" = Cmd (macOS) / Ctrl (Win/Linux)`
  - `"Alt" = Alt/Option`
  - `"Shift" = Shift`
  - `"Ctrl" = Control (prefer "Mod" for cross-platform)`

- Add multiple mappings to support alternate keys, as shown above. Combine modifiers in one entry by listing each value, for example `"modifiers": ["Mod", "Shift"]`. Keyboard sequences (for example `"gg"` or `"dd"`) are not supported. Reload Obsidian after editing the file.

### 7.8 Advanced

- **Check for new version on start:** Checks for new plugin releases on startup and shows a notification when an update is available. Each version is announced only once, and checks occur at most once per day.
- **Confirm before deleting:** Show confirmation dialog when deleting notes or folders.
- **Reset pane separator position:** Reset the draggable separator between navigation pane and list pane to default position.
- **Clean up metadata:** Removes orphaned metadata left behind when files, folders, or tags are deleted, moved, or renamed outside of Obsidian. This only affects the Notebook Navigator settings file.
- **Rebuild cache:** Use this if you experience missing tags, incorrect previews or missing feature images. This can happen after sync conflicts or unexpected closures.

**Note:** The database size indicator is displayed at the bottom of the Advanced settings tab, showing the total size of the local cache database used for storing metadata, previews, and feature images.

<br>

## 8 Style settings

Notebook Navigator integrates with the [Style Settings](https://github.com/mgmeyers/obsidian-style-settings) plugin for visual customization.

- **Colors** - All interface colors including backgrounds, text, icons, and selection states
- **Borders & corners** - Border radius for items, badges, and panels
- **Font weights** - Text weights for folders, tags, files, and various UI elements
- **Mobile styles** - Separate customizations for mobile interface

For theme developers who want to style Notebook Navigator, see the [Theming Guide](docs/theming-guide.md).

<br>

## 9 Tips and tricks

### 9.1 Display thumbnails with featured image plugin

Combine with the [Featured Image plugin](https://github.com/johansan/obsidian-featured-image) for thumbnail previews:

1. Install the Featured Image plugin
2. Enable "Show feature image" in Notebook Navigator settings
3. Notes display thumbnails from the first image

For best performance and quality, use 128px thumbnails.

### 9.2 Folder notes

1. Enable "Enable folder notes" in settings
2. Right-click a folder and select "Create folder note"
3. Folders with notes appear as clickable links (underlined)
4. Click the folder name to open its note
5. Click elsewhere on the folder row to view the folder's note list
6. Right-click and select "Delete folder note" to remove

Use cases:

- Project overviews
- Category descriptions
- Table of contents
- Meeting notes by folder

**Configuration:**

- Set custom folder note name like "index" or "readme" in settings
- Hide folder notes from note lists
- Folder notes auto-rename when folder is renamed (if using folder name)
- Folders without notes work normally

### 9.3 Customizing folders and tags

1. Right-click any folder or tag
2. Select "Change color" or "Change icon"
3. Colors: Choose from palette
4. Icons: Browse Lucide icons or paste emoji
5. Remove: Right-click and select "Remove color/icon"

### 9.4 Custom sort order per folder/tag

1. Select a folder or tag
2. Click the sort button above the list pane
3. Toggle between:
   - **Default**: Uses global sort setting
   - **Custom**: Specific sort order for this folder/tag
4. Sort preference is remembered per folder and tag

### 9.5 Shortcuts for quick access

1. Right-click any note, folder, tag, or use the search menu
2. Select "Add to shortcuts"
3. Access shortcuts at the top of the navigation pane
4. Drag shortcuts to reorder them
5. Right-click shortcuts to remove

Use cases:

- Daily notes and templates
- Active project folders
- Frequently used tags
- Complex saved searches

### 9.6 Recent notes tracking

- Automatically displays recently opened notes
- Configure 1-10 notes in settings
- Located below shortcuts in navigation pane
- Updates as you work

### 9.7 Customizing file icons

1. Right-click any file
2. Select "Change icon" or "Change color"
3. Icons and colors work just like folders
4. Useful for marking important files or templates

### 9.8 Reordering root folders

1. Right-click in navigation pane
2. Select "Reorder root folders"
3. Drag folders to desired order
4. Click Done to save

### 9.9 Custom appearances per folder/tag

1. Select a folder or tag
2. Click "Change appearance" in list pane header
3. Customize display:
   - **Title rows**: 1 or 2 rows or default
   - **Preview rows**: 1-5 rows or default
4. Presets:
   - **Default appearance**: Reset to global settings
   - **Compact mode**: Disable date, preview, and images

Use cases:

- **Compact mode**: Maximum file density
- **5 preview rows**: Folders where preview text matters
- **1-2 preview rows**: Quick scanning

### 9.10 Tag management

- **Hierarchical tags:** Use nested tags like `#project/work/urgent`
- **Quick filtering:** Click tags to see notes with that tag and subtags
- **Untagged notes:** Find notes without tags via "Untagged"
- **Drag to tag:** Drag notes to tags to add tags
- **Remove tags:** Drag notes to "Untagged" to remove all tags
- **Rename tags:** Right-click any tag and select "Rename tag" to update references across all files
- **Delete tags:** Right-click any tag and select "Delete tag" to remove the tag from all files
- **Restructure hierarchy:** Drag tags onto other tags to move them as children (e.g., drag `#urgent` onto `#project` to create `#project/urgent`)
- **Context menu:** Right-click to add, remove, or clear tags

### 9.11 Hiding notes with frontmatter

Use "Excluded notes" setting to hide notes with specific frontmatter:

1. Add properties like `private, archived` to excluded notes list
2. Add frontmatter to notes:
   ```yaml
   ---
   private: true
   ---
   ```
3. Notes are hidden from navigator

Use cases:

- Personal/sensitive content
- Archived notes
- Template files with `template: true`

### 9.12 Navigation shortcuts

- **Breadcrumb navigation:** Click segments in header path to jump to parent folders/tags
- **Scrollable paths on mobile:** Swipe long paths horizontally in mobile header
- **Middle-click:** Open files in new tab without switching focus (desktop)

<br>

## 10 Questions or issues?

**[Join our Discord](https://discord.gg/6eeSUvzEJr)** for support and discussions, or open an issue on the
[GitHub repository](https://github.com/johansan/notebook-navigator).

<br>

## 11 About

Notebook Navigator is built and maintained by [Johan Sanneblad](https://www.linkedin.com/in/johansan/). Johan has a PhD
in Software Development and has worked with innovation development for companies such as Apple, Electronic Arts, Google, Microsoft, Lego, SKF, Volvo Cars, Volvo Group and Yamaha.

Feel free to connect with me on [LinkedIn](https://www.linkedin.com/in/johansan/).

<br>

### 11.1 Code quality & compliance

- **Obsidian ESLint Plugin** - Notebook Navigator has full compliance with [Obsidian's official ESLint plugin](https://github.com/obsidianmd/eslint-plugin)
- **Zero-Tolerance Build Process** - Build aborts on any error or warning
- **Zero-Tolerance Code Quality** - Strict ESLint configuration with `no-explicit-any` enforced. 0 errors, 0 warnings across 35,000+ lines of TypeScript
- **Comprehensive Validation** - TypeScript, ESLint, Knip (dead code detection), and Prettier

<br>

### 11.2 Architecture & performance

- **React + TanStack Virtual** - React architecture with virtualized rendering. Handles 100,000+ notes
- **IndexedDB + RAM Cache** - Dual-layer caching with metadata mirrored in RAM for synchronous access
- **Batch Processing Engine** - Content generation with parallel processing, debounced queuing, and cancellation
- **Unified Cleanup System** - Validates metadata (folders, tags, pins) in single pass during startup

<br>

### 11.3 Network Usage Disclosure

**Optional Network Access:** This plugin includes **optional** features that access the GitHub repository for enhanced functionality. All network access is optional and controlled through settings.

### 11.4 Release Update Checks (Optional)

- **Purpose:** Check for new plugin releases once per day
- **Enabled by:** "Check for new version on start" setting (can be disabled)
- **Source:** GitHub repository (`https://github.com/johansan/notebook-navigator`)
- **Frequency:** Maximum once per day, only on startup
- **Data:** Only fetches release version information

### 11.5 Icon Pack Downloads (Optional)

- **Purpose:** Download additional icon packs for enhanced visual customization
- **Enabled by:** Manually enabling icon packs in the Icon Packs settings tab
- **What is downloaded:** Icon font files and metadata (Bootstrap Icons, Font Awesome, Material Icons, Phosphor, RPG Awesome, Simple Icons)
- **Source:** GitHub repository (`https://raw.githubusercontent.com/johansan/notebook-navigator/main/icon-assets/`)
- **When:** Only when you explicitly enable icon packs - no automatic downloads
- **Storage:** Downloaded icons are cached locally in your vault for offline use

### 11.6 Privacy

- **No telemetry or user data is collected or transmitted**
- **All features are opt-in and can be disabled**
- **Network access is limited to the GitHub repository only**

<br>

## 12 License

This project is licensed under the GNU General Public License v3.0 (GPL-3.0) - see the [LICENSE](https://github.com/johansan/notebook-navigator/blob/main/LICENSE) file for
details.<|MERGE_RESOLUTION|>--- conflicted
+++ resolved
@@ -6,13 +6,9 @@
 
 It has it's drawbacks:
 
-<<<<<<< HEAD
 1. Initial indexing is much slower
 2. Indexing is happening on each device
 3. `.gif` aren't animated in the note list (yet)
-=======
-If you love using Notebook Navigator, please consider [☕️ Buying me a coffee](https://buymeacoffee.com/johansan) or [Sponsor on GitHub ❤️](https://github.com/sponsors/johansan).
->>>>>>> 210f4f30
 
 But after the initial indexing is done, the benefits are far more exciting:
 
