--- conflicted
+++ resolved
@@ -476,11 +476,7 @@
 - **Show shortcuts:** Display the shortcuts section in the navigation pane.
 - **Show recent notes:** Display the recent notes section in the navigation pane.
   - **Recent notes count:** Number of recent notes to display.
-<<<<<<< HEAD
-- **Show section icons:** Display icons for navigation sections like Shortcuts and Recent files.
-=======
 - **Show shortcut icons:** Display icons for navigation sections like Shortcuts and Recent files.
->>>>>>> dae6e41c
 - **Show note count:** Display the number of notes next to each folder and tag.
   - **Show current and descendant counts separately:** Display note counts as "current ▾ descendants" format in folders and tags.
 - **Tree indentation:** Adjust the indentation width for nested folders and tags.
@@ -497,7 +493,6 @@
 
 - **Show folder icons:** Display icons next to folders in the navigation pane.
 - **Show root folder:** Display the vault name as the root folder in the tree.
-- **Show folder icons:** Display icons next to folders in the navigation pane.
 - **Inherit folder colors:** Child folders inherit color from parent folders.
 - **Enable folder notes:** When enabled, folders with associated notes are displayed as clickable links.
   - **Folder note type:** Folder note type created from the context menu. `Ask when creating`, `Markdown`, `Canvas`, `Base`.
@@ -524,16 +519,10 @@
 **Appearance**
 
 - **Show notes from subfolders / descendants:** Include notes from nested subfolders and tag descendants when viewing a folder or tag.
-<<<<<<< HEAD
-- **Show pinned notes in parent folder only:** Pinned notes appear only when viewing their parent folder.
-  - **Show pinned icon:** Show the icon next to the pinned section header.
-- **Group notes:** Display headers between notes grouped by date or folder. Tag views use date groups when folder grouping is enabled. `Don't group`, `Group by date`, `Group by folder`.
-=======
 - **Show pinned notes in parent folder only:** Pinned notes appear only when viewing their folder.
   - **Show pinned group header:** Display the pinned section header above pinned notes.
     - **Show pinned icon:** Show the icon next to the pinned section header.
 - **Group notes:** Display headers between notes grouped by date or folder. `Don't group`, `Group by date`, `Group by folder`.
->>>>>>> dae6e41c
 - **Optimize note height:** Reduce height for pinned notes and notes without preview text.
 - **Slim item height:** Set the height of slim list items on desktop and mobile.
   - **Scale text with slim item height:** Scale slim list text when the item height is reduced.
@@ -569,13 +558,8 @@
   - **Show parent tags:** Display parent segments before the tag name.
   - **Color file tags:** Apply tag colors to tag badges on file items.
   - **Show file tags in slim mode:** Display tags when date, preview, and image are hidden.
-<<<<<<< HEAD
-- **Show parent folder names:** Display the parent folder name for notes in subfolders or tags.
-- **Show parent folder colors:** Use folder colors on parent folder labels.
-=======
 - **Show parent folder:** Display the parent folder name for notes in subfolders or tags.
   - **Show parent folder color:** Use folder colors on parent folder labels.
->>>>>>> dae6e41c
 - **Show note preview:** Display preview text beneath note names.
   - **Skip headings in preview:** Skip heading lines when generating preview text.
   - **Skip code blocks in preview:** Skip code blocks when generating preview text.
