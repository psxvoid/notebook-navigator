/*
 * Notebook Navigator - Plugin for Obsidian
 * Copyright (c) 2025 Johan Sanneblad, modifications by Pavel Sapehin
 *
 * This program is free software: you can redistribute it and/or modify
 * it under the terms of the GNU General Public License as published by
 * the Free Software Foundation, either version 3 of the License, or
 * (at your option) any later version.
 *
 * This program is distributed in the hope that it will be useful,
 * but WITHOUT ANY WARRANTY; without even the implied warranty of
 * MERCHANTABILITY or FITNESS FOR A PARTICULAR PURPOSE.  See the
 * GNU General Public License for more details.
 *
 * You should have received a copy of the GNU General Public License
 * along with this program.  If not, see <https://www.gnu.org/licenses/>.
 */

// src/components/NotebookNavigatorComponent.tsx
import React, { useEffect, useImperativeHandle, forwardRef, useRef, useState, useCallback, useLayoutEffect } from 'react';
<<<<<<< HEAD
import { TFile, TFolder } from 'obsidian';
import { useSelectionState, useSelectionDispatch } from '../context/SelectionContext';
=======
import { TFile, TFolder, Notice } from 'obsidian';
import { useSelectionState, useSelectionDispatch, getFirstSelectedFile } from '../context/SelectionContext';
>>>>>>> 5ec5db0a
import { useServices } from '../context/ServicesContext';
import { useSettingsState, useSettingsUpdate } from '../context/SettingsContext';
import { useUIState, useUIDispatch } from '../context/UIStateContext';
import { useShortcuts } from '../context/ShortcutsContext';
import { useUXPreferences } from '../context/UXPreferencesContext';
import { useDragAndDrop } from '../hooks/useDragAndDrop';
import { useDragNavigationPaneActivation } from '../hooks/useDragNavigationPaneActivation';
import { ListExpandMode, useNavigatorReveal, type RevealFileOptions, type NavigateToFolderOptions } from '../hooks/useNavigatorReveal';
import { useNavigatorEventHandlers } from '../hooks/useNavigatorEventHandlers';
import { useResizablePane } from '../hooks/useResizablePane';
import { useNavigationActions } from '../hooks/useNavigationActions';
import { useMobileSwipeNavigation } from '../hooks/useSwipeGesture';
import { useTagNavigation } from '../hooks/useTagNavigation';
import { useFileCache } from '../context/StorageContext';
import { strings } from '../i18n';
import { runAsyncAction } from '../utils/async';
import { useUpdateNotice } from '../hooks/useUpdateNotice';
import { FolderSuggestModal } from '../modals/FolderSuggestModal';
import { TagSuggestModal } from '../modals/TagSuggestModal';
import { FILE_PANE_DIMENSIONS, ItemType, NAVPANE_MEASUREMENTS, type BackgroundMode, type DualPaneOrientation } from '../types';
import { getSelectedPath, getFilesForSelection } from '../utils/selectionUtils';
import { normalizeNavigationPath } from '../utils/navigationIndex';
import { deleteSelectedFiles, deleteSelectedFolder } from '../utils/deleteOperations';
import { localStorage } from '../utils/localStorage';
import { calculateCompactListMetrics } from '../utils/listPaneMetrics';
import { getNavigationPaneSizing } from '../utils/paneSizing';
import { getBackgroundClasses } from '../utils/paneLayout';
import { confirmRemoveAllTagsFromFiles, openAddTagToFilesModal, removeTagFromFilesWithPrompt } from '../utils/tagModalHelpers';
import { useNavigatorScale } from '../hooks/useNavigatorScale';
import { ListPane } from './ListPane';
import type { ListPaneHandle } from './ListPane';
import { NavigationPane } from './NavigationPane';
import type { NavigationPaneHandle } from './NavigationPane';
import type { SearchShortcut } from '../types/shortcuts';
import { UpdateNoticeBanner } from './UpdateNoticeBanner';
import { UpdateNoticeIndicator } from './UpdateNoticeIndicator';
import { showNotice } from '../utils/noticeUtils';
import { EMPTY_SEARCH_TAG_FILTER_STATE, type SearchTagFilterState } from '../types/search';
import { getListPaneMeasurements } from '../utils/listPaneMeasurements';

// Checks if two string arrays have identical content in the same order
const arraysEqual = (a: string[], b: string[]): boolean => {
    if (a === b) {
        return true;
    }
    if (a.length !== b.length) {
        return false;
    }
    for (let index = 0; index < a.length; index += 1) {
        if (a[index] !== b[index]) {
            return false;
        }
    }
    return true;
};

export interface NotebookNavigatorHandle {
    // Navigates to a file by revealing it in its actual parent folder
    navigateToFile: (file: TFile, options?: RevealFileOptions) => void;
    // Reveals a file while preserving the current navigation context when possible
    revealFileInNearestFolder: (file: TFile, options?: RevealFileOptions) => void;
    focusVisiblePane: () => void;
    focusNavigationPane: () => void;
    refresh: () => void;
    deleteActiveFile: () => void;
    createNoteInSelectedFolder: () => Promise<void>;
    moveSelectedFiles: () => Promise<void>;
    addShortcutForCurrentSelection: () => Promise<void>;
    navigateToFolder: (folderPath: string, options?: NavigateToFolderOptions) => void;
    navigateToFolderWithModal: () => void;
    navigateToTagWithModal: () => void;
    addTagToSelectedFiles: () => Promise<void>;
    removeTagFromSelectedFiles: () => Promise<void>;
    removeAllTagsFromSelectedFiles: () => Promise<void>;
    toggleSearch: () => void;
    triggerCollapse: () => void;
    stopContentProcessing: () => void;
    rebuildCache: () => Promise<void>;
    rebuildCacheFast: () => Promise<void>;
    selectNextFile: () => Promise<boolean>;
    selectPreviousFile: () => Promise<boolean>;
    paneJumpTop: () => void;
    paneJumpBottom: () => void;
    paneJumpParent: () => void;
    paneJumpChildren: () => void;
}

export const enum JumpTarget {
    top,
    bottom
}

/**
 * Main container component for the Notebook Navigator plugin.
 * Provides a two-pane layout with resizable divider, folder tree on the left,
 * and file list on the right. Manages keyboard navigation, drag-and-drop,
 * and auto-reveal functionality for the active file.
 *
 * @param _ - Props (none used)
 * @param ref - Forwarded ref exposing navigation helpers and focus methods
 * @returns A split-pane container with folder tree and file list
 */
export const NotebookNavigatorComponent = React.memo(
    forwardRef<NotebookNavigatorHandle>(function NotebookNavigatorComponent(_, ref) {
        const { app, isMobile, fileSystemOps, plugin, tagTreeService, commandQueue, tagOperations } = useServices();
        const settings = useSettingsState();
        const uxPreferences = useUXPreferences();
        const uxRef = useRef(uxPreferences);
        useEffect(() => {
            uxRef.current = uxPreferences;
        }, [uxPreferences]);
        // Get active orientation from settings
        const orientation: DualPaneOrientation = settings.dualPaneOrientation;
        // Get background modes for desktop and mobile layouts
        const desktopBackground: BackgroundMode = settings.desktopBackground ?? 'separate';
        const mobileBackground: BackgroundMode = settings.mobileBackground ?? 'primary';
        const {
            scale: uiScale,
            style: scaleWrapperStyle,
            dataAttr: scaleWrapperDataAttr
        } = useNavigatorScale({
            isMobile,
            desktopScale: settings.desktopScale,
            mobileScale: settings.mobileScale
        });
        // Retrieve sizing config based on current orientation
        const {
            minSize: navigationPaneMinSize,
            defaultSize: navigationPaneDefaultSize,
            storageKey: navigationPaneStorageKey
        } = getNavigationPaneSizing(orientation);
        const selectionState = useSelectionState();
        const selectionDispatch = useSelectionDispatch();
        const uiState = useUIState();
        const uiDispatch = useUIDispatch();
        const { addFolderShortcut, addNoteShortcut, addTagShortcut } = useShortcuts();
        const { stopAllProcessing, rebuildCache, rebuildCacheFast } = useFileCache();
        const { notice: updateNotice, markAsDisplayed } = useUpdateNotice();
        // Keep stable references to avoid stale closures in imperative handles
        const stopProcessingRef = useRef(stopAllProcessing);
        useEffect(() => {
            stopProcessingRef.current = stopAllProcessing;
        }, [stopAllProcessing]);
        const rebuildCacheRef = useRef(rebuildCache);
        useEffect(() => {
            rebuildCacheRef.current = rebuildCache;
        }, [rebuildCache]);
        const rebuildCacheFastRef = useRef(rebuildCacheFast);
        useEffect(() => {
            rebuildCacheFastRef.current = rebuildCacheFast;
        }, [rebuildCacheFast]);

        // Root container reference for the entire navigator
        // This ref is passed to both NavigationPane and ListPane to ensure
        // keyboard events are captured at the navigator level, not globally.
        // This prevents interference with other Obsidian views (e.g., canvas editor).
        const containerRef = useRef<HTMLDivElement>(null);

        const [isNavigatorFocused, setIsNavigatorFocused] = useState(false);
        // Tracks tag-related search tokens for highlighting tags in navigation pane
        const [searchTagFilters, setSearchTagFilters] = useState<SearchTagFilterState>(EMPTY_SEARCH_TAG_FILTER_STATE);
        const navigationPaneRef = useRef<NavigationPaneHandle>(null);
        const listPaneRef = useRef<ListPaneHandle>(null);

        // Updates search tag filters only when values actually change to avoid unnecessary re-renders
        const handleSearchTokensChange = useCallback((next: SearchTagFilterState) => {
            setSearchTagFilters(prev => {
                // Skip update if all values match
                if (
                    prev.excludeTagged === next.excludeTagged &&
                    prev.includeUntagged === next.includeUntagged &&
                    prev.requireTagged === next.requireTagged &&
                    arraysEqual(prev.include, next.include) &&
                    arraysEqual(prev.exclude, next.exclude)
                ) {
                    return prev;
                }

                // Create new state with cloned arrays to prevent mutation
                return {
                    include: next.include.slice(),
                    exclude: next.exclude.slice(),
                    excludeTagged: next.excludeTagged,
                    includeUntagged: next.includeUntagged,
                    requireTagged: next.requireTagged
                };
            });
        }, []);

        // Executes a search shortcut by delegating to the list pane component
        const handleSearchShortcutExecution = useCallback(async (_shortcutKey: string, searchShortcut: SearchShortcut) => {
            const listHandle = listPaneRef.current;
            if (!listHandle) {
                return;
            }
            await listHandle.executeSearchShortcut({ searchShortcut });
        }, []);

        // Enable resizable pane
        const { paneSize, isResizing, resizeHandleProps } = useResizablePane({
            orientation,
            initialSize: navigationPaneDefaultSize,
            min: navigationPaneMinSize,
            storageKey: navigationPaneStorageKey,
            scale: uiScale
        });

        // Get updateSettings from SettingsContext for refresh
        const updateSettings = useSettingsUpdate();

        // Tracks whether initial dual/single pane check has been performed
        const hasCheckedInitialVisibility = useRef(false);

        // Ref callback that stores the navigator root element
        const containerCallbackRef = useCallback((node: HTMLDivElement | null) => {
            containerRef.current = node;
        }, []);

        // Checks container width on first render to determine dual/single pane layout
        useLayoutEffect(() => {
            if (isMobile || orientation === 'vertical') {
                return;
            }

            if (hasCheckedInitialVisibility.current) {
                return;
            }

            const savedWidth = localStorage.get<number>(navigationPaneStorageKey);
            if (savedWidth) {
                hasCheckedInitialVisibility.current = true;
                return;
            }

            const node = containerRef.current;
            if (!node) {
                return;
            }

            hasCheckedInitialVisibility.current = true;

            const containerWidth = node.getBoundingClientRect().width;
            if (containerWidth < paneSize + FILE_PANE_DIMENSIONS.minWidth) {
                plugin.setDualPanePreference(false);
            }
        }, [isMobile, orientation, paneSize, plugin, navigationPaneStorageKey]);

        // Determine CSS classes
        const containerClasses = ['nn-split-container'];

        const hasInitializedSinglePane = useRef(false);
        const preferredSinglePaneView = useRef<'navigation' | 'files'>(settings.startView === 'navigation' ? 'navigation' : 'files');

        // Switch to preferred view when entering single pane (desktop only)
        useEffect(() => {
            if (isMobile) {
                return;
            }

            if (uiState.dualPane) {
                hasInitializedSinglePane.current = false;
                return;
            }

            if (hasInitializedSinglePane.current) {
                return;
            }

            hasInitializedSinglePane.current = true;
            const preferredView = preferredSinglePaneView.current;

            uiDispatch({ type: 'SET_SINGLE_PANE_VIEW', view: preferredView });
            uiDispatch({ type: 'SET_FOCUSED_PANE', pane: preferredView });
        }, [isMobile, uiDispatch, uiState.dualPane]);

        // Enable drag and drop only on desktop
        useDragAndDrop(containerRef);

        // Switches to navigation pane when dragging starts in single pane mode
        const handleDragActivateNavigation = useCallback(() => {
            if (!uiState.singlePane) {
                return;
            }
            uiDispatch({ type: 'SET_SINGLE_PANE_VIEW', view: 'navigation' });
            uiDispatch({ type: 'SET_FOCUSED_PANE', pane: 'navigation' });
        }, [uiDispatch, uiState.singlePane]);

        // Restores file list view when drag ends in single pane mode
        const handleDragRestoreFiles = useCallback(() => {
            if (!uiState.singlePane) {
                return;
            }

            if (uiState.currentSinglePaneView !== 'navigation') {
                return;
            }

            uiDispatch({ type: 'SET_SINGLE_PANE_VIEW', view: 'files' });
            uiDispatch({ type: 'SET_FOCUSED_PANE', pane: 'files' });
        }, [uiDispatch, uiState.singlePane, uiState.currentSinglePaneView]);

        useDragNavigationPaneActivation({
            containerRef,
            isMobile,
            isSinglePane: uiState.singlePane,
            isFilesView: uiState.currentSinglePaneView === 'files',
            onActivateNavigation: handleDragActivateNavigation,
            onRestoreFiles: handleDragRestoreFiles
        });

        // Enable mobile swipe gestures
        useMobileSwipeNavigation(containerRef, isMobile);

        // Use event handlers
        useNavigatorEventHandlers({
            app,
            containerRef,
            setIsNavigatorFocused
        });

        // Handle auxiliary mouse buttons for desktop single-pane switching
        useEffect(() => {
            if (isMobile) {
                return;
            }

            const container = containerRef.current;
            if (!container) {
                return;
            }

            const handleAuxClick = (event: MouseEvent) => {
                if (event.button !== 3 && event.button !== 4) {
                    return;
                }

                if (!uiState.singlePane) {
                    return;
                }

                event.preventDefault();

                if (uiState.focusedPane === 'search') {
                    return;
                }

                const targetView = event.button === 3 ? 'navigation' : 'files';

                if (uiState.currentSinglePaneView === targetView) {
                    return;
                }

                uiDispatch({ type: 'SET_SINGLE_PANE_VIEW', view: targetView });
                uiDispatch({ type: 'SET_FOCUSED_PANE', pane: targetView });
            };

            container.addEventListener('auxclick', handleAuxClick);

            return () => {
                container.removeEventListener('auxclick', handleAuxClick);
            };
        }, [containerRef, isMobile, uiDispatch, uiState.currentSinglePaneView, uiState.focusedPane, uiState.singlePane]);

        // Get navigation actions
        const { handleExpandCollapseAll } = useNavigationActions();

        const focusPane = useCallback(
            (pane: 'files' | 'navigation', options?: { updateSinglePaneView?: boolean }) => {
                const isOpeningVersionHistory = commandQueue?.isOpeningVersionHistory() || false;
                const isOpeningInNewContext = commandQueue?.isOpeningInNewContext() || false;

                if (uiState.singlePane && options?.updateSinglePaneView && uiState.currentSinglePaneView !== pane) {
                    uiDispatch({ type: 'SET_SINGLE_PANE_VIEW', view: pane });
                }

                if (uiState.focusedPane !== pane) {
                    uiDispatch({ type: 'SET_FOCUSED_PANE', pane });
                }

                if (!isOpeningVersionHistory && !isOpeningInNewContext) {
                    containerRef.current?.focus();
                }
            },
            [commandQueue, uiDispatch, uiState.singlePane, uiState.currentSinglePaneView, uiState.focusedPane]
        );

        const focusNavigationPaneCallback = useCallback(
            (options?: { updateSinglePaneView?: boolean }) => {
                const updateSinglePaneView = options?.updateSinglePaneView ?? uiState.singlePane;
                focusPane('navigation', { updateSinglePaneView });
            },
            [focusPane, uiState.singlePane]
        );

        const focusFilesPaneCallback = useCallback(
            (options?: { updateSinglePaneView?: boolean }) => {
                const updateSinglePaneView = options?.updateSinglePaneView ?? uiState.singlePane;
                focusPane('files', { updateSinglePaneView });
            },
            [focusPane, uiState.singlePane]
        );

        // Use navigator reveal logic
        const { revealFileInActualFolder, revealFileInNearestFolder, navigateToFolder, revealTag } = useNavigatorReveal({
            app,
            navigationPaneRef,
            listPaneRef,
            focusNavigationPane: focusNavigationPaneCallback,
            focusFilesPane: focusFilesPaneCallback
        });

        // Use tag navigation logic
        const { navigateToTag } = useTagNavigation();

        // Handles file reveal from shortcuts, using nearest folder navigation
        const handleShortcutNoteReveal = useCallback(
            (file: TFile) => {
                revealFileInNearestFolder(file, { source: 'shortcut' });
            },
            [revealFileInNearestFolder]
        );

        const paneJump = useCallback((target: JumpTarget) => {
            const isTopJump = target === JumpTarget.top;
            const view = uiState.focusedPane === 'navigation' ? 'navigation' : 'files'
            const pane = view

            if (uiState.singlePane) {
                uiDispatch({ type: 'SET_SINGLE_PANE_VIEW', view });
            }

            uiDispatch({ type: 'SET_FOCUSED_PANE', pane });

            if (uiState.focusedPane === 'navigation') {
                const virtualizer = navigationPaneRef.current?.virtualizer
                const index = isTopJump ? 0 : virtualizer?.getTotalSize() ?? 0
                virtualizer?.scrollToIndex(index, { behavior: "smooth" })
            } else if (isTopJump) {
                listPaneRef.current?.jumpTopSelectFirst()
            } else {
                listPaneRef.current?.jumpBottomSelectLast()
            }
        }, [uiDispatch, uiState.focusedPane, uiState.singlePane])

        const getActiveFileInternal = useCallback(() =>
            uiState.focusedPane === 'files' || uiState.focusedPane === 'navigation'
                ? selectionState.selectedFile
                : app.workspace.getActiveFile()
                ?? selectionState.selectedFile
                ?? (selectionState.selectedFiles.size === 0 ? null : getFirstSelectedFile(selectionState.selectedFiles, app))
                ?? listPaneRef.current?.getFirstFile()
                ?? app.workspace.getActiveFile()
        , [app, selectionState.selectedFile, selectionState.selectedFiles, uiState.focusedPane])

        // Expose methods via ref
        useImperativeHandle(ref, () => {
            // Retrieves currently selected files or falls back to single selected file
            const getSelectedFiles = (): TFile[] => {
                // Get selected files
                const selectedFiles = Array.from(selectionState.selectedFiles)
                    .map(path => app.vault.getFileByPath(path))
                    .filter((f): f is TFile => !!f);

                if (selectedFiles.length === 0) {
                    // No files selected, try current file
                    if (selectionState.selectedFile) {
                        selectedFiles.push(selectionState.selectedFile);
                    }
                }

                return selectedFiles;
            };

            // Routes adjacent file selection requests through the list pane reference
            const navigateToAdjacentFile = (direction: 'next' | 'previous'): boolean => {
                const listHandle = listPaneRef.current;
                if (!listHandle) {
                    return false;
                }
                return listHandle.selectAdjacentFile(direction);
            };

            return {
                // Forward to the manual reveal implementation
                navigateToFile: (file: TFile, options?: RevealFileOptions) => {
                    revealFileInActualFolder(file, options);
                },
                // Forward to the auto reveal implementation
                revealFileInNearestFolder: (file: TFile, options?: RevealFileOptions) => {
                    revealFileInNearestFolder(file, options);
                },
                focusVisiblePane: () => {
                    if (uiState.singlePane) {
                        focusPane(uiState.currentSinglePaneView);
                    } else {
                        focusPane('files');
                    }
                },
                focusNavigationPane: focusNavigationPaneCallback,
                stopContentProcessing: () => {
                    try {
                        stopProcessingRef.current?.();
                    } catch (e) {
                        console.error('Failed to stop content processing:', e);
                    }
                },
                rebuildCache: async () => {
                    // Trigger complete cache rebuild from storage context
                    await rebuildCacheRef.current?.();
                },
                rebuildCacheFast: async () => {
                    // Trigger complete cache rebuild from storage context
                    await rebuildCacheFastRef.current?.();
                },
                // Select adjacent files via command palette actions
                selectNextFile: async () => navigateToAdjacentFile('next'),
                selectPreviousFile: async () => navigateToAdjacentFile('previous'),
                paneJumpTop: () => {
                    paneJump(JumpTarget.top)
                },
                paneJumpBottom: () => {
                    paneJump(JumpTarget.bottom)
                },
                paneJumpParent: () => {
                    const activeFile = getActiveFileInternal()

                    if (activeFile) {
                        revealFileInNearestFolder(activeFile, { mode: ListExpandMode.ToParent })
                    }
                },
                paneJumpChildren: () => {
                    const activeFile = getActiveFileInternal()

                    if (activeFile) {
                        revealFileInNearestFolder(activeFile, { mode: ListExpandMode.ToChildren })
                    }
                },
                refresh: () => {
                    // A no-op update will increment the version and force a re-render
                    runAsyncAction(() => updateSettings(() => {}));
                },
                // Delete focused file based on current pane (files or navigation)
                deleteActiveFile: () => {
                    runAsyncAction(async () => {
                        // Delete files from list pane
                        if (uiState.focusedPane === 'files' && (selectionState.selectedFile || selectionState.selectedFiles.size > 0)) {
                            await deleteSelectedFiles({
                                app,
                                fileSystemOps,
                                settings,
                                visibility: {
                                    includeDescendantNotes: uxRef.current.includeDescendantNotes,
                                    showHiddenItems: uxRef.current.showHiddenItems
                                },
                                selectionState,
                                selectionDispatch,
                                tagTreeService
                            });
                            return;
                        }

                        // Delete folder from navigation pane
                        if (
                            uiState.focusedPane === 'navigation' &&
                            selectionState.selectionType === ItemType.FOLDER &&
                            selectionState.selectedFolder
                        ) {
                            await deleteSelectedFolder({
                                app,
                                fileSystemOps,
                                settings,
                                visibility: {
                                    includeDescendantNotes: uxRef.current.includeDescendantNotes,
                                    showHiddenItems: uxRef.current.showHiddenItems
                                },
                                selectionState,
                                selectionDispatch
                            });
                        }
                    });
                },
                createNoteInSelectedFolder: async () => {
                    if (!selectionState.selectedFolder) {
                        showNotice(strings.fileSystem.errors.noFolderSelected, { variant: 'warning' });
                        return;
                    }

                    // Use the same logic as the context menu
                    await fileSystemOps.createNewFile(selectionState.selectedFolder);
                },
                moveSelectedFiles: async () => {
                    // Get selected files
                    const selectedFiles = getSelectedFiles();

                    if (selectedFiles.length === 0) {
                        showNotice(strings.fileSystem.errors.noFileSelected, { variant: 'warning' });
                        return;
                    }

                    // Get all files in the current view for smart selection
                    const allFiles = getFilesForSelection(
                        selectionState,
                        settings,
                        {
                            includeDescendantNotes: uxRef.current.includeDescendantNotes,
                            showHiddenItems: uxRef.current.showHiddenItems
                        },
                        app,
                        tagTreeService
                    );

                    // Move files with modal
                    await fileSystemOps.moveFilesWithModal(selectedFiles, {
                        selectedFile: selectionState.selectedFile,
                        dispatch: selectionDispatch,
                        allFiles
                    });
                },
                addShortcutForCurrentSelection: async () => {
                    // Try selected files first
                    const selectedFiles = getSelectedFiles();
                    if (selectedFiles.length > 0) {
                        await addNoteShortcut(selectedFiles[0].path);
                        return;
                    }

                    // Try selected tag
                    if (selectionState.selectedTag) {
                        await addTagShortcut(selectionState.selectedTag);
                        return;
                    }

                    // Try selected folder
                    if (selectionState.selectedFolder) {
                        await addFolderShortcut(selectionState.selectedFolder.path);
                        return;
                    }

                    // Fall back to active file
                    const activeFile = app.workspace.getActiveFile();
                    if (activeFile) {
                        await addNoteShortcut(activeFile.path);
                        return;
                    }

                    // Show error if nothing is selected
                    showNotice(strings.common.noSelection, { variant: 'warning' });
                },
                navigateToFolder,
                navigateToFolderWithModal: () => {
                    // Show the folder selection modal for navigation
                    const modal = new FolderSuggestModal(
                        app,
                        (targetFolder: TFolder) => {
                            // Navigate to the selected folder
                            navigateToFolder(targetFolder.path, { preserveNavigationFocus: true });
                        },
                        strings.modals.folderSuggest.navigatePlaceholder,
                        strings.modals.folderSuggest.instructions.select,
                        undefined // No folders to exclude
                    );
                    modal.open();
                },
                navigateToTagWithModal: () => {
                    // Show the tag selection modal for navigation
                    const modal = new TagSuggestModal(
                        app,
                        plugin,
                        (tagPath: string) => {
                            // Use the shared tag navigation logic
                            navigateToTag(tagPath);
                        },
                        strings.modals.tagSuggest.navigatePlaceholder,
                        strings.modals.tagSuggest.instructions.select,
                        true, // Include untagged option
                        false // Do not allow creating tags for navigation
                    );
                    modal.open();
                },
                addTagToSelectedFiles: async () => {
                    if (!tagOperations) {
                        showNotice(strings.fileSystem.notifications.tagOperationsNotAvailable, { variant: 'warning' });
                        return;
                    }

                    // Get selected files
                    const selectedFiles = getSelectedFiles();
                    if (selectedFiles.length === 0) {
                        showNotice(strings.fileSystem.notifications.noFilesSelected, { variant: 'warning' });
                        return;
                    }

                    // Show tag selection modal
                    openAddTagToFilesModal({
                        app,
                        plugin,
                        tagOperations,
                        files: selectedFiles
                    });
                },
                removeTagFromSelectedFiles: async () => {
                    if (!tagOperations) {
                        showNotice(strings.fileSystem.notifications.tagOperationsNotAvailable, { variant: 'warning' });
                        return;
                    }

                    // Get selected files
                    const selectedFiles = getSelectedFiles();
                    if (selectedFiles.length === 0) {
                        showNotice(strings.fileSystem.notifications.noFilesSelected, { variant: 'warning' });
                        return;
                    }

                    await removeTagFromFilesWithPrompt({
                        app,
                        tagOperations,
                        files: selectedFiles
                    });
                },
                removeAllTagsFromSelectedFiles: async () => {
                    if (!tagOperations) {
                        showNotice(strings.fileSystem.notifications.tagOperationsNotAvailable, { variant: 'warning' });
                        return;
                    }

                    // Get selected files
                    const selectedFiles = getSelectedFiles();
                    if (selectedFiles.length === 0) {
                        showNotice(strings.fileSystem.notifications.noFilesSelected, { variant: 'warning' });
                        return;
                    }

                    confirmRemoveAllTagsFromFiles({
                        app,
                        tagOperations,
                        files: selectedFiles
                    });
                },
                toggleSearch: () => {
                    listPaneRef.current?.toggleSearch();
                },
                triggerCollapse: () => {
                    handleExpandCollapseAll();
                    // Request scroll to selected item after collapse/expand
                    requestAnimationFrame(() => {
                        const selectedPath = getSelectedPath(selectionState);
                        if (selectedPath && navigationPaneRef.current) {
                            const itemType = selectionState.selectionType === ItemType.TAG ? ItemType.TAG : ItemType.FOLDER;
                            const normalizedPath = normalizeNavigationPath(itemType, selectedPath);
                            navigationPaneRef.current.requestScroll(normalizedPath, {
                                align: 'auto',
                                itemType
                            });
                        }
                    });
                }
            };
        }, [
            revealFileInActualFolder,
            revealFileInNearestFolder,
            updateSettings,
            selectionState,
            fileSystemOps,
            selectionDispatch,
            navigateToFolder,
            navigateToTag,
            uiState.singlePane,
            uiState.currentSinglePaneView,
            uiState.focusedPane,
            app,
            settings,
            plugin,
            tagTreeService,
            focusPane,
            focusNavigationPaneCallback,
            tagOperations,
            handleExpandCollapseAll,
            navigationPaneRef,
            addFolderShortcut,
            addNoteShortcut,
            addTagShortcut,
            paneJump,
            getActiveFileInternal,
        ]);

        // Add platform class and background mode classes
        if (isMobile) {
            containerClasses.push('nn-mobile');
            // Apply mobile background mode (separate, primary, or secondary)
            containerClasses.push(...getBackgroundClasses(mobileBackground));
        } else {
            containerClasses.push('nn-desktop');
            // Apply desktop background mode (separate, primary, or secondary)
            containerClasses.push(...getBackgroundClasses(desktopBackground));
        }

        // Add layout mode class
        if (uiState.singlePane) {
            containerClasses.push('nn-single-pane');
            containerClasses.push(uiState.currentSinglePaneView === 'navigation' ? 'show-navigation' : 'show-files');
        } else {
            containerClasses.push('nn-dual-pane');
            containerClasses.push(`nn-orientation-${orientation}`);
        }
        if (isResizing) {
            containerClasses.push('nn-resizing');
        }

        // Apply dynamic CSS variables for item heights and font size
        useEffect(() => {
            if (containerRef.current) {
                const navItemHeight = settings.navItemHeight;
                const defaultHeight = NAVPANE_MEASUREMENTS.defaultItemHeight;
                const defaultFontSize = NAVPANE_MEASUREMENTS.defaultFontSize;
                const scaleTextWithHeight = settings.navItemHeightScaleText;

                // Calculate font sizes based on item height (default 28px)
                // Desktop: default 13px, 12px if height ≤24, 11px if height ≤22
                let fontSize = defaultFontSize;
                if (scaleTextWithHeight) {
                    if (navItemHeight <= defaultHeight - 6) {
                        // ≤22
                        fontSize = defaultFontSize - 2; // 11px
                    } else if (navItemHeight <= defaultHeight - 4) {
                        // ≤24
                        fontSize = defaultFontSize - 1; // 12px
                    }
                }

                // Mobile adjustments
                const mobileNavItemHeight = navItemHeight + NAVPANE_MEASUREMENTS.mobileHeightIncrement;
                const mobileFontSize = fontSize + NAVPANE_MEASUREMENTS.mobileFontSizeIncrement;

                // Calculate padding: (total height - line height) / 2
                // Line height is fixed at 18px in CSS (--nn-nav-line-height)
                const desktopPadding = Math.floor((navItemHeight - NAVPANE_MEASUREMENTS.lineHeight) / 2);
                const mobilePadding = Math.floor((mobileNavItemHeight - NAVPANE_MEASUREMENTS.lineHeight) / 2);

                containerRef.current.style.setProperty('--nn-setting-nav-item-height', `${navItemHeight}px`);
                containerRef.current.style.setProperty('--nn-setting-nav-item-height-mobile', `${mobileNavItemHeight}px`);
                containerRef.current.style.setProperty('--nn-setting-nav-padding-vertical', `${desktopPadding}px`);
                containerRef.current.style.setProperty('--nn-setting-nav-padding-vertical-mobile', `${mobilePadding}px`);
                containerRef.current.style.setProperty('--nn-setting-nav-font-size', `${fontSize}px`);
                containerRef.current.style.setProperty('--nn-setting-nav-font-size-mobile', `${mobileFontSize}px`);
                containerRef.current.style.setProperty('--nn-setting-nav-indent', `${settings.navIndent}px`);
                containerRef.current.style.setProperty('--nn-nav-root-spacing', `${settings.rootLevelSpacing}px`);

                // Calculate compact list padding and font sizes based on configured item height
                const { titleLineHeight } = getListPaneMeasurements(isMobile);
                const compactMetrics = calculateCompactListMetrics({
                    compactItemHeight: settings.compactItemHeight,
                    scaleText: settings.compactItemHeightScaleText,
                    titleLineHeight
                });

                // Apply compact list metrics to CSS custom properties
                containerRef.current.style.setProperty('--nn-file-padding-vertical-compact', `${compactMetrics.desktopPadding}px`);
                containerRef.current.style.setProperty('--nn-file-padding-vertical-compact-mobile', `${compactMetrics.mobilePadding}px`);
                containerRef.current.style.setProperty('--nn-compact-font-size', `${compactMetrics.fontSize}px`);
                containerRef.current.style.setProperty('--nn-compact-font-size-mobile', `${compactMetrics.mobileFontSize}px`);
            }
        }, [
            settings.navItemHeight,
            settings.navItemHeightScaleText,
            settings.navIndent,
            settings.rootLevelSpacing,
            settings.compactItemHeight,
            settings.compactItemHeightScaleText,
            isMobile
        ]);

        // Compute navigation pane style based on orientation and single pane mode
        const navigationPaneStyle = uiState.singlePane
            ? { width: '100%', height: '100%' }
            : orientation === 'vertical'
                ? { width: '100%', flexBasis: `${paneSize}px`, minHeight: `${navigationPaneMinSize}px` }
                : { width: `${paneSize}px`, height: '100%' };

        return (
            <div className="nn-scale-wrapper" data-ui-scale={scaleWrapperDataAttr} style={scaleWrapperStyle}>
                <div
                    ref={containerCallbackRef}
                    className={containerClasses.join(' ')}
                    data-focus-pane={
                        uiState.singlePane ? (uiState.currentSinglePaneView === 'navigation' ? 'navigation' : 'files') : uiState.focusedPane
                    }
                    data-navigator-focused={isMobile ? 'true' : isNavigatorFocused}
                    tabIndex={-1}
                    onKeyDown={() => {
                        // Allow keyboard events to bubble up from child components
                        // The actual keyboard handling is done in NavigationPane and ListPane
                    }}
                >
                    <UpdateNoticeBanner notice={updateNotice} onDismiss={markAsDisplayed} />
                    {/* Floating indicator button that appears when a new version is available */}
                    <UpdateNoticeIndicator notice={updateNotice} isEnabled={settings.checkForUpdatesOnStart} />
                    {/* KEYBOARD EVENT FLOW:
                1. Both NavigationPane and ListPane receive the same containerRef
                2. Each pane sets up keyboard listeners on this shared container
                3. The listeners check which pane has focus before handling events
                4. This allows Tab/Arrow navigation between panes while keeping
                   all keyboard events scoped to the navigator container only
            */}
                    <NavigationPane
                        ref={navigationPaneRef}
                        style={navigationPaneStyle}
                        rootContainerRef={containerRef}
                        searchTagFilters={searchTagFilters}
                        onExecuteSearchShortcut={handleSearchShortcutExecution}
                        onNavigateToFolder={navigateToFolder}
                        onRevealTag={revealTag}
                        onRevealFile={revealFileInNearestFolder}
                        onRevealShortcutFile={handleShortcutNoteReveal}
                        onModifySearchWithTag={(tag, operator) => {
                            listPaneRef.current?.modifySearchWithTag(tag, operator);
                        }}
                    />
                    <ListPane
                        ref={listPaneRef}
                        rootContainerRef={containerRef}
                        onSearchTokensChange={handleSearchTokensChange}
                        resizeHandleProps={!uiState.singlePane ? resizeHandleProps : undefined}
                    />
                </div>
            </div>
        );
    })
);<|MERGE_RESOLUTION|>--- conflicted
+++ resolved
@@ -18,13 +18,8 @@
 
 // src/components/NotebookNavigatorComponent.tsx
 import React, { useEffect, useImperativeHandle, forwardRef, useRef, useState, useCallback, useLayoutEffect } from 'react';
-<<<<<<< HEAD
 import { TFile, TFolder } from 'obsidian';
-import { useSelectionState, useSelectionDispatch } from '../context/SelectionContext';
-=======
-import { TFile, TFolder, Notice } from 'obsidian';
 import { useSelectionState, useSelectionDispatch, getFirstSelectedFile } from '../context/SelectionContext';
->>>>>>> 5ec5db0a
 import { useServices } from '../context/ServicesContext';
 import { useSettingsState, useSettingsUpdate } from '../context/SettingsContext';
 import { useUIState, useUIDispatch } from '../context/UIStateContext';
@@ -900,8 +895,8 @@
         const navigationPaneStyle = uiState.singlePane
             ? { width: '100%', height: '100%' }
             : orientation === 'vertical'
-                ? { width: '100%', flexBasis: `${paneSize}px`, minHeight: `${navigationPaneMinSize}px` }
-                : { width: `${paneSize}px`, height: '100%' };
+              ? { width: '100%', flexBasis: `${paneSize}px`, minHeight: `${navigationPaneMinSize}px` }
+              : { width: `${paneSize}px`, height: '100%' };
 
         return (
             <div className="nn-scale-wrapper" data-ui-scale={scaleWrapperDataAttr} style={scaleWrapperStyle}>
