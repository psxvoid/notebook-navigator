--- conflicted
+++ resolved
@@ -94,11 +94,8 @@
     isHidden?: boolean;
     /** Indicates if the tag is referenced by the active search query */
     searchMatch?: 'include' | 'exclude';
-<<<<<<< HEAD
-=======
     /** Enables drag and drop for tag reordering */
     isDraggable: boolean;
->>>>>>> dae6e41c
 }
 
 /**
@@ -122,12 +119,8 @@
             color,
             backgroundColor,
             icon,
-<<<<<<< HEAD
-            searchMatch
-=======
             searchMatch,
             isDraggable
->>>>>>> dae6e41c
         },
         ref
     ) {
