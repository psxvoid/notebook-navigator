--- conflicted
+++ resolved
@@ -902,11 +902,8 @@
                 executeSearchShortcut,
                 selectFileFromList,
                 selectAdjacentFile,
-<<<<<<< HEAD
+                modifySearchWithTag,
                 scrollToIndex,
-=======
-                modifySearchWithTag
->>>>>>> 83f82a01
             ]
         );
 
