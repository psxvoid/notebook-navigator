--- conflicted
+++ resolved
@@ -16,14 +16,9 @@
  * along with this program.  If not, see <https://www.gnu.org/licenses/>.
  */
 
-<<<<<<< HEAD
-// src/view/NotebookNavigatorView.tsx
-import { ItemView, WorkspaceLeaf, TFile, Platform, TFolder } from 'obsidian';
-=======
 import React from 'react';
 import { Root, createRoot } from 'react-dom/client';
-import { ItemView, WorkspaceLeaf, TFile, Platform } from 'obsidian';
->>>>>>> 4f7d64a2
+import { ItemView, WorkspaceLeaf, TFile, Platform, TFolder } from 'obsidian';
 import { NotebookNavigatorContainer } from '../components/NotebookNavigatorContainer';
 import type { NotebookNavigatorHandle } from '../components/NotebookNavigatorComponent';
 import type { RevealFileOptions, NavigateToFolderOptions } from '../hooks/useNavigatorReveal';
