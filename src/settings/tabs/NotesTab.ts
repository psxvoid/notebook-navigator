--- conflicted
+++ resolved
@@ -348,7 +348,6 @@
     let colorFileTagsSubSettingsEl: HTMLElement | null = null;
 
     new Setting(fileTagsSubSettingsEl)
-<<<<<<< HEAD
         .setName(strings.settings.items.showFileTagAncestors.name)
         .setDesc(strings.settings.items.showFileTagAncestors.desc)
         .addToggle(toggle =>
@@ -372,8 +371,6 @@
         );
 
     new Setting(fileTagsSubSettingsEl)
-=======
->>>>>>> 59945173
         .setName(strings.settings.items.colorFileTags.name)
         .setDesc(strings.settings.items.colorFileTags.desc)
         .addToggle(toggle =>
