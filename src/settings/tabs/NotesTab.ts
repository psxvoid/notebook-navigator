/*
 * Notebook Navigator - Plugin for Obsidian
 * Copyright (c) 2025 Johan Sanneblad
 *
 * This program is free software: you can redistribute it and/or modify
 * it under the terms of the GNU General Public License as published by
 * the Free Software Foundation, either version 3 of the License, or
 * (at your option) any later version.
 *
 * This program is distributed in the hope that it will be useful,
 * but WITHOUT ANY WARRANTY; without even the implied warranty of
 * MERCHANTABILITY or FITNESS FOR A PARTICULAR PURPOSE.  See the
 * GNU General Public License for more details.
 *
 * You should have received a copy of the GNU General Public License
 * along with this program.  If not, see <https://www.gnu.org/licenses/>.
 */

import { Notice, Setting, ButtonComponent, App, TAbstractFile, TFile } from 'obsidian';
import { strings } from '../../i18n';
import { ISO_DATE_FORMAT } from '../../utils/dateUtils';
import { TIMEOUTS } from '../../types/obsidian-extended';
import type { SettingsTabContext } from './SettingsTabContext';
<<<<<<< HEAD
import { buildTextReplaceSettings } from './common/TextReplaceSettingsBuilder';
=======
import { runAsyncAction } from '../../utils/async';
>>>>>>> 8581d801

/**
 * Type guard to check if a file is a markdown file
 * @param file - The file to check
 * @returns True if the file is a markdown file
 */
function isMarkdownFile(file: TAbstractFile | null): file is TFile {
    return file instanceof TFile && file.extension === 'md';
}

/**
 * Counts the number of markdown files with metadata entries
 * @param records - Record of file paths to metadata values
 * @param app - The Obsidian app instance
 * @returns The number of markdown files with metadata entries
 */
function countMarkdownMetadataEntries(records: Record<string, string> | undefined, app: App): number {
    if (!records) {
        return 0;
    }

    let count = 0;
    for (const path of Object.keys(records)) {
        const file = app.vault.getAbstractFileByPath(path);
        if (isMarkdownFile(file)) {
            count += 1;
        }
    }
    return count;
}

/** Renders the notes settings tab */
export function renderNotesTab(context: SettingsTabContext): void {
    const {
        app,
        containerEl,
        plugin,
        createDebouncedTextSetting,
        registerMetadataInfoElement,
        requestStatisticsRefresh,
        registerShowTagsListener
    } = context;

    new Setting(containerEl).setName(strings.settings.groups.notes.frontmatter).setHeading();

    new Setting(containerEl)
        .setName(strings.settings.items.useFrontmatterDates.name)
        .setDesc(strings.settings.items.useFrontmatterDates.desc)
        .addToggle(toggle =>
            toggle.setValue(plugin.settings.useFrontmatterMetadata).onChange(async value => {
                plugin.settings.useFrontmatterMetadata = value;
                await plugin.saveSettingsAndUpdate();
                frontmatterSettingsEl.toggle(value);
                requestStatisticsRefresh();
            })
        );

    const frontmatterSettingsEl = containerEl.createDiv('nn-sub-settings');
    // Function to update visibility of frontmatter save setting based on field values
    let updateFrontmatterSaveVisibility: (() => void) | null = null;
    let frontmatterIconizeSetting: Setting | null = null;

    const frontmatterIconSetting = createDebouncedTextSetting(
        frontmatterSettingsEl,
        strings.settings.items.frontmatterIconField.name,
        strings.settings.items.frontmatterIconField.desc,
        strings.settings.items.frontmatterIconField.placeholder,
        () => plugin.settings.frontmatterIconField,
        value => {
            plugin.settings.frontmatterIconField = value || '';
            updateFrontmatterSaveVisibility?.();
        },
        undefined,
        requestStatisticsRefresh
    );
    frontmatterIconSetting.controlEl.addClass('nn-setting-wide-input');

    const frontmatterColorSetting = createDebouncedTextSetting(
        frontmatterSettingsEl,
        strings.settings.items.frontmatterColorField.name,
        strings.settings.items.frontmatterColorField.desc,
        strings.settings.items.frontmatterColorField.placeholder,
        () => plugin.settings.frontmatterColorField,
        value => {
            plugin.settings.frontmatterColorField = value || '';
            updateFrontmatterSaveVisibility?.();
        },
        undefined,
        requestStatisticsRefresh
    );
    frontmatterColorSetting.controlEl.addClass('nn-setting-wide-input');

    // Setting to control whether metadata is saved to frontmatter
    const frontmatterSaveSetting = new Setting(frontmatterSettingsEl)
        .setName(strings.settings.items.frontmatterSaveMetadata.name)
        .setDesc(strings.settings.items.frontmatterSaveMetadata.desc)
        .addToggle(toggle =>
            toggle.setValue(plugin.settings.saveMetadataToFrontmatter).onChange(async value => {
                plugin.settings.saveMetadataToFrontmatter = value;
                await plugin.saveSettingsAndUpdate();
                updateMigrationDescription();
                updateFrontmatterSaveVisibility?.();
            })
        );

    // Show frontmatter save setting only when icon or color fields are configured
    updateFrontmatterSaveVisibility = () => {
        const hasIconField = plugin.settings.frontmatterIconField.trim().length > 0;
        const hasColorField = plugin.settings.frontmatterColorField.trim().length > 0;
        const canSaveMetadata = hasIconField || hasColorField;
        frontmatterSaveSetting.settingEl.toggle(canSaveMetadata);
        // Show Iconize format option only when icon field is configured and saving to frontmatter is enabled
        frontmatterIconizeSetting?.settingEl.toggle(hasIconField && plugin.settings.saveMetadataToFrontmatter);
    };

    updateFrontmatterSaveVisibility();

    // Setting to enable Iconize format for icon values in frontmatter
    frontmatterIconizeSetting = new Setting(frontmatterSettingsEl)
        .setName(strings.settings.items.frontmatterIconizeFormat.name)
        .setDesc(strings.settings.items.frontmatterIconizeFormat.desc)
        .addToggle(toggle =>
            toggle.setValue(plugin.settings.iconizeFormat).onChange(async value => {
                plugin.settings.iconizeFormat = value;
                await plugin.saveSettingsAndUpdate();
            })
        );
    // Set initial visibility based on whether icon field is configured and saving is enabled
    frontmatterIconizeSetting.settingEl.toggle(
        plugin.settings.frontmatterIconField.trim().length > 0 && plugin.settings.saveMetadataToFrontmatter
    );

    let migrateButton: ButtonComponent | null = null;

    const migrationSetting = new Setting(frontmatterSettingsEl).setName(strings.settings.items.frontmatterMigration.name);

    migrationSetting.addButton(button => {
        migrateButton = button;
        button.setButtonText(strings.settings.items.frontmatterMigration.button);
        button.setCta();
        button.onClick(() => {
            runAsyncAction(async () => {
                if (!plugin.metadataService) {
                    return;
                }

                button.setDisabled(true);
                button.setButtonText(strings.settings.items.frontmatterMigration.buttonWorking);

                try {
                    const result = await plugin.metadataService.migrateFileMetadataToFrontmatter();
                    updateMigrationDescription();

                    const { iconsBefore, colorsBefore, migratedIcons, migratedColors, failures } = result;

                    if (iconsBefore === 0 && colorsBefore === 0) {
                        new Notice(strings.settings.items.frontmatterMigration.noticeNone);
                    } else if (migratedIcons === 0 && migratedColors === 0) {
                        new Notice(strings.settings.items.frontmatterMigration.noticeNone);
                    } else {
                        let message = strings.settings.items.frontmatterMigration.noticeDone
                            .replace('{migratedIcons}', migratedIcons.toString())
                            .replace('{icons}', iconsBefore.toString())
                            .replace('{migratedColors}', migratedColors.toString())
                            .replace('{colors}', colorsBefore.toString());
                        if (failures > 0) {
                            message += ` ${strings.settings.items.frontmatterMigration.noticeFailures.replace('{failures}', failures.toString())}`;
                        }
                        new Notice(message);
                    }
                } catch (error) {
                    console.error('Failed to migrate icon/color metadata to frontmatter', error);
                    new Notice(strings.settings.items.frontmatterMigration.noticeError, TIMEOUTS.NOTICE_ERROR);
                } finally {
                    button.setButtonText(strings.settings.items.frontmatterMigration.button);
                    button.setDisabled(false);
                    updateMigrationDescription();
                    requestStatisticsRefresh();
                }
            });
        });
    });

    /** Updates the migration setting description based on pending migrations */
    const updateMigrationDescription = () => {
        const descriptionEl = migrationSetting.descEl;
        descriptionEl.empty();

        const iconsBefore = countMarkdownMetadataEntries(plugin.settings.fileIcons, app);
        const colorsBefore = countMarkdownMetadataEntries(plugin.settings.fileColors, app);
        const noMigrationsPending = iconsBefore === 0 && colorsBefore === 0;

        const descriptionText = strings.settings.items.frontmatterMigration.desc
            .replace('{icons}', iconsBefore.toString())
            .replace('{colors}', colorsBefore.toString());

        descriptionEl.createDiv({ text: descriptionText });
        const shouldShow = !noMigrationsPending && plugin.settings.saveMetadataToFrontmatter;
        migrateButton?.setDisabled(!plugin.settings.saveMetadataToFrontmatter || noMigrationsPending);
        migrationSetting.settingEl.toggle(shouldShow);
    };

    updateMigrationDescription();

    createDebouncedTextSetting(
        frontmatterSettingsEl,
        strings.settings.items.frontmatterNameField.name,
        strings.settings.items.frontmatterNameField.desc,
        strings.settings.items.frontmatterNameField.placeholder,
        () => plugin.settings.frontmatterNameField,
        value => {
            plugin.settings.frontmatterNameField = value || '';
        },
        undefined,
        requestStatisticsRefresh
    );

    createDebouncedTextSetting(
        frontmatterSettingsEl,
        strings.settings.items.frontmatterCreatedField.name,
        strings.settings.items.frontmatterCreatedField.desc,
        strings.settings.items.frontmatterCreatedField.placeholder,
        () => plugin.settings.frontmatterCreatedField,
        value => {
            plugin.settings.frontmatterCreatedField = value;
        },
        undefined,
        requestStatisticsRefresh
    );

    createDebouncedTextSetting(
        frontmatterSettingsEl,
        strings.settings.items.frontmatterModifiedField.name,
        strings.settings.items.frontmatterModifiedField.desc,
        strings.settings.items.frontmatterModifiedField.placeholder,
        () => plugin.settings.frontmatterModifiedField,
        value => {
            plugin.settings.frontmatterModifiedField = value;
        },
        undefined,
        requestStatisticsRefresh
    );

    const dateFormatSetting = createDebouncedTextSetting(
        frontmatterSettingsEl,
        strings.settings.items.frontmatterDateFormat.name,
        strings.settings.items.frontmatterDateFormat.desc,
        ISO_DATE_FORMAT,
        () => plugin.settings.frontmatterDateFormat,
        value => {
            plugin.settings.frontmatterDateFormat = value;
        },
        undefined,
        requestStatisticsRefresh
    ).addExtraButton(button =>
        button
            .setIcon('lucide-help-circle')
            .setTooltip(strings.settings.items.frontmatterDateFormat.helpTooltip)
            .onClick(() => {
                new Notice(strings.settings.items.frontmatterDateFormat.help, TIMEOUTS.NOTICE_HELP);
            })
    );
    dateFormatSetting.controlEl.addClass('nn-setting-wide-input');

    const metadataInfoContainer = frontmatterSettingsEl.createDiv('nn-setting-info-container');
    const metadataInfoEl = metadataInfoContainer.createEl('div', {
        cls: 'setting-item-description'
    });
    registerMetadataInfoElement(metadataInfoEl);

    new Setting(containerEl).setName(strings.settings.groups.notes.display).setHeading();

    new Setting(containerEl)
        .setName(strings.settings.items.fileNameRows.name)
        .setDesc(strings.settings.items.fileNameRows.desc)
        .addDropdown(dropdown =>
            dropdown
                .addOption('1', strings.settings.items.fileNameRows.options['1'])
                .addOption('2', strings.settings.items.fileNameRows.options['2'])
                .setValue(plugin.settings.fileNameRows.toString())
                .onChange(async value => {
                    plugin.settings.fileNameRows = parseInt(value, 10);
                    await plugin.saveSettingsAndUpdate();
                })
        );

    const titleGroupEl = containerEl.createDiv('nn-sub-settings');

    buildTextReplaceSettings({
        getSource: () => plugin.settings.noteTitleTransform,
        getSettingsElement: () => titleGroupEl,
        getPlugin: () => plugin,
        optionName: strings.settings.items.titleTransformName
    })

    // Container for settings that depend on showFileDate being enabled
    const fileDateSubSettingsEl = containerEl.createDiv('nn-sub-settings');
    new Setting(containerEl)
        .setName(strings.settings.items.showFileDate.name)
        .setDesc(strings.settings.items.showFileDate.desc)
        .addToggle(toggle =>
            toggle.setValue(plugin.settings.showFileDate).onChange(async value => {
                plugin.settings.showFileDate = value;
                await plugin.saveSettingsAndUpdate();
                // Show or hide dependent settings based on toggle state
                fileDateSubSettingsEl.toggle(value);
            })
        );

    containerEl.appendChild(fileDateSubSettingsEl);
    // Initially show or hide based on current setting value
    fileDateSubSettingsEl.toggle(plugin.settings.showFileDate);

    // Dropdown to choose which date to display when sorting alphabetically
    new Setting(fileDateSubSettingsEl)
        .setName(strings.settings.items.alphabeticalDateMode.name)
        .setDesc(strings.settings.items.alphabeticalDateMode.desc)
        .addDropdown(dropdown =>
            dropdown
                .addOption('created', strings.settings.items.alphabeticalDateMode.options.created)
                .addOption('modified', strings.settings.items.alphabeticalDateMode.options.modified)
                .setValue(plugin.settings.alphabeticalDateMode)
                .onChange(async value => {
                    plugin.settings.alphabeticalDateMode = value === 'modified' ? 'modified' : 'created';
                    await plugin.saveSettingsAndUpdate();
                })
        );

    const showFileTagsSetting = new Setting(containerEl)
        .setName(strings.settings.items.showFileTags.name)
        .setDesc(strings.settings.items.showFileTags.desc)
        .addToggle(toggle =>
            toggle.setValue(plugin.settings.showFileTags).onChange(async value => {
                plugin.settings.showFileTags = value;
                await plugin.saveSettingsAndUpdate();
                fileTagsSubSettingsEl.toggle(value);
            })
        );

    const fileTagsSubSettingsEl = containerEl.createDiv('nn-sub-settings');

    new Setting(fileTagsSubSettingsEl)
        .setName(strings.settings.items.showFileTagAncestors.name)
        .setDesc(strings.settings.items.showFileTagAncestors.desc)
        .addToggle(toggle =>
            toggle.setValue(plugin.settings.showFileTagAncestors).onChange(async value => {
                plugin.settings.showFileTagAncestors = value;
                await plugin.saveSettingsAndUpdate();
                fileTagsAncestorsEl.toggle(value)
            })
        );

    const fileTagsAncestorsEl = containerEl.createDiv('nn-sub-settings');

    new Setting(fileTagsAncestorsEl)
        .setName(strings.settings.items.collapseFileTagsToSelectedTag.name)
        .setDesc(strings.settings.items.collapseFileTagsToSelectedTag.desc)
        .addToggle(toggle =>
            toggle.setValue(plugin.settings.collapseFileTagsToSelectedTag).onChange(async value => {
                plugin.settings.collapseFileTagsToSelectedTag = value;
                await plugin.saveSettingsAndUpdate();
            })
        );

    new Setting(fileTagsSubSettingsEl)
        .setName(strings.settings.items.colorFileTags.name)
        .setDesc(strings.settings.items.colorFileTags.desc)
        .addToggle(toggle =>
            toggle.setValue(plugin.settings.colorFileTags).onChange(async value => {
                plugin.settings.colorFileTags = value;
                await plugin.saveSettingsAndUpdate();
            })
        );

    new Setting(fileTagsSubSettingsEl)
        .setName(strings.settings.items.showFileTagsInSlimMode.name)
        .setDesc(strings.settings.items.showFileTagsInSlimMode.desc)
        .addToggle(toggle =>
            toggle.setValue(plugin.settings.showFileTagsInSlimMode).onChange(async value => {
                plugin.settings.showFileTagsInSlimMode = value;
                await plugin.saveSettingsAndUpdate();
            })
        );

    new Setting(containerEl)
        .setName(strings.settings.items.showParentFolder.name)
        .setDesc(strings.settings.items.showParentFolder.desc)
        .addToggle(toggle =>
            toggle.setValue(plugin.settings.showParentFolder).onChange(async value => {
                plugin.settings.showParentFolder = value;
                await plugin.saveSettingsAndUpdate();
                parentFolderSettingsEl.toggle(value);
            })
        );

    const parentFolderSettingsEl = containerEl.createDiv('nn-sub-settings');

    new Setting(parentFolderSettingsEl)
        .setName(strings.settings.items.showParentFolderColor.name)
        .setDesc(strings.settings.items.showParentFolderColor.desc)
        .addToggle(toggle =>
            toggle.setValue(plugin.settings.showParentFolderColor).onChange(async value => {
                plugin.settings.showParentFolderColor = value;
                await plugin.saveSettingsAndUpdate();
            })
        );

    new Setting(containerEl)
        .setName(strings.settings.items.showFilePreview.name)
        .setDesc(strings.settings.items.showFilePreview.desc)
        .addToggle(toggle =>
            toggle.setValue(plugin.settings.showFilePreview).onChange(async value => {
                plugin.settings.showFilePreview = value;
                await plugin.saveSettingsAndUpdate();
                previewSettingsEl.toggle(value);
            })
        );

    const previewSettingsEl = containerEl.createDiv('nn-sub-settings');

    new Setting(previewSettingsEl)
        .setName(strings.settings.items.skipHeadingsInPreview.name)
        .setDesc(strings.settings.items.skipHeadingsInPreview.desc)
        .addToggle(toggle =>
            toggle.setValue(plugin.settings.skipHeadingsInPreview).onChange(async value => {
                plugin.settings.skipHeadingsInPreview = value;
                await plugin.saveSettingsAndUpdate();
            })
        );

    new Setting(previewSettingsEl)
        .setName(strings.settings.items.skipCodeBlocksInPreview.name)
        .setDesc(strings.settings.items.skipCodeBlocksInPreview.desc)
        .addToggle(toggle =>
            toggle.setValue(plugin.settings.skipCodeBlocksInPreview).onChange(async value => {
                plugin.settings.skipCodeBlocksInPreview = value;
                await plugin.saveSettingsAndUpdate();
            })
        );

    new Setting(previewSettingsEl)
        .setName(strings.settings.items.previewRows.name)
        .setDesc(strings.settings.items.previewRows.desc)
        .addDropdown(dropdown =>
            dropdown
                .addOption('1', strings.settings.items.previewRows.options['1'])
                .addOption('2', strings.settings.items.previewRows.options['2'])
                .addOption('3', strings.settings.items.previewRows.options['3'])
                .addOption('4', strings.settings.items.previewRows.options['4'])
                .addOption('5', strings.settings.items.previewRows.options['5'])
                .setValue(plugin.settings.previewRows.toString())
                .onChange(async value => {
                    plugin.settings.previewRows = parseInt(value, 10);
                    await plugin.saveSettingsAndUpdate();
                })
        );

    const previewPropertiesSetting = createDebouncedTextSetting(
        previewSettingsEl,
        strings.settings.items.previewProperties.name,
        strings.settings.items.previewProperties.desc,
        strings.settings.items.previewProperties.placeholder,
        () => plugin.settings.previewProperties.join(', '),
        value => {
            plugin.settings.previewProperties = value
                .split(',')
                .map(property => property.trim())
                .filter(property => property.length > 0);
        }
    );
    previewPropertiesSetting.controlEl.addClass('nn-setting-wide-input');

    const previewInfoContainer = previewSettingsEl.createDiv('nn-setting-info-container');
    const previewInfoDiv = previewInfoContainer.createEl('div', {
        cls: 'setting-item-description'
    });
    previewInfoDiv.createSpan({ text: strings.settings.items.previewProperties.info });

    buildTextReplaceSettings({
        getSource: () => plugin.settings.notePreviewTransform,
        getSettingsElement: () => previewSettingsEl,
        getPlugin: () => plugin,
        optionName: strings.settings.items.previewTransformName
    })

    new Setting(containerEl)
        .setName(strings.settings.items.showFeatureImage.name)
        .setDesc(strings.settings.items.showFeatureImage.desc)
        .addToggle(toggle =>
            toggle.setValue(plugin.settings.showFeatureImage).onChange(async value => {
                plugin.settings.showFeatureImage = value;
                await plugin.saveSettingsAndUpdate();
                featureImageSettingsEl.toggle(value);
            })
        );

    const featureImageSettingsEl = containerEl.createDiv('nn-sub-settings');

    const featurePropertiesSetting = createDebouncedTextSetting(
        featureImageSettingsEl,
        strings.settings.items.featureImageProperties.name,
        strings.settings.items.featureImageProperties.desc,
        strings.settings.items.featureImageProperties.placeholder,
        () => plugin.settings.featureImageProperties.join(', '),
        value => {
            plugin.settings.featureImageProperties = value
                .split(',')
                .map(property => property.trim())
                .filter(property => property.length > 0);
        }
    );
    featurePropertiesSetting.controlEl.addClass('nn-setting-wide-input');

    new Setting(featureImageSettingsEl)
        .setName(strings.settings.items.forceSquareFeatureImage.name)
        .setDesc(strings.settings.items.forceSquareFeatureImage.desc)
        .addToggle(toggle =>
            toggle.setValue(plugin.settings.forceSquareFeatureImage).onChange(async value => {
                plugin.settings.forceSquareFeatureImage = value;
                await plugin.saveSettingsAndUpdate();
            })
        );

    new Setting(featureImageSettingsEl)
        .setName(strings.settings.items.useEmbeddedImageFallback.name)
        .setDesc(strings.settings.items.useEmbeddedImageFallback.desc)
        .addToggle(toggle =>
            toggle.setValue(plugin.settings.useEmbeddedImageFallback).onChange(async value => {
                plugin.settings.useEmbeddedImageFallback = value;
                await plugin.saveSettingsAndUpdate();
            })
        );

    new Setting(featureImageSettingsEl)
        .setName(strings.settings.items.featureImageSize.name)
        .setDesc(strings.settings.items.featureImageSize.desc)
        .addSlider(slider => {
            slider.setLimits(64, 95, 1).setValue(plugin.settings.featureImageSize).onChange(async value => {
                plugin.settings.featureImageSize = value;
                await plugin.saveSettingsAndUpdate();
            })
        });

    new Setting(featureImageSettingsEl)
        .setName(strings.settings.items.featureImageForPDF.name)
        .setDesc(strings.settings.items.featureImageForPDF.desc)
        .addToggle(toggle => {
            toggle.setValue(plugin.settings.featureImageForPDF).onChange(async value => {
                plugin.settings.featureImageForPDF = value;
                await plugin.saveSettingsAndUpdate();
            })
        });

    new Setting(featureImageSettingsEl)
        .setName(strings.settings.items.featureImagePersistIntermediate.name)
        .setDesc(strings.settings.items.featureImagePersistIntermediate.desc)
        .addToggle(toggle => {
            toggle.setValue(plugin.settings.featureImagePersistIntermediate).onChange(async value => {
                plugin.settings.featureImagePersistIntermediate = value;
                await plugin.saveSettingsAndUpdate();
            })
        });

    fileTagsSubSettingsEl.toggle(plugin.settings.showFileTags);
    parentFolderSettingsEl.toggle(plugin.settings.showParentFolder);
    previewSettingsEl.toggle(plugin.settings.showFilePreview);
    featureImageSettingsEl.toggle(plugin.settings.showFeatureImage);
    frontmatterSettingsEl.toggle(plugin.settings.useFrontmatterMetadata);

    registerShowTagsListener(visible => {
        showFileTagsSetting.settingEl.toggle(visible);
    });

    requestStatisticsRefresh();
}<|MERGE_RESOLUTION|>--- conflicted
+++ resolved
@@ -21,11 +21,8 @@
 import { ISO_DATE_FORMAT } from '../../utils/dateUtils';
 import { TIMEOUTS } from '../../types/obsidian-extended';
 import type { SettingsTabContext } from './SettingsTabContext';
-<<<<<<< HEAD
+import { runAsyncAction } from '../../utils/async';
 import { buildTextReplaceSettings } from './common/TextReplaceSettingsBuilder';
-=======
-import { runAsyncAction } from '../../utils/async';
->>>>>>> 8581d801
 
 /**
  * Type guard to check if a file is a markdown file
