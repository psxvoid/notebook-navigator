--- conflicted
+++ resolved
@@ -156,8 +156,8 @@
     // Load initial metadata cleanup summary without blocking
     runAsyncAction(() => refreshMetadataCleanupSummary());
 
-<<<<<<< HEAD
-    new Setting(containerEl)
+    advancedGroup.addSetting(setting => {
+        setting
         .setName(strings.settings.items.rebuildCacheFast.name)
         .setDesc(strings.settings.items.rebuildCacheFast.desc)
         .addButton(button =>
@@ -176,28 +176,8 @@
                 })
             })
         );
-
-    new Setting(containerEl)
-        .setName(strings.settings.items.rebuildCache.name)
-        .setDesc(strings.settings.items.rebuildCache.desc)
-        .addButton(button =>
-            button.setButtonText(strings.settings.items.rebuildCache.buttonText).onClick(() => {
-                // Rebuild cache without blocking the UI
-                runAsyncAction(async () => {
-                    button.setDisabled(true);
-                    try {
-                        await plugin.rebuildCache(CacheRebuildMode.DropDatabaseSlow);
-                        showNotice(strings.settings.items.rebuildCache.success, { variant: 'success' });
-                    } catch (error) {
-                        console.error('Failed to rebuild cache from settings:', error);
-                        showNotice(strings.settings.items.rebuildCache.error, { variant: 'warning' });
-                    } finally {
-                        button.setDisabled(false);
-                    }
-                });
-            })
-        );
-=======
+    })
+
     advancedGroup.addSetting(setting => {
         setting
             .setName(strings.settings.items.rebuildCache.name)
@@ -208,7 +188,7 @@
                     runAsyncAction(async () => {
                         button.setDisabled(true);
                         try {
-                            await plugin.rebuildCache();
+                            await plugin.rebuildCache(CacheRebuildMode.DropDatabaseSlow);
                             showNotice(strings.settings.items.rebuildCache.success, { variant: 'success' });
                         } catch (error) {
                             console.error('Failed to rebuild cache from settings:', error);
@@ -220,7 +200,6 @@
                 })
             );
     });
->>>>>>> 95a4c76c
 
     const cacheStatsSetting = addInfoSetting(
         advancedGroup.addSetting,
