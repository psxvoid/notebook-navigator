--- conflicted
+++ resolved
@@ -22,10 +22,7 @@
 import type { SettingsTabContext } from './SettingsTabContext';
 import { getNavigationPaneSizing } from '../../utils/paneSizing';
 import { localStorage } from '../../utils/localStorage';
-<<<<<<< HEAD
-=======
 import { runAsyncAction } from '../../utils/async';
->>>>>>> dae6e41c
 import { CacheRebuildMode } from 'src/main';
 
 /** Renders the advanced settings tab */
