--- conflicted
+++ resolved
@@ -66,26 +66,6 @@
         renderUpdateStatus(notice?.version ?? null);
     });
 
-<<<<<<< HEAD
-=======
-    const supportSetting = new Setting(containerEl)
-        .setName(strings.settings.items.supportDevelopment.name)
-        .setDesc(strings.settings.items.supportDevelopment.desc);
-
-    supportSetting.addButton(button => {
-        button
-            .setButtonText(strings.settings.items.supportDevelopment.buttonText)
-            .onClick(() => window.open('https://github.com/sponsors/johansan/'));
-        button.buttonEl.addClass('nn-support-button');
-    });
-
-    supportSetting.addButton(button => {
-        button
-            .setButtonText(strings.settings.items.supportDevelopment.coffeeButton)
-            .onClick(() => window.open('https://buymeacoffee.com/johansan'));
-        button.buttonEl.addClass('nn-support-button');
-    });
-
     new Setting(containerEl).setName(strings.settings.groups.general.filtering).setHeading();
 
     new Setting(containerEl)
@@ -133,7 +113,6 @@
     );
     excludedFilesSetting.controlEl.addClass('nn-setting-wide-input');
 
->>>>>>> 34460a05
     new Setting(containerEl).setName(strings.settings.groups.general.view).setHeading();
 
     new Setting(containerEl)
