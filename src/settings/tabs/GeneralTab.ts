/*
 * Notebook Navigator - Plugin for Obsidian
 * Copyright (c) 2025 Johan Sanneblad
 *
 * This program is free software: you can redistribute it and/or modify
 * it under the terms of the GNU General Public License as published by
 * the Free Software Foundation, either version 3 of the License, or
 * (at your option) any later version.
 *
 * This program is distributed in the hope that it will be useful,
 * but WITHOUT ANY WARRANTY; without even the implied warranty of
 * MERCHANTABILITY or FITNESS FOR A PARTICULAR PURPOSE.  See the
 * GNU General Public License for more details.
 *
 * You should have received a copy of the GNU General Public License
 * along with this program.  If not, see <https://www.gnu.org/licenses/>.
 */

import { ButtonComponent, DropdownComponent, Platform, Setting, SliderComponent, setIcon } from 'obsidian';
import { HomepageModal } from '../../modals/HomepageModal';
import { strings } from '../../i18n';
import { showNotice } from '../../utils/noticeUtils';
import { FILE_VISIBILITY, type FileVisibility } from '../../utils/fileTypeUtils';
import { TIMEOUTS } from '../../types/obsidian-extended';
import type { BackgroundMode } from '../../types';
import type { ListToolbarButtonId, MultiSelectModifier, NavigationToolbarButtonId } from '../types';
import type { SettingsTabContext } from './SettingsTabContext';
import { resetHiddenToggleIfNoSources } from '../../utils/exclusionUtils';
import { InputModal } from '../../modals/InputModal';
import { EditVaultProfilesModal } from '../../modals/EditVaultProfilesModal';
import {
    DEFAULT_UI_SCALE,
    formatUIScalePercent,
    MIN_UI_SCALE_PERCENT,
    MAX_UI_SCALE_PERCENT,
    UI_SCALE_PERCENT_STEP,
    scaleToPercent,
    percentToScale
} from '../../utils/uiScale';
import { runAsyncAction } from '../../utils/async';
import {
    DEFAULT_VAULT_PROFILE_ID,
    ensureVaultProfiles,
    createValidatedVaultProfileFromTemplate,
    validateVaultProfileNameOrNotify
} from '../../utils/vaultProfiles';
import { normalizeTagPath } from '../../utils/tagUtils';
import type NotebookNavigatorPlugin from '../../main';
import { createSettingGroupFactory } from '../settingGroups';
import { createSubSettingsContainer, setElementVisible, wireToggleSettingWithSubSettings } from '../subSettings';

/** Renders the general settings tab */
export function renderGeneralTab(context: SettingsTabContext): void {
    const { containerEl, plugin, addToggleSetting, configureDebouncedTextSetting } = context;
    const pluginVersion = plugin.manifest.version;
    ensureVaultProfiles(plugin.settings);

    const createGroup = createSettingGroupFactory(containerEl);
    const topGroup = createGroup(undefined);

    let updateStatusEl: HTMLDivElement | null = null;

    const renderUpdateStatus = (version: string | null) => {
        if (!updateStatusEl) {
            return;
        }
        const hasVersion = Boolean(version);
        updateStatusEl.setText(hasVersion ? strings.settings.items.updateCheckOnStart.status.replace('{version}', version ?? '') : '');
        setElementVisible(updateStatusEl, hasVersion);
    };

    const applyCurrentNotice = () => {
        const notice = plugin.getPendingUpdateNotice();
        renderUpdateStatus(notice?.version ?? null);
    };

    const updateStatusListenerId = 'general-update-status';
    plugin.unregisterUpdateNoticeListener(updateStatusListenerId);

    const whatsNewSetting = topGroup.addSetting(setting => {
        setting
            .setName(strings.settings.items.whatsNew.name.replace('{version}', pluginVersion))
            .setDesc(strings.settings.items.whatsNew.desc)
            .addButton(button =>
                button.setButtonText(strings.settings.items.whatsNew.buttonText).onClick(() => {
                    // Load and display release notes without blocking the UI
                    runAsyncAction(async () => {
                        const { WhatsNewModal } = await import('../../modals/WhatsNewModal');
                        const { getLatestReleaseNotes } = await import('../../releaseNotes');
                        const latestNotes = getLatestReleaseNotes();
                        new WhatsNewModal(context.app, latestNotes, plugin.settings.dateFormat).open();
                    });
                })
            );
    });

    updateStatusEl = whatsNewSetting.descEl.createDiv({ cls: 'setting-item-description nn-update-status nn-setting-hidden' });

    applyCurrentNotice();

    plugin.registerUpdateNoticeListener(updateStatusListenerId, notice => {
        renderUpdateStatus(notice?.version ?? null);
    });

<<<<<<< HEAD
    new Setting(containerEl).setName(strings.settings.groups.general.filtering).setHeading();
=======
    const supportSetting = topGroup.addSetting(setting => {
        setting.setName(strings.settings.items.supportDevelopment.name).setDesc(strings.settings.items.supportDevelopment.desc);
    });

    supportSetting.addButton(button => {
        button
            .setButtonText(strings.settings.items.supportDevelopment.buttonText)
            .onClick(() => window.open('https://github.com/sponsors/johansan/'));
        button.buttonEl.addClass('nn-support-button');
    });

    supportSetting.addButton(button => {
        button
            .setButtonText(strings.settings.items.supportDevelopment.coffeeButton)
            .onClick(() => window.open('https://buymeacoffee.com/johansan'));
        button.buttonEl.addClass('nn-support-button');
    });

    const filteringGroup = createGroup(strings.settings.groups.general.filtering);
>>>>>>> 95a4c76c

    const fallbackProfileName = strings.settings.items.vaultProfiles.defaultName || 'Default';
    const getProfileDisplayName = (name?: string): string => {
        const trimmed = name?.trim();
        return trimmed && trimmed.length > 0 ? trimmed : fallbackProfileName;
    };
    const getActiveProfile = () => {
        return (
            plugin.settings.vaultProfiles.find(profile => profile.id === plugin.settings.vaultProfile) ??
            plugin.settings.vaultProfiles[0] ??
            null
        );
    };

    const ADD_PROFILE_OPTION_VALUE = '__add_new__';
    let profileDropdown: DropdownComponent | null = null;
    let fileVisibilityDropdown: DropdownComponent | null = null;
    let excludedFoldersInput: HTMLInputElement | null = null;
    let hiddenTagsInput: HTMLInputElement | null = null;
    let excludedFilesInput: HTMLInputElement | null = null;

    // Updates all profile-related UI controls with current settings values
    const refreshProfileControls = () => {
        if (profileDropdown) {
            const selectEl = profileDropdown.selectEl;
            while (selectEl.firstChild) {
                selectEl.removeChild(selectEl.firstChild);
            }
            plugin.settings.vaultProfiles.forEach(profile => {
                selectEl.createEl('option', {
                    value: profile.id,
                    text: getProfileDisplayName(profile.name)
                });
            });
            selectEl.createEl('option', {
                value: ADD_PROFILE_OPTION_VALUE,
                text: strings.settings.items.vaultProfiles.addProfileOption
            });
            const hasActive = plugin.settings.vaultProfiles.some(profile => profile.id === plugin.settings.vaultProfile);
            const nextActiveId = hasActive ? plugin.settings.vaultProfile : (plugin.settings.vaultProfiles[0]?.id ?? '');
            selectEl.value = nextActiveId;
        }
        const activeProfile = getActiveProfile();
        if (fileVisibilityDropdown) {
            fileVisibilityDropdown.setValue(activeProfile?.fileVisibility ?? FILE_VISIBILITY.SUPPORTED);
        }
        if (excludedFoldersInput) {
            excludedFoldersInput.value = activeProfile ? activeProfile.hiddenFolders.join(', ') : '';
        }
        if (hiddenTagsInput) {
            hiddenTagsInput.value = activeProfile ? activeProfile.hiddenTags.join(', ') : '';
        }
        if (excludedFilesInput) {
            excludedFilesInput.value = activeProfile ? activeProfile.hiddenFiles.join(', ') : '';
        }
    };

    // Creates a new vault profile with the given name and switches to it
    const handleAddProfile = async (profileName: string) => {
        const validatedName = validateVaultProfileNameOrNotify(plugin.settings.vaultProfiles, profileName);
        if (!validatedName) {
            return;
        }
        const activeProfile = getActiveProfile();
        const result = createValidatedVaultProfileFromTemplate(plugin.settings.vaultProfiles, validatedName, {
            sourceProfile: activeProfile,
            fallbackHiddenTags: activeProfile?.hiddenTags,
            fallbackFileVisibility: activeProfile?.fileVisibility
        });

        if ('error' in result) {
            if (result.error === 'duplicate') {
                showNotice(strings.settings.items.vaultProfiles.errors.duplicateName, { variant: 'warning' });
            } else {
                showNotice(strings.settings.items.vaultProfiles.errors.emptyName, { variant: 'warning' });
            }
            return;
        }

        plugin.settings.vaultProfiles.push(result.profile);
        plugin.setVaultProfile(result.profile.id);
        await plugin.saveSettingsAndUpdate();
        refreshProfileControls();
    };

    // Returns the requested profile ID if it exists, otherwise falls back to default or first profile
    const resolveActiveProfileId = (profiles: typeof plugin.settings.vaultProfiles, requestedId: string) => {
        const hasRequested = profiles.some(profile => profile.id === requestedId);
        if (hasRequested) {
            return requestedId;
        }
        const defaultProfile = profiles.find(profile => profile.id === DEFAULT_VAULT_PROFILE_ID);
        if (defaultProfile) {
            return defaultProfile.id;
        }
        return profiles[0]?.id ?? DEFAULT_VAULT_PROFILE_ID;
    };

    // Opens the modal for editing, reordering, and deleting vault profiles
    const openEditProfilesModal = () => {
        const modal = new EditVaultProfilesModal(context.app, {
            profiles: plugin.settings.vaultProfiles,
            activeProfileId: plugin.settings.vaultProfile,
            onSave: async (updatedProfiles, nextActiveProfileId) => {
                plugin.settings.vaultProfiles = updatedProfiles;
                const targetProfileId = resolveActiveProfileId(updatedProfiles, nextActiveProfileId);
                if (plugin.settings.vaultProfile === targetProfileId) {
                    await plugin.saveSettingsAndUpdate();
                } else {
                    plugin.setVaultProfile(targetProfileId);
                    await plugin.saveSettingsAndUpdate();
                }
                refreshProfileControls();
            }
        });
        modal.open();
    };

    const profileSetting = filteringGroup.addSetting(setting => {
        setting.setName(strings.settings.items.vaultProfiles.name).setDesc(strings.settings.items.vaultProfiles.desc);
    });

    profileSetting.addDropdown(dropdown => {
        profileDropdown = dropdown;
        refreshProfileControls();
        dropdown.onChange(value => {
            // Handle "Add new profile" option by opening the input modal
            if (value === ADD_PROFILE_OPTION_VALUE) {
                if (profileDropdown) {
                    profileDropdown.selectEl.value = plugin.settings.vaultProfile;
                }
                const modal = new InputModal(
                    context.app,
                    strings.settings.items.vaultProfiles.addModalTitle,
                    strings.settings.items.vaultProfiles.addModalPlaceholder,
                    profileName => handleAddProfile(profileName)
                );
                modal.open();
                return;
            }
            runAsyncAction(() => {
                plugin.setVaultProfile(value);
                refreshProfileControls();
            });
        });
        return dropdown;
    });

    profileSetting.addButton(button => {
        button.setButtonText(strings.settings.items.vaultProfiles.editProfilesButton).onClick(() => {
            openEditProfilesModal();
        });
        return button;
    });

    profileSetting.controlEl.addClass('nn-setting-profile-dropdown');

    filteringGroup.addSetting(setting => {
        setting
            .setName(strings.settings.items.fileVisibility.name)
            .setDesc(strings.settings.items.fileVisibility.desc)
            .addDropdown(dropdown => {
                fileVisibilityDropdown = dropdown;
                dropdown
                    .addOption(FILE_VISIBILITY.DOCUMENTS, strings.settings.items.fileVisibility.options.documents)
                    .addOption(FILE_VISIBILITY.SUPPORTED, strings.settings.items.fileVisibility.options.supported)
                    .addOption(FILE_VISIBILITY.ALL, strings.settings.items.fileVisibility.options.all)
                    .setValue(getActiveProfile()?.fileVisibility ?? FILE_VISIBILITY.SUPPORTED)
                    .onChange(async (value: FileVisibility) => {
                        const activeProfile = plugin.settings.vaultProfiles.find(profile => profile.id === plugin.settings.vaultProfile);
                        if (activeProfile) {
                            activeProfile.fileVisibility = value;
                        }
                        await plugin.saveSettingsAndUpdate();
                        refreshProfileControls();
                    });
                return dropdown;
            });
    });

    const excludedFoldersSetting = filteringGroup.addSetting(setting => {
        configureDebouncedTextSetting(
            setting,
            strings.settings.items.excludedFolders.name,
            strings.settings.items.excludedFolders.desc,
            strings.settings.items.excludedFolders.placeholder,
            () => getActiveProfile()?.hiddenFolders.join(', ') ?? '',
            value => {
                const activeProfile = getActiveProfile();
                if (!activeProfile) {
                    return;
                }
                const nextHiddenFolders = value
                    .split(',')
                    .map(folder => folder.trim())
                    .filter(folder => folder.length > 0);
                activeProfile.hiddenFolders = Array.from(new Set(nextHiddenFolders));
                resetHiddenToggleIfNoSources({
                    settings: plugin.settings,
                    showHiddenItems: plugin.getUXPreferences().showHiddenItems,
                    setShowHiddenItems: value => plugin.setShowHiddenItems(value)
                });
            }
        );
    });
    excludedFoldersSetting.controlEl.addClass('nn-setting-wide-input');
    excludedFoldersInput = excludedFoldersSetting.controlEl.querySelector('input');

    const hiddenTagsSetting = filteringGroup.addSetting(setting => {
        configureDebouncedTextSetting(
            setting,
            strings.settings.items.hiddenTags.name,
            strings.settings.items.hiddenTags.desc,
            strings.settings.items.hiddenTags.placeholder,
            () => getActiveProfile()?.hiddenTags.join(', ') ?? '',
            value => {
                const activeProfile = getActiveProfile();
                if (!activeProfile) {
                    return;
                }
                const normalizedHiddenTags = value
                    .split(',')
                    .map(entry => normalizeTagPath(entry))
                    .filter((entry): entry is string => entry !== null);

                activeProfile.hiddenTags = Array.from(new Set(normalizedHiddenTags));
                resetHiddenToggleIfNoSources({
                    settings: plugin.settings,
                    showHiddenItems: plugin.getUXPreferences().showHiddenItems,
                    setShowHiddenItems: value => plugin.setShowHiddenItems(value)
                });
            }
        );
    });
    hiddenTagsSetting.controlEl.addClass('nn-setting-wide-input');
    hiddenTagsInput = hiddenTagsSetting.controlEl.querySelector('input');

    const excludedFilesSetting = filteringGroup.addSetting(setting => {
        configureDebouncedTextSetting(
            setting,
            strings.settings.items.excludedNotes.name,
            strings.settings.items.excludedNotes.desc,
            strings.settings.items.excludedNotes.placeholder,
            () => getActiveProfile()?.hiddenFiles.join(', ') ?? '',
            value => {
                const activeProfile = getActiveProfile();
                if (!activeProfile) {
                    return;
                }
                const nextHiddenFiles = value
                    .split(',')
                    .map(file => file.trim())
                    .filter(file => file.length > 0);
                activeProfile.hiddenFiles = Array.from(new Set(nextHiddenFiles));
                resetHiddenToggleIfNoSources({
                    settings: plugin.settings,
                    showHiddenItems: plugin.getUXPreferences().showHiddenItems,
                    setShowHiddenItems: value => plugin.setShowHiddenItems(value)
                });
            }
        );
    });
    excludedFilesSetting.controlEl.addClass('nn-setting-wide-input');
    excludedFilesInput = excludedFilesSetting.controlEl.querySelector('input');
    refreshProfileControls();

    const behaviorGroup = createGroup(strings.settings.groups.general.behavior);

    const autoRevealSetting = behaviorGroup.addSetting(setting => {
        setting.setName(strings.settings.items.autoRevealActiveNote.name).setDesc(strings.settings.items.autoRevealActiveNote.desc);
    });

    const autoRevealSettingsEl = wireToggleSettingWithSubSettings(
        autoRevealSetting,
        () => plugin.settings.autoRevealActiveFile,
        async value => {
            plugin.settings.autoRevealActiveFile = value;
            await plugin.saveSettingsAndUpdate();
        }
    );

    new Setting(autoRevealSettingsEl)
        .setName(strings.settings.items.autoRevealIgnoreRightSidebar.name)
        .setDesc(strings.settings.items.autoRevealIgnoreRightSidebar.desc)
        .addToggle(toggle =>
            toggle.setValue(plugin.settings.autoRevealIgnoreRightSidebar).onChange(async value => {
                plugin.settings.autoRevealIgnoreRightSidebar = value;
                await plugin.saveSettingsAndUpdate();
            })
        );

    behaviorGroup.addSetting(setting => {
        setting
            .setName(strings.settings.items.multiSelectModifier.name)
            .setDesc(strings.settings.items.multiSelectModifier.desc)
            .addDropdown(dropdown =>
                dropdown
                    .addOption('cmdCtrl', strings.settings.items.multiSelectModifier.options.cmdCtrl)
                    .addOption('optionAlt', strings.settings.items.multiSelectModifier.options.optionAlt)
                    .setValue(plugin.settings.multiSelectModifier)
                    .onChange(async (value: MultiSelectModifier) => {
                        plugin.settings.multiSelectModifier = value;
                        await plugin.saveSettingsAndUpdate();
                    })
            );
    });

    if (!Platform.isMobile) {
        const desktopAppearanceGroup = createGroup(strings.settings.groups.general.desktopAppearance);

        desktopAppearanceGroup.addSetting(setting => {
            setting
                .setName(strings.settings.items.dualPane.name)
                .setDesc(strings.settings.items.dualPane.desc)
                .addToggle(toggle =>
                    toggle.setValue(plugin.useDualPane()).onChange(value => {
                        plugin.setDualPanePreference(value);
                    })
                );
        });

        desktopAppearanceGroup.addSetting(setting => {
            setting
                .setName(strings.settings.items.dualPaneOrientation.name)
                .setDesc(strings.settings.items.dualPaneOrientation.desc)
                .addDropdown(dropdown => {
                    dropdown
                        .addOptions({
                            horizontal: strings.settings.items.dualPaneOrientation.options.horizontal,
                            vertical: strings.settings.items.dualPaneOrientation.options.vertical
                        })
                        .setValue(plugin.getDualPaneOrientation())
                        .onChange(async value => {
                            const nextOrientation = value === 'vertical' ? 'vertical' : 'horizontal';
                            await plugin.setDualPaneOrientation(nextOrientation);
                        });
                });
        });

        desktopAppearanceGroup.addSetting(setting => {
            setting
                .setName(strings.settings.items.appearanceBackground.name)
                .setDesc(strings.settings.items.appearanceBackground.desc)
                .addDropdown(dropdown =>
                    dropdown
                        .addOptions({
                            separate: strings.settings.items.appearanceBackground.options.separate,
                            primary: strings.settings.items.appearanceBackground.options.primary,
                            secondary: strings.settings.items.appearanceBackground.options.secondary
                        })
                        .setValue(plugin.settings.desktopBackground ?? 'separate')
                        .onChange(async value => {
                            const nextValue: BackgroundMode = value === 'primary' || value === 'secondary' ? value : 'separate';
                            plugin.settings.desktopBackground = nextValue;
                            await plugin.saveSettingsAndUpdate();
                        })
                );
        });

        const showTooltipsSetting = desktopAppearanceGroup.addSetting(setting => {
            setting.setName(strings.settings.items.showTooltips.name).setDesc(strings.settings.items.showTooltips.desc);
        });

        const showTooltipsSubSettings = wireToggleSettingWithSubSettings(
            showTooltipsSetting,
            () => plugin.settings.showTooltips,
            async value => {
                plugin.settings.showTooltips = value;
                await plugin.saveSettingsAndUpdate();
            }
        );

        new Setting(showTooltipsSubSettings)
            .setName(strings.settings.items.showTooltipPath.name)
            .setDesc(strings.settings.items.showTooltipPath.desc)
            .addToggle(toggle =>
                toggle.setValue(plugin.settings.showTooltipPath).onChange(async value => {
                    plugin.settings.showTooltipPath = value;
                    await plugin.saveSettingsAndUpdate();
                })
            );
    }

    if (Platform.isMobile) {
        const mobileAppearanceGroup = createGroup(strings.settings.groups.general.mobileAppearance);

        mobileAppearanceGroup.addSetting(setting => {
            setting
                .setName(strings.settings.items.appearanceBackground.name)
                .setDesc(strings.settings.items.appearanceBackground.desc)
                .addDropdown(dropdown =>
                    dropdown
                        .addOptions({
                            separate: strings.settings.items.appearanceBackground.options.separate,
                            primary: strings.settings.items.appearanceBackground.options.primary,
                            secondary: strings.settings.items.appearanceBackground.options.secondary
                        })
                        .setValue(plugin.settings.mobileBackground ?? 'primary')
                        .onChange(async value => {
                            const nextValue: BackgroundMode = value === 'primary' || value === 'secondary' ? value : 'separate';
                            plugin.settings.mobileBackground = nextValue;
                            await plugin.saveSettingsAndUpdate();
                        })
                );
        });
    }

    const viewGroup = createGroup(strings.settings.groups.general.view);

    const uiScaleSetting = viewGroup.addSetting(setting => {
        setting.setName(strings.settings.items.appearanceScale.name).setDesc(strings.settings.items.appearanceScale.desc);
    });

    const uiScaleValueEl = uiScaleSetting.controlEl.createDiv({ cls: 'nn-slider-value' });
    const updateUIScaleLabel = (percentValue: number) => {
        uiScaleValueEl.setText(formatUIScalePercent(percentToScale(percentValue)));
    };

    let uiScaleSlider: SliderComponent;
    const initialUIScalePercent = scaleToPercent(plugin.getUIScale());

    uiScaleSetting
        .addSlider(slider => {
            uiScaleSlider = slider
                .setLimits(MIN_UI_SCALE_PERCENT, MAX_UI_SCALE_PERCENT, UI_SCALE_PERCENT_STEP)
                .setInstant(false)
                .setDynamicTooltip()
                .setValue(initialUIScalePercent)
                .onChange(value => {
                    const nextValue = percentToScale(value);
                    plugin.setUIScale(nextValue);
                    updateUIScaleLabel(value);
                });
            return slider;
        })
        .addExtraButton(button =>
            button
                .setIcon('lucide-rotate-ccw')
                .setTooltip('Restore to default (100%)')
                .onClick(() => {
                    const defaultPercent = scaleToPercent(DEFAULT_UI_SCALE);
                    uiScaleSlider.setValue(defaultPercent);
                    plugin.setUIScale(DEFAULT_UI_SCALE);
                    updateUIScaleLabel(defaultPercent);
                })
        );

    updateUIScaleLabel(initialUIScalePercent);

    viewGroup.addSetting(setting => {
        setting
            .setName(strings.settings.items.startView.name)
            .setDesc(strings.settings.items.startView.desc)
            .addDropdown(dropdown => {
                dropdown
                    .addOptions({
                        navigation: strings.settings.items.startView.options.navigation,
                        files: strings.settings.items.startView.options.files
                    })
                    .setValue(plugin.settings.startView)
                    .onChange(async value => {
                        const nextView = value === 'navigation' ? 'navigation' : 'files';
                        plugin.settings.startView = nextView;
                        await plugin.saveSettingsAndUpdate();
                    });
            });
    });

    const homepageSetting = viewGroup.addSetting(setting => {
        setting.setName(strings.settings.items.homepage.name);
    });
    homepageSetting.setDesc('');

    const homepageDescEl = homepageSetting.descEl;
    homepageDescEl.empty();
    homepageDescEl.createDiv({ text: strings.settings.items.homepage.desc });

    const homepageValueEl = homepageDescEl.createDiv();
    let clearHomepageButton: ButtonComponent | null = null;

    /** Updates the displayed homepage path and button state */
    const renderHomepageValue = () => {
        const { homepage, mobileHomepage, useMobileHomepage } = plugin.settings;
        const isMobile = Platform.isMobile;

        const activePath = isMobile && useMobileHomepage ? mobileHomepage : homepage;
        const labelTemplate =
            isMobile && useMobileHomepage
                ? (strings.settings.items.homepage.currentMobile ?? strings.settings.items.homepage.current)
                : strings.settings.items.homepage.current;

        homepageValueEl.setText('');
        if (activePath) {
            homepageValueEl.setText(labelTemplate.replace('{path}', activePath));
        }

        if (clearHomepageButton) {
            const canClear = isMobile && useMobileHomepage ? Boolean(mobileHomepage) : Boolean(homepage);
            clearHomepageButton.setDisabled(!canClear);
        }
    };

    homepageSetting.addButton(button => {
        button.setButtonText(strings.settings.items.homepage.chooseButton);
        button.onClick(() => {
            new HomepageModal(context.app, file => {
                if (Platform.isMobile && plugin.settings.useMobileHomepage) {
                    plugin.settings.mobileHomepage = file.path;
                } else {
                    plugin.settings.homepage = file.path;
                }
                renderHomepageValue();
                // Save homepage setting without blocking the UI
                runAsyncAction(() => plugin.saveSettingsAndUpdate());
            }).open();
        });
    });

    homepageSetting.addButton(button => {
        button.setButtonText(strings.common.clear);
        clearHomepageButton = button;
        // Clear homepage file without blocking the UI
        button.onClick(() => {
            runAsyncAction(async () => {
                if (Platform.isMobile && plugin.settings.useMobileHomepage) {
                    if (!plugin.settings.mobileHomepage) {
                        return;
                    }
                    plugin.settings.mobileHomepage = null;
                } else {
                    if (!plugin.settings.homepage) {
                        return;
                    }
                    plugin.settings.homepage = null;
                }
                renderHomepageValue();
                await plugin.saveSettingsAndUpdate();
            });
        });
    });

    renderHomepageValue();

    const homepageSubSettingsEl = createSubSettingsContainer(homepageSetting);
    new Setting(homepageSubSettingsEl)
        .setName(strings.settings.items.homepage.separateMobile.name)
        .setDesc(strings.settings.items.homepage.separateMobile.desc)
        .addToggle(toggle =>
            toggle.setValue(plugin.settings.useMobileHomepage).onChange(async value => {
                plugin.settings.useMobileHomepage = value;
                await plugin.saveSettingsAndUpdate();
                renderHomepageValue();
            })
        );

    addToggleSetting(
        viewGroup.addSetting,
        strings.settings.items.showIconsColorOnly.name,
        strings.settings.items.showIconsColorOnly.desc,
        () => plugin.settings.colorIconOnly,
        value => {
            plugin.settings.colorIconOnly = value;
        }
    );

    renderToolbarVisibilitySetting(createSetting => viewGroup.addSetting(createSetting), plugin);

    const formattingGroup = createGroup(strings.settings.groups.general.formatting);

    const dateFormatSetting = formattingGroup.addSetting(setting => {
        configureDebouncedTextSetting(
            setting,
            strings.settings.items.dateFormat.name,
            strings.settings.items.dateFormat.desc,
            strings.settings.items.dateFormat.placeholder,
            () => plugin.settings.dateFormat,
            value => {
                plugin.settings.dateFormat = value || 'MMM d, yyyy';
            }
        );
    });
    dateFormatSetting.addExtraButton(button =>
        button
            .setIcon('lucide-help-circle')
            .setTooltip(strings.settings.items.dateFormat.helpTooltip)
            .onClick(() => {
                showNotice(strings.settings.items.dateFormat.help, { timeout: TIMEOUTS.NOTICE_HELP });
            })
    );
    dateFormatSetting.controlEl.addClass('nn-setting-wide-input');

    const timeFormatSetting = formattingGroup.addSetting(setting => {
        configureDebouncedTextSetting(
            setting,
            strings.settings.items.timeFormat.name,
            strings.settings.items.timeFormat.desc,
            strings.settings.items.timeFormat.placeholder,
            () => plugin.settings.timeFormat,
            value => {
                plugin.settings.timeFormat = value || 'h:mm a';
            }
        );
    });
    timeFormatSetting.addExtraButton(button =>
        button
            .setIcon('lucide-help-circle')
            .setTooltip(strings.settings.items.timeFormat.helpTooltip)
            .onClick(() => {
                showNotice(strings.settings.items.timeFormat.help, { timeout: TIMEOUTS.NOTICE_HELP });
            })
    );
    timeFormatSetting.controlEl.addClass('nn-setting-wide-input');
}

interface ToolbarButtonConfig<T extends string> {
    id: T;
    icon: string;
    label: string;
}

const NAVIGATION_TOOLBAR_BUTTONS: ToolbarButtonConfig<NavigationToolbarButtonId>[] = [
    { id: 'shortcuts', icon: 'lucide-bookmark', label: strings.navigationPane.pinShortcuts },
    { id: 'expandCollapse', icon: 'lucide-chevrons-up-down', label: strings.paneHeader.expandAllFolders },
    { id: 'hiddenItems', icon: 'lucide-eye', label: strings.paneHeader.showExcludedItems },
    { id: 'rootReorder', icon: 'lucide-list-tree', label: strings.paneHeader.reorderRootFolders },
    { id: 'newFolder', icon: 'lucide-folder-plus', label: strings.paneHeader.newFolder }
];

const LIST_TOOLBAR_BUTTONS: ToolbarButtonConfig<ListToolbarButtonId>[] = [
    { id: 'search', icon: 'lucide-search', label: strings.paneHeader.search },
    { id: 'descendants', icon: 'lucide-layers', label: strings.paneHeader.toggleDescendantNotes },
    { id: 'sort', icon: 'lucide-arrow-down-up', label: strings.paneHeader.changeSortOrder },
    { id: 'appearance', icon: 'lucide-palette', label: strings.paneHeader.changeAppearance },
    { id: 'newNote', icon: 'lucide-pen-box', label: strings.paneHeader.newNote }
];

function renderToolbarVisibilitySetting(
    addSetting: (createSetting: (setting: Setting) => void) => Setting,
    plugin: NotebookNavigatorPlugin
): void {
    const setting = addSetting(setting => {
        setting.setName(strings.settings.items.toolbarButtons.name).setDesc(strings.settings.items.toolbarButtons.desc);
    });

    setting.controlEl.addClass('nn-toolbar-visibility-control');
    const sectionsEl = setting.controlEl.createDiv({ cls: 'nn-toolbar-visibility-sections' });

    createToolbarButtonGroup({
        containerEl: sectionsEl,
        label: strings.settings.items.toolbarButtons.navigationLabel,
        buttons: NAVIGATION_TOOLBAR_BUTTONS,
        state: plugin.settings.toolbarVisibility.navigation,
        onToggle: () => {
            runAsyncAction(async () => {
                await plugin.saveSettingsAndUpdate();
            });
        }
    });

    createToolbarButtonGroup({
        containerEl: sectionsEl,
        label: strings.settings.items.toolbarButtons.listLabel,
        buttons: LIST_TOOLBAR_BUTTONS,
        state: plugin.settings.toolbarVisibility.list,
        onToggle: () => {
            runAsyncAction(async () => {
                await plugin.saveSettingsAndUpdate();
            });
        }
    });
}

interface ToolbarButtonGroupProps<T extends string> {
    containerEl: HTMLElement;
    label: string;
    buttons: ToolbarButtonConfig<T>[];
    state: Record<T, boolean>;
    onToggle: () => void;
}

function createToolbarButtonGroup<T extends string>({ containerEl, label, buttons, state, onToggle }: ToolbarButtonGroupProps<T>): void {
    const groupEl = containerEl.createDiv({ cls: 'nn-toolbar-visibility-group' });
    groupEl.createDiv({ cls: 'nn-toolbar-visibility-group-label', text: label });
    const gridEl = groupEl.createDiv({ cls: ['nn-toolbar-visibility-grid', 'nn-toolbar-visibility-grid-scroll'] });

    buttons.forEach(button => {
        const buttonEl = gridEl.createEl('button', {
            cls: ['nn-toolbar-visibility-toggle', 'nn-mobile-toolbar-button'],
            attr: { type: 'button' }
        });
        buttonEl.setAttr('aria-pressed', state[button.id] ? 'true' : 'false');
        buttonEl.setAttr('aria-label', button.label);
        buttonEl.setAttr('title', button.label);

        const iconEl = buttonEl.createSpan({ cls: 'nn-toolbar-visibility-icon' });
        setIcon(iconEl, button.icon);

        const applyState = () => {
            const isEnabled = Boolean(state[button.id]);
            buttonEl.classList.toggle('is-active', isEnabled);
            buttonEl.classList.toggle('nn-mobile-toolbar-button-active', isEnabled);
            buttonEl.setAttr('aria-pressed', isEnabled ? 'true' : 'false');
        };

        buttonEl.addEventListener('click', () => {
            state[button.id] = !state[button.id];
            applyState();
            onToggle();
        });

        applyState();
    });
}<|MERGE_RESOLUTION|>--- conflicted
+++ resolved
@@ -102,29 +102,11 @@
         renderUpdateStatus(notice?.version ?? null);
     });
 
-<<<<<<< HEAD
-    new Setting(containerEl).setName(strings.settings.groups.general.filtering).setHeading();
-=======
     const supportSetting = topGroup.addSetting(setting => {
         setting.setName(strings.settings.items.supportDevelopment.name).setDesc(strings.settings.items.supportDevelopment.desc);
     });
 
-    supportSetting.addButton(button => {
-        button
-            .setButtonText(strings.settings.items.supportDevelopment.buttonText)
-            .onClick(() => window.open('https://github.com/sponsors/johansan/'));
-        button.buttonEl.addClass('nn-support-button');
-    });
-
-    supportSetting.addButton(button => {
-        button
-            .setButtonText(strings.settings.items.supportDevelopment.coffeeButton)
-            .onClick(() => window.open('https://buymeacoffee.com/johansan'));
-        button.buttonEl.addClass('nn-support-button');
-    });
-
     const filteringGroup = createGroup(strings.settings.groups.general.filtering);
->>>>>>> 95a4c76c
 
     const fallbackProfileName = strings.settings.items.vaultProfiles.defaultName || 'Default';
     const getProfileDisplayName = (name?: string): string => {
