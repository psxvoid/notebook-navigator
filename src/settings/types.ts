--- conflicted
+++ resolved
@@ -199,11 +199,7 @@
     showFileDate: boolean;
     alphabeticalDateMode: AlphabeticalDateMode;
     showFileTags: boolean;
-<<<<<<< HEAD
-    showFileTagAncestors: boolean;
     collapseFileTagsToSelectedTag: boolean;
-=======
->>>>>>> 59945173
     colorFileTags: boolean;
     prioritizeColoredFileTags: boolean;
     showFileTagAncestors: boolean;
