--- conflicted
+++ resolved
@@ -598,21 +598,17 @@
             },
             notes: {
                 frontmatter: 'Frontmatter',
-<<<<<<< HEAD
-                display: 'Görünüm',
-                textTransformAdd: 'Yeni dönüşüm ekle',
-                textTransformPatternPlaceholder: 'Düzenli ifade',
-                textTransformReplacementPlaceholder: 'Yenisiyle değiştirme',
-                textTransformEmptyTitle: 'Bir desen geçerli bir RegExp olmalıdır',
-=======
                 icon: 'Simge',
                 title: 'Başlık',
                 previewText: 'Önizleme metni',
                 featureImage: 'Öne çıkan görsel',
                 tags: 'Etiketler',
                 date: 'Tarih',
-                parentFolder: 'Üst klasör'
->>>>>>> be56be02
+                parentFolder: 'Üst klasör',
+                textTransformAdd: 'Yeni dönüşüm ekle',
+                textTransformPatternPlaceholder: 'Düzenli ifade',
+                textTransformReplacementPlaceholder: 'Yenisiyle değiştirme',
+                textTransformEmptyTitle: 'Bir desen geçerli bir RegExp olmalıdır',
             }
         },
         items: {
