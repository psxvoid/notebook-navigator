--- conflicted
+++ resolved
@@ -598,21 +598,17 @@
             },
             notes: {
                 frontmatter: 'Frontmatter',
-<<<<<<< HEAD
-                display: 'Giao diện',
-                textTransformAdd: 'Thêm chuyển đổi mới',
-                textTransformPatternPlaceholder: 'Biểu thức chính quy',
-                textTransformReplacementPlaceholder: 'Thay thế',
-                textTransformEmptyTitle: 'Một mẫu phải là RegExp hợp lệ',
-=======
                 icon: 'Biểu tượng',
                 title: 'Tiêu đề',
                 previewText: 'Văn bản xem trước',
                 featureImage: 'Hình ảnh nổi bật',
                 tags: 'Thẻ',
                 date: 'Ngày',
-                parentFolder: 'Thư mục cha'
->>>>>>> be56be02
+                parentFolder: 'Thư mục cha',
+                textTransformAdd: 'Thêm chuyển đổi mới',
+                textTransformPatternPlaceholder: 'Biểu thức chính quy',
+                textTransformReplacementPlaceholder: 'Thay thế',
+                textTransformEmptyTitle: 'Một mẫu phải là RegExp hợp lệ',
             }
         },
         items: {
