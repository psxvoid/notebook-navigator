--- conflicted
+++ resolved
@@ -598,21 +598,17 @@
             },
             notes: {
                 frontmatter: '前置元資料',
-<<<<<<< HEAD
-                display: '外觀',
-                textTransformAdd: '新增變換',
-                textTransformPatternPlaceholder: '正規表示式',
-                textTransformReplacementPlaceholder: '替代品',
-                textTransformEmptyTitle: '模式必須是有效的正規表示式。',
-=======
                 icon: '圖示',
                 title: '標題',
                 previewText: '預覽文字',
                 featureImage: '精選圖片',
                 tags: '標籤',
                 date: '日期',
-                parentFolder: '父資料夾'
->>>>>>> be56be02
+                parentFolder: '父資料夾',
+                textTransformAdd: '新增變換',
+                textTransformPatternPlaceholder: '正規表示式',
+                textTransformReplacementPlaceholder: '替代品',
+                textTransformEmptyTitle: '模式必須是有效的正規表示式。',
             }
         },
         items: {
