/*
 * Notebook Navigator - Plugin for Obsidian
 * Copyright (c) 2025 Johan Sanneblad, modifications by Pavel Sapehin
 *
 * This program is free software: you can redistribute it and/or modify
 * it under the terms of the GNU General Public License as published by
 * the Free Software Foundation, either version 3 of the License, or
 * (at your option) any later version.
 *
 * This program is distributed in the hope that it will be useful,
 * but WITHOUT ANY WARRANTY; without even the implied warranty of
 * MERCHANTABILITY or FITNESS FOR A PARTICULAR PURPOSE.  See the
 * GNU General Public License for more details.
 *
 * You should have received a copy of the GNU General Public License
 * along with this program.  If not, see <https://www.gnu.org/licenses/>.
 */

/**
 * English language strings for Notebook Navigator
 * Organized by feature/component for easy maintenance
 */
export const STRINGS_ES = {
    // Common UI elements
    common: {
        cancel: 'Cancelar', // Button text for canceling dialogs and operations (English: Cancel)
        delete: 'Eliminar', // Button text for delete operations in dialogs (English: Delete)
        clear: 'Limpiar', // Button text for clearing values (English: Clear)
        remove: 'Eliminar', // Button text for remove operations in dialogs (English: Remove)
        submit: 'Enviar', // Button text for submitting forms and dialogs (English: Submit)
        noSelection: 'Sin selección', // Placeholder text when no folder or tag is selected (English: No selection)
        untagged: 'Sin etiquetas', // Label for notes without any tags (English: Untagged)
        untitled: 'Sin título', // Default name for notes without a title (English: Untitled)
        featureImageAlt: 'Imagen destacada', // Alt text for thumbnail/preview images (English: Feature image)
        unknownError: 'Error desconocido', // Generic fallback when an error has no message (English: Unknown error)
        updateBannerTitle: 'Actualización de Notebook Navigator disponible',
        updateBannerInstruction: 'Actualiza en Ajustes -> Complementos de la comunidad',
        updateIndicatorLabel: 'Nueva versión disponible'
    },

    // List pane
    listPane: {
        emptyStateNoSelection: 'Selecciona una carpeta o etiqueta para ver las notas', // Message shown when no folder or tag is selected (English: Select a folder or tag to view notes)
        emptyStateNoNotes: 'Sin notas', // Message shown when a folder/tag has no notes (English: No notes)
        pinnedSection: 'Fijadas', // Header for the pinned notes section at the top of file list (English: Pinned)
        notesSection: 'Notas', // Header shown between pinned and regular items when showing documents only (English: Notes)
        filesSection: 'Archivos', // Header shown between pinned and regular items when showing supported or all files (English: Files)
        hiddenItemAriaLabel: '{name} (oculto)' // Accessibility label applied to list items that are normally hidden
    },

    // Tag list
    tagList: {
        untaggedLabel: 'Sin etiquetas', // Label for the special item showing notes without tags (English: Untagged)
        hiddenTags: 'Etiquetas ocultas', // Label for the hidden tags virtual folder (English: Hidden tags)
        tags: 'Etiquetas' // Label for the tags virtual folder (English: Tags)
    },

    navigationPane: {
        shortcutsHeader: 'Accesos directos',
        recentNotesHeader: 'Notas recientes',
        recentFilesHeader: 'Archivos recientes',
        reorderRootFoldersTitle: 'Reordenar navegación',
        reorderRootFoldersHint: 'Usa flechas o arrastra para reordenar',
        vaultRootLabel: 'Bóveda',
        resetRootToAlpha: 'Restablecer orden alfabético',
        resetRootToFrequency: 'Restablecer al orden por frecuencia',
        pinShortcuts: 'Fijar accesos directos',
        pinShortcutsAndRecentNotes: 'Fijar accesos directos y notas recientes',
        pinShortcutsAndRecentFiles: 'Fijar accesos directos y archivos recientes',
        unpinShortcuts: 'Desfijar accesos directos',
        unpinShortcutsAndRecentNotes: 'Desfijar accesos directos y notas recientes',
        unpinShortcutsAndRecentFiles: 'Desfijar accesos directos y archivos recientes',
        profileMenuLabel: 'Perfil',
        profileMenuAria: 'Cambiar perfil de bóveda'
    },

    shortcuts: {
        folderExists: 'La carpeta ya está en los atajos',
        noteExists: 'La nota ya está en los atajos',
        tagExists: 'La etiqueta ya está en los atajos',
        searchExists: 'El atajo de búsqueda ya existe',
        emptySearchQuery: 'Ingresa una consulta de búsqueda antes de guardarla',
        emptySearchName: 'Ingresa un nombre antes de guardar la búsqueda',
        add: 'Agregar a accesos directos',
        addNotesCount: 'Agregar {count} notas a accesos directos',
        addFilesCount: 'Agregar {count} archivos a accesos directos',
        remove: 'Quitar de accesos directos',
        removeAll: 'Eliminar todos los accesos directos',
        removeAllConfirm: '¿Eliminar todos los accesos directos?',
        folderNotesPinned: 'Fijadas {count} notas de carpeta'
    },

    // Pane header
    paneHeader: {
        collapseAllFolders: 'Contraer elementos', // Tooltip for button that collapses expanded items (English: Collapse items)
        expandAllFolders: 'Expandir todos los elementos', // Tooltip for button that expands all items (English: Expand all items)
        scrollToTop: 'Desplazarse arriba',
        newFolder: 'Nueva carpeta', // Tooltip for create new folder button (English: New folder)
        newNote: 'Nueva nota', // Tooltip for create new note button (English: New note)
        mobileBackToNavigation: 'Volver a navegación', // Mobile-only back button text to return to navigation pane (English: Back to navigation)
        changeSortOrder: 'Cambiar orden de clasificación', // Tooltip for the sort order toggle button (English: Change sort order)
        defaultSort: 'Predeterminado', // Label for default sorting mode (English: Default)
        customSort: 'Personalizado', // Label for custom sorting mode (English: Custom)
        showFolders: 'Mostrar navegación', // Tooltip for button to show the navigation pane (English: Show navigation)
        hideFolders: 'Ocultar navegación', // Tooltip for button to hide the navigation pane (English: Hide navigation)
        reorderRootFolders: 'Reordenar navegación',
        finishRootFolderReorder: 'Listo',
        toggleDescendantNotes: 'Mostrar notas de subcarpetas / descendientes (no sincronizado)', // Tooltip for button to toggle showing notes from descendants (English: Show notes from subfolders / descendants (not synced))
        autoExpandFoldersTags: 'Expandir carpetas y etiquetas automáticamente', // Tooltip for button to toggle auto-expanding folders and tags when selected (English: Auto-expand folders and tags)
        showExcludedItems: 'Mostrar carpetas, etiquetas y notas ocultas', // Tooltip for button to show hidden items (English: Show hidden items)
        hideExcludedItems: 'Ocultar carpetas, etiquetas y notas ocultas', // Tooltip for button to hide hidden items (English: Hide hidden items)
        showDualPane: 'Mostrar paneles dobles', // Tooltip for button to show dual-pane layout (English: Show dual panes)
        showSinglePane: 'Mostrar panel único', // Tooltip for button to show single-pane layout (English: Show single pane)
        changeAppearance: 'Cambiar apariencia', // Tooltip for button to change folder appearance settings (English: Change appearance)
        search: 'Buscar' // Tooltip for search button (English: Search)
    },
    // Search input
    searchInput: {
        placeholder: 'Buscar...', // Placeholder text for search input (English: Search...)
        placeholderOmnisearch: 'Omnisearch...', // Placeholder text when Omnisearch provider is active (English: Omnisearch...)
        clearSearch: 'Borrar búsqueda', // Tooltip for clear search button (English: Clear search)
        saveSearchShortcut: 'Guardar búsqueda en accesos directos',
        removeSearchShortcut: 'Eliminar búsqueda de accesos directos',
        shortcutModalTitle: 'Guardar búsqueda',
        shortcutNameLabel: 'Nombre del acceso directo',
        shortcutNamePlaceholder: 'Introduce el nombre'
    },

    // Context menus
    contextMenu: {
        file: {
            openInNewTab: 'Abrir en nueva pestaña',
            openToRight: 'Abrir a la derecha',
            openInNewWindow: 'Abrir en nueva ventana',
            openMultipleInNewTabs: 'Abrir {count} notas en nuevas pestañas',
            openMultipleToRight: 'Abrir {count} notas a la derecha',
            openMultipleInNewWindows: 'Abrir {count} notas en nuevas ventanas',
            pinNote: 'Fijar nota',
            unpinNote: 'Desfijar nota',
            pinMultipleNotes: 'Fijar {count} notas',
            unpinMultipleNotes: 'Desfijar {count} notas',
            duplicateNote: 'Duplicar nota',
            duplicateMultipleNotes: 'Duplicar {count} notas',
            openVersionHistory: 'Abrir historial de versiones',
            revealInFolder: 'Mostrar en carpeta',
            revealInFinder: 'Mostrar en Finder',
            showInExplorer: 'Mostrar en el explorador del sistema',
            copyDeepLink: 'Copiar URL de Obsidian',
            copyPath: 'Copiar ruta del sistema de archivos',
            copyRelativePath: 'Copiar ruta del vault',
            renameNote: 'Renombrar nota',
            deleteNote: 'Eliminar nota',
            deleteMultipleNotes: 'Eliminar {count} notas',
            moveNoteToFolder: 'Mover nota a...',
            moveFileToFolder: 'Mover archivo a...',
            moveMultipleNotesToFolder: 'Mover {count} notas a...',
            moveMultipleFilesToFolder: 'Mover {count} archivos a...',
            addTag: 'Añadir etiqueta',
            removeTag: 'Eliminar etiqueta',
            removeAllTags: 'Eliminar todas las etiquetas',
            changeIcon: 'Cambiar icono',
            changeColor: 'Cambiar color',
            // File-specific context menu items (non-markdown files)
            openMultipleFilesInNewTabs: 'Abrir {count} archivos en nuevas pestañas',
            openMultipleFilesToRight: 'Abrir {count} archivos a la derecha',
            openMultipleFilesInNewWindows: 'Abrir {count} archivos en nuevas ventanas',
            pinFile: 'Fijar archivo',
            unpinFile: 'Desfijar archivo',
            pinMultipleFiles: 'Fijar {count} archivos',
            unpinMultipleFiles: 'Desfijar {count} archivos',
            duplicateFile: 'Duplicar archivo',
            duplicateMultipleFiles: 'Duplicar {count} archivos',
            renameFile: 'Renombrar archivo',
            deleteFile: 'Eliminar archivo',
            deleteMultipleFiles: 'Eliminar {count} archivos'
        },
        folder: {
            newNote: 'Nueva nota',
            newFolder: 'Nueva carpeta',
            newCanvas: 'Nuevo lienzo',
            newBase: 'Nueva base de datos',
            newDrawing: 'Nuevo dibujo',
            newExcalidrawDrawing: 'Nuevo dibujo de Excalidraw',
            newTldrawDrawing: 'Nuevo dibujo de Tldraw',
            duplicateFolder: 'Duplicar carpeta',
            searchInFolder: 'Buscar en carpeta',
            copyPath: 'Copiar ruta del sistema de archivos',
            copyRelativePath: 'Copiar ruta del vault',
            createFolderNote: 'Crear nota de carpeta',
            detachFolderNote: 'Desvincular nota de carpeta',
            deleteFolderNote: 'Eliminar nota de carpeta',
            changeIcon: 'Cambiar icono',
            changeColor: 'Cambiar color',
            changeBackground: 'Cambiar fondo',
            excludeFolder: 'Ocultar carpeta',
            unhideFolder: 'Mostrar carpeta',
            moveFolder: 'Mover carpeta a...',
            renameFolder: 'Renombrar carpeta',
            deleteFolder: 'Eliminar carpeta'
        },
        tag: {
            changeIcon: 'Cambiar icono',
            changeColor: 'Cambiar color',
            changeBackground: 'Cambiar fondo',
            showTag: 'Mostrar etiqueta',
            hideTag: 'Ocultar etiqueta'
        },
        navigation: {
            addSeparator: 'Agregar separador',
            removeSeparator: 'Eliminar separador'
        },
        style: {
            title: 'Estilo',
            copy: 'Copiar estilo',
            paste: 'Pegar estilo',
            removeIcon: 'Quitar icono',
            removeColor: 'Quitar color',
            removeBackground: 'Quitar fondo',
            clear: 'Limpiar estilo'
        }
    },

    // Folder appearance menu
    folderAppearance: {
        standardPreset: 'Estándar',
        compactPreset: 'Compacto',
        defaultSuffix: '(predeterminado)',
        titleRows: 'Filas de título',
        previewRows: 'Filas de vista previa',
        groupBy: 'Agrupar por',
        defaultOption: (rows: number) => `Predeterminado (${rows})`,
        defaultTitleOption: (rows: number) => `Filas de título predeterminadas (${rows})`,
        defaultPreviewOption: (rows: number) => `Filas de vista previa predeterminadas (${rows})`,
        defaultGroupOption: (groupLabel: string) => `Agrupación predeterminada (${groupLabel})`,
        titleRowOption: (rows: number) => `${rows} fila${rows === 1 ? '' : 's'} de título`,
        previewRowOption: (rows: number) => `${rows} fila${rows === 1 ? '' : 's'} de vista previa`
    },

    // Modal dialogs
    modals: {
        iconPicker: {
            searchPlaceholder: 'Buscar iconos...',
            recentlyUsedHeader: 'Usados recientemente',
            emptyStateSearch: 'Empieza a escribir para buscar iconos',
            emptyStateNoResults: 'No se encontraron iconos',
            showingResultsInfo: 'Mostrando 50 de {count} resultados. Escribe más para filtrar.',
            emojiInstructions: 'Escribe o pega cualquier emoji para usarlo como icono',
            removeIcon: 'Quitar icono',
            allTabLabel: 'Todos'
        },
        colorPicker: {
            currentColor: 'Actual',
            newColor: 'Nuevo',
            presetColors: 'Colores predefinidos',
            userColors: 'Colores de usuario',
            paletteDefault: 'Predeterminado',
            paletteCustom: 'Personalizado',
            copyColors: 'Copiar color',
            colorsCopied: 'Color copiado al portapapeles',
            copyClipboardError: 'No se pudo escribir en el portapapeles',
            pasteColors: 'Pegar color',
            pasteClipboardError: 'No se pudo leer el portapapeles',
            pasteInvalidJson: 'El portapapeles no contiene texto válido',
            pasteInvalidFormat: 'Se esperaba un valor de color hex',
            colorsPasted: 'Color pegado correctamente',
            resetUserColors: 'Borrar colores personalizados',
            clearCustomColorsConfirm: '¿Eliminar todos los colores personalizados?',
            userColorSlot: 'Color {slot}',
            recentColors: 'Colores recientes',
            clearRecentColors: 'Limpiar colores recientes',
            removeRecentColor: 'Eliminar color',
            removeColor: 'Quitar color',
            apply: 'Aplicar',
            hexLabel: 'HEX',
            rgbLabel: 'RGBA',
            colors: {
                red: 'Rojo',
                orange: 'Naranja',
                amber: 'Ámbar',
                yellow: 'Amarillo',
                lime: 'Lima',
                green: 'Verde',
                emerald: 'Esmeralda',
                teal: 'Verde azulado',
                cyan: 'Cian',
                sky: 'Cielo',
                blue: 'Azul',
                indigo: 'Índigo',
                violet: 'Violeta',
                purple: 'Púrpura',
                fuchsia: 'Fucsia',
                pink: 'Rosa',
                rose: 'Rosa claro',
                gray: 'Gris',
                slate: 'Pizarra',
                stone: 'Piedra'
            }
        },
        selectVaultProfile: {
            title: 'Cambiar perfil de bóveda',
            currentBadge: 'Activo',
            emptyState: 'No hay perfiles de bóveda disponibles.'
        },
        tagOperation: {
            renameTitle: 'Renombrar etiqueta',
            deleteTitle: 'Eliminar etiqueta',
            newTagPrompt: 'Introduce el nuevo nombre de la etiqueta:',
            newTagPlaceholder: 'nuevo-nombre',
            renameWarning: 'Esto renombrará la etiqueta en todas las notas afectadas.',
            deleteWarning: 'Esto eliminará la etiqueta de todas las notas afectadas.',
            modificationWarning: 'Modificación de etiqueta',
            affectedFiles: '{count} archivo(s) afectado(s)',
            andMore: 'y {count} más...',
            confirmRename: 'Renombrar etiqueta',
            renameUnchanged: '{tag} sin cambios',
            renameNoChanges: '{oldTag} → {newTag} ({countLabel})',
            invalidTagName: 'Introduce un nombre de etiqueta válido.',
            descendantRenameError: 'No se puede mover una etiqueta dentro de sí misma o un descendiente.',
            confirmDelete: 'Eliminar etiqueta',
            file: 'archivo',
            files: 'archivos'
        },
        fileSystem: {
            newFolderTitle: 'Nueva carpeta',
            renameFolderTitle: 'Renombrar carpeta',
            renameFileTitle: 'Renombrar archivo',
            deleteFolderTitle: "¿Eliminar '{name}'?",
            deleteFileTitle: "¿Eliminar '{name}'?",
            folderNamePrompt: 'Introduce el nombre de la carpeta:',
            hideInOtherVaultProfiles: 'Ocultar en otros perfiles de bóveda',
            renamePrompt: 'Introduce el nuevo nombre:',
            renameVaultTitle: 'Cambiar nombre de visualización del vault',
            renameVaultPrompt: 'Introduce un nombre de visualización personalizado (deja vacío para usar el predeterminado):',
            deleteFolderConfirm: '¿Estás seguro de que quieres eliminar esta carpeta y todo su contenido?',
            deleteFileConfirm: '¿Estás seguro de que quieres eliminar este archivo?',
            removeAllTagsTitle: 'Eliminar todas las etiquetas',
            removeAllTagsFromNote: '¿Estás seguro de que quieres eliminar todas las etiquetas de esta nota?',
            removeAllTagsFromNotes: '¿Estás seguro de que quieres eliminar todas las etiquetas de {count} notas?'
        },
        folderNoteType: {
            title: 'Selecciona el tipo de nota de carpeta',
            folderLabel: 'Carpeta: {name}'
        },
        folderSuggest: {
            placeholder: (name: string) => `Mover ${name} a carpeta...`,
            multipleFilesLabel: (count: number) => `${count} archivos`,
            navigatePlaceholder: 'Navegar a carpeta...',
            instructions: {
                navigate: 'para navegar',
                move: 'para mover',
                select: 'para seleccionar',
                dismiss: 'para cancelar'
            }
        },
        homepage: {
            placeholder: 'Buscar archivos...',
            instructions: {
                navigate: 'para navegar',
                select: 'para definir página de inicio',
                dismiss: 'para cancelar'
            }
        },
        navigationBanner: {
            placeholder: 'Buscar imágenes...',
            instructions: {
                navigate: 'para navegar',
                select: 'para establecer banner',
                dismiss: 'para cancelar'
            }
        },
        tagSuggest: {
            placeholder: 'Buscar etiquetas...',
            navigatePlaceholder: 'Navegar a etiqueta...',
            addPlaceholder: 'Buscar etiqueta para añadir...',
            removePlaceholder: 'Seleccionar etiqueta para eliminar...',
            createNewTag: 'Crear nueva etiqueta: #{tag}',
            instructions: {
                navigate: 'para navegar',
                select: 'para seleccionar',
                dismiss: 'para cancelar',
                add: 'para añadir etiqueta',
                remove: 'para eliminar etiqueta'
            }
        }
    },

    // File system operations
    fileSystem: {
        errors: {
            createFolder: 'Error al crear la carpeta: {error}',
            createFile: 'Error al crear el archivo: {error}',
            renameFolder: 'Error al renombrar la carpeta: {error}',
            renameFolderNoteConflict: 'No se puede renombrar: "{name}" ya existe en esta carpeta',
            renameFile: 'Error al renombrar el archivo: {error}',
            deleteFolder: 'Error al eliminar la carpeta: {error}',
            deleteFile: 'Error al eliminar el archivo: {error}',
            duplicateNote: 'Error al duplicar la nota: {error}',
            createCanvas: 'Error al crear el lienzo: {error}',
            createDatabase: 'Error al crear la base de datos: {error}',
            duplicateFolder: 'Error al duplicar la carpeta: {error}',
            openVersionHistory: 'Error al abrir el historial de versiones: {error}',
            versionHistoryNotFound: 'Comando de historial de versiones no encontrado. Asegúrate de que Obsidian Sync esté habilitado.',
            revealInExplorer: 'Error al mostrar el archivo en el explorador del sistema: {error}',
            folderNoteAlreadyExists: 'La nota de carpeta ya existe',
            folderAlreadyExists: 'La carpeta "{name}" ya existe',
            folderNotesDisabled: 'Habilite las notas de carpeta en la configuración para convertir archivos',
            folderNoteAlreadyLinked: 'Este archivo ya funciona como una nota de carpeta',
            folderNoteNotFound: 'No hay nota de carpeta en la carpeta seleccionada',
            folderNoteUnsupportedExtension: 'Extensión de archivo no compatible: {extension}',
            folderNoteMoveFailed: 'No se pudo mover el archivo durante la conversión: {error}',
            folderNoteRenameConflict: 'Ya existe un archivo llamado "{name}" en la carpeta',
            folderNoteConversionFailed: 'No se pudo convertir el archivo en nota de carpeta',
            folderNoteConversionFailedWithReason: 'No se pudo convertir el archivo en nota de carpeta: {error}',
            folderNoteOpenFailed: 'Archivo convertido pero no se pudo abrir la nota de carpeta: {error}',
            failedToDeleteFile: 'Error al eliminar {name}: {error}',
            failedToDeleteMultipleFiles: 'Error al eliminar {count} archivos',
            versionHistoryNotAvailable: 'Servicio de historial de versiones no disponible',
            drawingAlreadyExists: 'Ya existe un dibujo con este nombre',
            failedToCreateDrawing: 'Error al crear el dibujo',
            noFolderSelected: 'No hay ninguna carpeta seleccionada en Notebook Navigator',
            noFileSelected: 'No hay archivo seleccionado'
        },
        warnings: {
            linkBreakingNameCharacters: 'Este nombre incluye caracteres que rompen los enlaces de Obsidian: #, |, ^, %%, [[, ]].',
            forbiddenNameCharactersAllPlatforms: 'Los nombres no pueden comenzar con un punto ni incluir : o /.',
            forbiddenNameCharactersWindows: 'Los caracteres reservados de Windows no están permitidos: <, >, ", \\, |, ?, *.'
        },
        notices: {
            hideFolder: 'Carpeta oculta: {name}',
            showFolder: 'Carpeta mostrada: {name}'
        },
        notifications: {
            deletedMultipleFiles: '{count} archivos eliminados',
            movedMultipleFiles: '{count} archivos movidos a {folder}',
            folderNoteConversionSuccess: 'Archivo convertido en nota de carpeta en "{name}"',
            folderMoved: 'Carpeta "{name}" movida',
            deepLinkCopied: 'URL de Obsidian copiada al portapapeles',
            pathCopied: 'Ruta copiada al portapapeles',
            relativePathCopied: 'Ruta relativa copiada al portapapeles',
            tagAddedToNote: 'Etiqueta añadida a 1 nota',
            tagAddedToNotes: 'Etiqueta añadida a {count} notas',
            tagRemovedFromNote: 'Etiqueta eliminada de 1 nota',
            tagRemovedFromNotes: 'Etiqueta eliminada de {count} notas',
            tagsClearedFromNote: 'Todas las etiquetas eliminadas de 1 nota',
            tagsClearedFromNotes: 'Todas las etiquetas eliminadas de {count} notas',
            noTagsToRemove: 'No hay etiquetas para eliminar',
            noFilesSelected: 'No hay archivos seleccionados',
            tagOperationsNotAvailable: 'Operaciones de etiquetas no disponibles',
            tagsRequireMarkdown: 'Las etiquetas solo son compatibles con notas Markdown',
            iconPackDownloaded: '{provider} descargado',
            iconPackUpdated: '{provider} actualizado ({version})',
            iconPackRemoved: '{provider} eliminado',
            iconPackLoadFailed: 'No se pudo cargar {provider}',
            hiddenFileReveal: 'El archivo está oculto. Activa "Mostrar elementos ocultos" para mostrarlo'
        },
        confirmations: {
            deleteMultipleFiles: '¿Está seguro de que desea eliminar {count} archivos?',
            deleteConfirmation: 'Esta acción no se puede deshacer.'
        },
        defaultNames: {
            untitled: 'Sin título',
            untitledNumber: 'Sin título {number}'
        }
    },

    // Drag and drop operations
    dragDrop: {
        errors: {
            cannotMoveIntoSelf: 'No se puede mover una carpeta dentro de sí misma o una subcarpeta.',
            itemAlreadyExists: 'Ya existe un elemento llamado "{name}" en esta ubicación.',
            failedToMove: 'Error al mover: {error}',
            failedToAddTag: 'Error al agregar la etiqueta "{tag}"',
            failedToClearTags: 'Error al eliminar las etiquetas',
            failedToMoveFolder: 'Error al mover la carpeta "{name}"',
            failedToImportFiles: 'Failed to import: {names}'
        },
        notifications: {
            filesAlreadyExist: '{count} archivos ya existen en el destino',
            addedTag: 'Etiqueta "{tag}" agregada a {count} archivos',
            filesAlreadyHaveTag: '{count} archivos ya tienen esta etiqueta o una más específica',
            clearedTags: 'Se eliminaron todas las etiquetas de {count} archivos',
            noTagsToClear: 'No hay etiquetas para eliminar',
            fileImported: 'Imported 1 file',
            filesImported: 'Imported {count} files'
        }
    },

    // Date grouping
    dateGroups: {
        today: 'Hoy',
        yesterday: 'Ayer',
        previous7Days: 'Últimos 7 días',
        previous30Days: 'Últimos 30 días'
    },

    // Weekdays
    weekdays: {
        sunday: 'Domingo',
        monday: 'Lunes',
        tuesday: 'Martes',
        wednesday: 'Miércoles',
        thursday: 'Jueves',
        friday: 'Viernes',
        saturday: 'Sábado'
    },

    // Plugin commands
    commands: {
        open: 'Abrir', // Command palette: Opens the Notebook Navigator view (English: Open)
        openHomepage: 'Abrir página de inicio', // Command palette: Opens the Notebook Navigator view and loads the homepage file (English: Open homepage)
        revealFile: 'Revelar archivo', // Command palette: Reveals and selects the currently active file in the navigator (English: Reveal file)
        search: 'Buscar', // Command palette: Toggle search in the file list (English: Search)
        toggleDualPane: 'Alternar diseño de doble panel', // Command palette: Toggles between single-pane and dual-pane layout (English: Toggle dual pane layout)
        selectVaultProfile: 'Cambiar perfil de bóveda', // Command palette: Opens a modal to choose a different vault profile (English: Switch vault profile)
        selectVaultProfile1: 'Cambiar al perfil de bóveda 1', // Command palette: Activates the first vault profile without opening the modal (English: Select vault profile 1)
        selectVaultProfile2: 'Cambiar al perfil de bóveda 2', // Command palette: Activates the second vault profile without opening the modal (English: Select vault profile 2)
        selectVaultProfile3: 'Cambiar al perfil de bóveda 3', // Command palette: Activates the third vault profile without opening the modal (English: Select vault profile 3)
        deleteFile: 'Eliminar archivos', // Command palette: Deletes the currently active file (English: Delete file)
        createNewNote: 'Crear nueva nota', // Command palette: Creates a new note in the currently selected folder (English: Create new note)
        moveFiles: 'Mover archivos', // Command palette: Move selected files to another folder (English: Move files)
        selectNextFile: 'Seleccionar siguiente archivo', // Command palette: Selects the next file in the current view (English: Select next file)
        selectPreviousFile: 'Seleccionar archivo anterior', // Command palette: Selects the previous file in the current view (English: Select previous file)
        convertToFolderNote: 'Convertir en nota de carpeta', // Command palette: Converts the active file into a folder note with a new folder (English: Convert to folder note)
        setAsFolderNote: 'Establecer como nota de carpeta', // Command palette: Renames the active file to its folder note name (English: Set as folder note)
        detachFolderNote: 'Desvincular nota de carpeta', // Command palette: Renames the active folder note to a new name (English: Detach folder note)
        pinAllFolderNotes: 'Fijar todas las notas de carpeta', // Command palette: Pins all folder notes to shortcuts (English: Pin all folder notes)
        navigateToFolder: 'Navegar a carpeta', // Command palette: Navigate to a folder using fuzzy search (English: Navigate to folder)
        navigateToTag: 'Navegar a etiqueta', // Command palette: Navigate to a tag using fuzzy search (English: Navigate to tag)
        addShortcut: 'Agregar a accesos directos', // Command palette: Adds the current file, folder, or tag to shortcuts (English: Add to shortcuts)
        toggleDescendants: 'Alternar descendientes', // Command palette: Toggles showing notes from descendants (English: Toggle descendants)
        toggleHidden: 'Alternar carpetas, etiquetas y notas ocultas', // Command palette: Toggles showing hidden items (English: Toggle hidden items)
        toggleTagSort: 'Alternar orden de etiquetas', // Command palette: Toggles between alphabetical and frequency tag sorting (English: Toggle tag sort order)
        collapseExpand: 'Contraer / expandir todos los elementos', // Command palette: Collapse or expand all folders and tags (English: Collapse / expand all items)
        addTag: 'Añadir etiqueta a archivos seleccionados', // Command palette: Opens a dialog to add a tag to selected files (English: Add tag to selected files)
        removeTag: 'Eliminar etiqueta de archivos seleccionados', // Command palette: Opens a dialog to remove a tag from selected files (English: Remove tag from selected files)
        removeAllTags: 'Eliminar todas las etiquetas de archivos seleccionados', // Command palette: Removes all tags from selected files (English: Remove all tags from selected files)
        rebuildCache: 'Reconstruir caché', // Command palette: Rebuilds the local Notebook Navigator cache (English: Rebuild cache)
        paneJumpTop: 'Saltar al principio de la lista',
        paneJumpBottom: 'Saltar al final de la lista',
        paneJumpParent: 'Saltar/Mostrar archivo activo en la etiqueta o carpeta principal',
        paneJumpChildren: 'Saltar/Mostrar archivo activo en la etiqueta o carpeta secundaria',
    },

    // Plugin UI
    plugin: {
        viewName: 'Navegador de Cuadernos', // Name shown in the view header/tab (English: Notebook Navigator)
        ribbonTooltip: 'Navegador de Cuadernos', // Tooltip for the ribbon icon in the left sidebar (English: Notebook Navigator)
        revealInNavigator: 'Mostrar en el Navegador de Cuadernos' // Context menu item to reveal a file in the navigator (English: Reveal in Notebook Navigator)
    },

    // Tooltips
    tooltips: {
        lastModifiedAt: 'Última modificación',
        createdAt: 'Creado el',
        file: 'archivo',
        files: 'archivos',
        folder: 'carpeta',
        folders: 'carpetas'
    },

    // Settings
    settings: {
        metadataReport: {
            exportSuccess: 'Informe de metadatos fallidos exportado a: {filename}',
            exportFailed: 'Error al exportar el informe de metadatos'
        },
        sections: {
            general: 'General',
            notes: 'Visualización de notas',
            navigationPane: 'Visualización de carpetas',
            icons: 'Paquetes de iconos',
            tags: 'Visualización de etiquetas',
            folders: 'Notas de carpeta',
            foldersAndTags: 'Carpetas y etiquetas',
            search: 'Buscar',
            searchAndHotkeys: 'Búsqueda y atajos',
            listPane: 'Panel de lista',
            hotkeys: 'Atajos de teclado',
            advanced: 'Avanzado'
        },
        groups: {
            general: {
                filtering: 'Filtrado',
                behavior: 'Comportamiento',
                view: 'Apariencia',
                desktopAppearance: 'Apariencia de escritorio',
                mobileAppearance: 'Apariencia móvil',
                formatting: 'Formato'
            },
            navigation: {
                behavior: 'Comportamiento',
                appearance: 'Apariencia',
                shortcutsAndRecent: 'Atajos y elementos recientes'
            },
            list: {
                display: 'Apariencia',
                pinnedNotes: 'Notas fijadas',
                quickActions: 'Acciones rápidas'
            },
            notes: {
                frontmatter: 'Frontmatter',
<<<<<<< HEAD
                display: 'Apariencia',
                textTransformAdd: 'Agregar nueva transformación',
                textTransformPatternPlaceholder: 'Expresión regular',
                textTransformReplacementPlaceholder: 'Reemplazo',
                textTransformEmptyTitle: 'Un patrón debe ser una expresión regular válida',
=======
                icon: 'Icono',
                title: 'Título',
                previewText: 'Texto de vista previa',
                featureImage: 'Imagen destacada',
                tags: 'Etiquetas',
                date: 'Fecha',
                parentFolder: 'Carpeta superior'
>>>>>>> be56be02
            }
        },
        items: {
            searchProvider: {
                name: 'Proveedor de búsqueda',
                desc: 'Elija entre búsqueda rápida de nombres de archivo o búsqueda de texto completo con el plugin Omnisearch. (no sincronizado)',
                options: {
                    internal: 'Búsqueda por filtro',
                    omnisearch: 'Omnisearch (texto completo)'
                },
                info: {
                    filterSearch: {
                        title: 'Búsqueda por filtro (predeterminado):',
                        description:
                            'Filtra archivos por nombre y etiquetas dentro de la carpeta actual y subcarpetas. Modo filtro: texto y etiquetas mezclados coinciden con todos los términos (ej. "proyecto #trabajo"). Modo etiquetas: búsqueda solo con etiquetas admite operadores AND/OR (ej. "#trabajo AND #urgente", "#proyecto OR #personal"). Cmd/Ctrl+Clic en etiquetas para añadir con AND, Cmd/Ctrl+Mayús+Clic para añadir con OR. Admite exclusión con prefijo ! (ej. !borrador, !#archivado) y búsqueda de notas sin etiquetas con !#.'
                    },
                    omnisearch: {
                        title: 'Omnisearch:',
                        description:
                            'Búsqueda de texto completo que busca en toda su bóveda, luego filtra los resultados para mostrar solo archivos de la carpeta actual, subcarpetas o etiquetas seleccionadas. Requiere que el plugin Omnisearch esté instalado - si no está disponible, la búsqueda volverá automáticamente a la búsqueda por filtro.',
                        warningNotInstalled: 'El plugin Omnisearch no está instalado. Se usa la búsqueda por filtro.',
                        limitations: {
                            title: 'Limitaciones conocidas:',
                            performance: 'Rendimiento: Puede ser lento, especialmente al buscar menos de 3 caracteres en bóvedas grandes',
                            pathBug:
                                'Error de ruta: No puede buscar en rutas con caracteres no ASCII y no busca correctamente en subrutas, afectando qué archivos aparecen en los resultados de búsqueda',
                            limitedResults:
                                'Resultados limitados: Como Omnisearch busca en toda la bóveda y devuelve un número limitado de resultados antes del filtrado, los archivos relevantes de su carpeta actual pueden no aparecer si existen demasiadas coincidencias en otro lugar de la bóveda',
                            previewText:
                                'Texto de vista previa: Las vistas previas de notas se reemplazan con extractos de resultados de Omnisearch, que pueden no mostrar el resaltado real de la coincidencia de búsqueda si aparece en otro lugar del archivo'
                        }
                    }
                }
            },
            listPaneTitle: {
                name: 'Título del panel de lista (solo escritorio)',
                desc: 'Elige dónde se muestra el título del panel de lista.',
                options: {
                    header: 'Mostrar en el encabezado',
                    list: 'Mostrar en el panel de lista',
                    hidden: 'No mostrar'
                }
            },
            sortNotesBy: {
                name: 'Ordenar notas por',
                desc: 'Elige cómo se ordenan las notas en la lista de notas.',
                options: {
                    'modified-desc': 'Fecha de edición (más reciente arriba)',
                    'modified-asc': 'Fecha de edición (más antigua arriba)',
                    'created-desc': 'Fecha de creación (más reciente arriba)',
                    'created-asc': 'Fecha de creación (más antigua arriba)',
                    'title-asc': 'Título (A arriba)',
                    'title-desc': 'Título (Z arriba)'
                }
            },
            revealFileOnListChanges: {
                name: 'Desplazar al archivo seleccionado cuando cambia la lista',
                desc: 'Desplazar al archivo seleccionado al anclar notas, mostrar notas descendientes, cambiar la apariencia de carpetas o ejecutar operaciones de archivos.'
            },
            includeDescendantNotes: {
                name: 'Mostrar notas de subcarpetas / descendientes (no sincronizado)',
                desc: 'Incluir notas de subcarpetas y descendientes de etiquetas al ver una carpeta o etiqueta.'
            },
            limitPinnedToCurrentFolder: {
                name: 'Limitar notas fijadas a su carpeta',
                desc: 'Las notas fijadas aparecen solo al ver la carpeta o etiqueta donde fueron fijadas.'
            },
            separateNoteCounts: {
                name: 'Mostrar conteos actuales y descendientes por separado',
                desc: 'Muestra el conteo de notas como formato "actual ▾ descendientes" en carpetas y etiquetas.'
            },
            groupNotes: {
                name: 'Agrupar notas',
                desc: 'Muestra encabezados entre notas agrupadas por fecha o carpeta. Las vistas de etiquetas usan grupos por fecha cuando la agrupación por carpeta está activada.',
                options: {
                    none: 'No agrupar',
                    date: 'Agrupar por fecha',
                    folder: 'Agrupar por carpeta'
                }
            },
            showPinnedGroupHeader: {
                name: 'Mostrar encabezado del grupo anclado',
                desc: 'Muestra el encabezado de la sección de notas ancladas.'
            },
            showPinnedIcon: {
                name: 'Mostrar icono de anclados',
                desc: 'Muestra el icono junto al encabezado de la sección anclada.'
            },
            defaultListMode: {
                name: 'Modo de lista predeterminado',
                desc: 'Selecciona el diseño de lista predeterminado. Estándar muestra título, fecha, descripción y texto de vista previa. Compacto muestra solo el título. La apariencia se puede sobrescribir por carpeta.',
                options: {
                    standard: 'Estándar',
                    compact: 'Compacto'
                }
            },
            showFileIcons: {
                name: 'Mostrar iconos de archivo',
                desc: 'Mostrar iconos de archivo con espaciado alineado a la izquierda. Desactivar elimina tanto iconos como sangría. Prioridad: personalizado > nombre de archivo > tipo de archivo > predeterminado.'
            },
            showFilenameMatchIcons: {
                name: 'Iconos por nombre de archivo',
                desc: 'Asignar iconos a archivos según el texto en sus nombres.'
            },
            fileNameIconMap: {
                name: 'Mapa de iconos por nombre',
                desc: 'Los archivos que contienen el texto obtienen el icono especificado. Una asignación por línea: texto=icono',
                placeholder: '# texto=icono\nreunión=calendar\nfactura=receipt',
                resetTooltip: 'Restaurar valores predeterminados'
            },
            showCategoryIcons: {
                name: 'Iconos por tipo de archivo',
                desc: 'Asignar iconos a archivos según su extensión.'
            },
            fileTypeIconMap: {
                name: 'Mapa de iconos por tipo',
                desc: 'Los archivos con la extensión obtienen el icono especificado. Una asignación por línea: extensión=icono',
                placeholder: '# Extension=icon\ncpp=file-code\npdf=book-open',
                resetTooltip: 'Restaurar valores predeterminados'
            },
            optimizeNoteHeight: {
                name: 'Optimizar altura de notas',
                desc: 'Reducir altura para notas ancladas y notas sin texto de vista previa.'
            },
            compactItemHeight: {
                name: 'Altura de elementos compactos',
                desc: 'Define la altura de los elementos compactos en escritorio y móvil.',
                resetTooltip: 'Restablecer al valor predeterminado (28px)'
            },
            compactItemHeightScaleText: {
                name: 'Escalar texto con altura compacta',
                desc: 'Escala el texto de los elementos compactos cuando se reduce la altura.'
            },
            showParentFolder: {
                name: 'Mostrar carpeta principal',
                desc: 'Muestra el nombre de la carpeta principal para las notas en subcarpetas o etiquetas.'
            },
            parentFolderClickRevealsFile: {
                name: 'Clic en carpeta principal abre carpeta',
                desc: 'Al hacer clic en la etiqueta de la carpeta principal se abre la carpeta en el panel de lista.'
            },
            showParentFolderColor: {
                name: 'Mostrar color de carpeta principal',
                desc: 'Usar colores de carpeta en etiquetas de carpetas principales.'
            },
            showQuickActions: {
                name: 'Mostrar acciones rápidas (solo escritorio)',
                desc: 'Mostrar botones de acción al pasar sobre archivos. Los controles de botones seleccionan qué acciones aparecen.'
            },
            dualPane: {
                name: 'Diseño de doble panel (no sincronizado)',
                desc: 'Mostrar panel de navegación y panel de lista lado a lado en escritorio.'
            },
            dualPaneOrientation: {
                name: 'Orientación del panel dual (no sincronizado)',
                desc: 'Selecciona una distribución horizontal o vertical cuando el panel dual está activo.',
                options: {
                    horizontal: 'División horizontal',
                    vertical: 'División vertical'
                }
            },
            appearanceBackground: {
                name: 'Color de fondo',
                desc: 'Elige colores de fondo para los paneles de navegación y lista.',
                options: {
                    separate: 'Fondos separados',
                    primary: 'Usar fondo de lista',
                    secondary: 'Usar fondo de navegación'
                }
            },
            appearanceScale: {
                name: 'Nivel de zoom (no sincronizado)',
                desc: 'Controla el nivel de zoom general de Notebook Navigator.'
            },
            startView: {
                name: 'Vista de inicio predeterminada',
                desc: 'Elige qué panel mostrar al abrir Notebook Navigator. El panel de navegación muestra los accesos directos, las notas recientes y la estructura de carpetas. El panel de lista muestra la lista de notas en pantalla.',
                options: {
                    navigation: 'Panel de navegación',
                    files: 'Panel de lista'
                }
            },
            toolbarButtons: {
                name: 'Botones de la barra de herramientas',
                desc: 'Elige qué botones aparecen en la barra de herramientas. Los botones ocultos siguen siendo accesibles mediante comandos y menús.',
                navigationLabel: 'Barra de navegación',
                listLabel: 'Barra de lista'
            },
            autoRevealActiveNote: {
                name: 'Mostrar automáticamente la nota activa',
                desc: 'Muestra automáticamente las notas cuando se abren desde el Conmutador rápido, enlaces o búsqueda.'
            },
            autoRevealIgnoreRightSidebar: {
                name: 'Ignorar eventos de la barra lateral derecha',
                desc: 'No cambiar la nota activa al hacer clic o cambiar notas en la barra lateral derecha.'
            },
            autoSelectFirstFileOnFocusChange: {
                name: 'Seleccionar automáticamente la primera nota (solo escritorio)',
                desc: 'Abre automáticamente la primera nota al cambiar de carpeta o etiqueta.'
            },
            skipAutoScroll: {
                name: 'Desactivar desplazamiento automático para accesos directos',
                desc: 'No desplazar el panel de navegación al hacer clic en elementos de accesos directos.'
            },
            autoExpandFoldersTags: {
                name: 'Expandir al seleccionar',
                desc: 'Expandir carpetas y etiquetas al seleccionar. En modo de panel único, la primera selección expande, la segunda muestra archivos.'
            },
            springLoadedFolders: {
                name: 'Expandir al arrastrar (solo escritorio)',
                desc: 'Expandir carpetas y etiquetas al pasar sobre ellas durante el arrastre.'
            },
            springLoadedFoldersInitialDelay: {
                name: 'Retraso de primera expansión',
                desc: 'Retraso antes de que se expanda la primera carpeta o etiqueta durante un arrastre (segundos).'
            },
            springLoadedFoldersSubsequentDelay: {
                name: 'Retraso de expansión posterior',
                desc: 'Retraso antes de expandir carpetas o etiquetas adicionales durante el mismo arrastre (segundos).'
            },
            navigationBanner: {
                name: 'Banner de navegación (perfil de bóveda)',
                desc: 'Mostrar una imagen encima del panel de navegación. Cambia con el perfil de bóveda seleccionado.',
                current: 'Banner actual: {path}',
                chooseButton: 'Elegir imagen'
            },
            showShortcuts: {
                name: 'Mostrar accesos directos',
                desc: 'Mostrar la sección de accesos directos en el panel de navegación.'
            },
            showRecentNotes: {
                name: 'Mostrar notas recientes',
                desc: 'Mostrar la sección de notas recientes en el panel de navegación.'
            },
            recentNotesCount: {
                name: 'Cantidad de notas recientes',
                desc: 'Número de notas recientes a mostrar.'
            },
            pinRecentNotesWithShortcuts: {
                name: 'Fijar notas recientes con accesos directos',
                desc: 'Incluir notas recientes cuando se fijan los accesos directos.'
            },
            showTooltips: {
                name: 'Mostrar tooltips',
                desc: 'Muestra tooltips con información adicional para notas y carpetas al pasar el cursor.'
            },
            showTooltipPath: {
                name: 'Mostrar ruta',
                desc: 'Muestra la ruta de la carpeta debajo del nombre de las notas en los tooltips.'
            },
            resetPaneSeparator: {
                name: 'Restablecer posición del separador de paneles',
                desc: 'Restablece el separador arrastrable entre el panel de navegación y el panel de lista a la posición predeterminada.',
                buttonText: 'Restablecer separador',
                notice: 'Posición del separador restablecida. Reinicia Obsidian o vuelve a abrir Notebook Navigator para aplicar.'
            },
            multiSelectModifier: {
                name: 'Modificador de selección múltiple',
                desc: 'Elige qué tecla modificadora activa la selección múltiple. Cuando se selecciona Option/Alt, Cmd/Ctrl clic abre notas en una nueva pestaña.',
                options: {
                    cmdCtrl: 'Cmd/Ctrl clic',
                    optionAlt: 'Option/Alt clic'
                }
            },
            excludedNotes: {
                name: 'Ocultar notas (perfil de bóveda)',
                desc: 'Lista de propiedades del frontmatter separadas por comas. Las notas que contengan cualquiera de estas propiedades se ocultarán (ej.: draft, private, archived).',
                placeholder: 'draft, private'
            },
            tagProps: {
                tagPropMode: {
                    name: 'Modo de etiqueta (perfil de bóveda)',
                    desc: 'El modo de etiqueta que se usará para este perfil de bóveda y que se mostrará en el árbol de etiquetas. "Ninguno" significa que se utilizan etiquetas normales. "Reemplazar" significa que solo se ven las propiedades de etiqueta personalizadas y se ocultan las etiquetas normales. "Combinar" significa que tanto las propiedades de etiqueta como las etiquetas normales son visibles.',
                    options: {
                        none: 'Ninguna',
                        replace: 'Reemplazar',
                        merge: 'Unir',
                    }
                },
                mainTagProp: {
                    name: 'Etiqueta principal (perfil de bóveda)',
                    desc: 'Permite especificar qué etiqueta o propiedad de etiqueta se considera la etiqueta principal. Las etiquetas principales se utilizan en las operaciones de edición de etiquetas. "Predeterminado" significa que las etiquetas normales se establecen como etiquetas principales. "Primera propiedad de etiqueta" significa que la primera propiedad de etiqueta en la lista de propiedades de etiqueta se establece como principal.',
                    options: {
                        default: 'Por defecto',
                        firstTagProp: 'La primera propiedad de etiqueta',
                    }
                },
                tagPropList: {
                    name: 'Propiedades de etiqueta (perfil de bóveda)',
                    desc: 'Lista de propiedades del frontmatter separadas por comas. Las propiedades enumeradas se considerarán fuentes adicionales para las etiquetas (p. ej., etiquetas base, etiquetas de clase de nota).',
                    placeholder: 'etiquetas base, etiquetas personalizadas',
                },
            },
            excludedFileNamePatterns: {
                name: 'Ocultar archivos (perfil de bóveda)',
                desc: 'Lista de patrones de nombre de archivo separados por comas para ocultar. Soporta comodines * y rutas / (ej.: temp-*, *.png, /assets/*).',
                placeholder: 'temp-*, *.png, /assets/*'
            },
            vaultProfiles: {
                name: 'Perfil de bóveda',
                desc: 'Los perfiles almacenan visibilidad de tipos de archivo, archivos ocultos, carpetas ocultas, etiquetas ocultas, notas ocultas, atajos y banner de navegación. Cambia de perfil desde el encabezado del panel de navegación.',
                defaultName: 'Predeterminado',
                addButton: 'Añadir perfil',
                editProfilesButton: 'Editar perfiles',
                addProfileOption: 'Añadir perfil...',
                applyButton: 'Aplicar',
                editButton: 'Editar perfil',
                deleteButton: 'Eliminar perfil',
                addModalTitle: 'Añadir perfil',
                editProfilesModalTitle: 'Editar perfiles',
                editModalTitle: 'Editar perfil',
                addModalPlaceholder: 'Nombre del perfil',
                deleteModalTitle: 'Eliminar {name}',
                deleteModalMessage:
                    '¿Eliminar {name}? Se eliminarán los filtros de archivos, carpetas, etiquetas y notas ocultas guardados en este perfil.',
                moveUp: 'Subir',
                moveDown: 'Bajar',
                errors: {
                    emptyName: 'Introduce un nombre de perfil',
                    duplicateName: 'El nombre del perfil ya existe'
                }
            },
            excludedFolders: {
                name: 'Ocultar carpetas (perfil de bóveda)',
                desc: 'Lista de carpetas a ocultar separadas por comas. Patrones de nombre: assets* (carpetas que comienzan con assets), *_temp (terminan con _temp). Patrones de ruta: /archive (solo archivo raíz), /res* (carpetas raíz que comienzan con res), /*/temp (carpetas temp un nivel abajo), /projects/* (todas las carpetas dentro de projects).',
                placeholder: 'templates, assets*, /archive, /res*'
            },
            fileVisibility: {
                name: 'Mostrar tipos de archivo (perfil de bóveda)',
                desc: 'Filtre qué tipos de archivo se muestran en el navegador. Los tipos de archivo no soportados por Obsidian pueden abrirse en aplicaciones externas.',
                options: {
                    documents: 'Documentos (.md, .canvas, .base)',
                    supported: 'Soportados (abre en Obsidian)',
                    all: 'Todos (puede abrir externamente)'
                }
            },
            homepage: {
                name: 'Página de inicio',
                desc: 'Selecciona el archivo que Notebook Navigator abre automáticamente, como un panel.',
                current: 'Actual: {path}',
                currentMobile: 'Móvil: {path}',
                chooseButton: 'Elegir archivo',

                separateMobile: {
                    name: 'Página de inicio móvil separada',
                    desc: 'Usar una página de inicio diferente en dispositivos móviles.'
                }
            },
            showFileDate: {
                name: 'Mostrar fecha',
                desc: 'Muestra la fecha debajo de los nombres de las notas.'
            },
            alphabeticalDateMode: {
                name: 'Al ordenar por nombre',
                desc: 'Fecha que se muestra cuando las notas están ordenadas alfabéticamente.',
                options: {
                    created: 'Fecha de creación',
                    modified: 'Fecha de modificación'
                }
            },
            showFileTags: {
                name: 'Mostrar etiquetas de archivo',
                desc: 'Muestra etiquetas clicables en los elementos de archivo. Use colores de etiquetas para distinguir visualmente diferentes tipos de etiquetas.'
            },
            showFileTagAncestors: {
                name: 'Mostrar rutas completas de etiquetas',
                desc: "Mostrar rutas completas de jerarquía de etiquetas. Activado: 'ai/openai', 'trabajo/proyectos/2024'. Desactivado: 'openai', '2024'."
            },
            collapseFileTagsToSelectedTag: {
                name: 'Contraer etiquetas a una etiqueta seleccionada',
                desc: 'Ocultar segmentos principales que forman parte de una vista de etiqueta seleccionada.'
            },
            colorFileTags: {
                name: 'Colorear etiquetas de archivo',
                desc: 'Aplicar colores de etiquetas a las insignias de etiquetas en elementos de archivo.'
            },
            prioritizeColoredFileTags: {
                name: 'Mostrar primero las etiquetas coloreadas',
                desc: 'Ordena las etiquetas coloreadas antes que otras etiquetas en los elementos de archivo.'
            },
            showFileTagsInCompactMode: {
                name: 'Mostrar etiquetas de archivo en modo compacto',
                desc: 'Mostrar etiquetas cuando la fecha, vista previa e imagen están ocultas.'
            },
            dateFormat: {
                name: 'Formato de fecha',
                desc: 'Formato para mostrar fechas (usa formato date-fns).',
                placeholder: "d 'de' MMMM 'de' yyyy",
                help: "Formatos comunes:\nd 'de' MMMM 'de' yyyy = 25 de mayo de 2022\ndd/MM/yyyy = 25/05/2022\nyyyy-MM-dd = 2022-05-25\n\nTokens:\nyyyy/yy = año\nMMMM/MMM/MM = mes\ndd/d = día\nEEEE/EEE = día de la semana",
                helpTooltip: 'Clic para referencia de formato'
            },
            timeFormat: {
                name: 'Formato de hora',
                desc: 'Formato para mostrar horas (usa formato date-fns).',
                placeholder: 'HH:mm',
                help: 'Formatos comunes:\nHH:mm = 14:30 (24 horas)\nh:mm a = 2:30 PM (12 horas)\nHH:mm:ss = 14:30:45\nh:mm:ss a = 2:30:45 PM\n\nTokens:\nHH/H = 24 horas\nhh/h = 12 horas\nmm = minutos\nss = segundos\na = AM/PM',
                helpTooltip: 'Clic para referencia de formato'
            },
            showFilePreview: {
                name: 'Mostrar vista previa de nota',
                desc: 'Muestra texto de vista previa debajo de los nombres de las notas.'
            },
            skipHeadingsInPreview: {
                name: 'Omitir encabezados en vista previa',
                desc: 'Omite las líneas de encabezado al generar el texto de vista previa.'
            },
            skipCodeBlocksInPreview: {
                name: 'Omitir bloques de código en vista previa',
                desc: 'Omite los bloques de código al generar el texto de vista previa.'
            },
            stripHtmlInPreview: {
                name: 'Eliminar HTML en vistas previas',
                desc: 'Eliminar etiquetas HTML del texto de vista previa. Puede afectar el rendimiento en notas grandes.'
            },
            previewProperties: {
                name: 'Propiedades de vista previa',
                desc: 'Lista separada por comas de propiedades de frontmatter para buscar texto de vista previa. Se usará la primera propiedad con texto.',
                placeholder: 'resumen, descripción, abstracto',
                info: 'Si no se encuentra texto de vista previa en las propiedades especificadas, la vista previa se generará a partir del contenido de la nota.'
            },
            previewRows: {
                name: 'Filas de vista previa',
                desc: 'Número de filas a mostrar para el texto de vista previa.',
                options: {
                    '1': '1 fila',
                    '2': '2 filas',
                    '3': '3 filas',
                    '4': '4 filas',
                    '5': '5 filas'
                }
            },
            fileNameRows: {
                name: 'Filas de título',
                desc: 'Número de filas a mostrar para los títulos de las notas.',
                options: {
                    '1': '1 fila',
                    '2': '2 filas'
                }
            },
            titleTransformName: {
                name: 'El título se transforma',
                desc: `Reemplaza el título completo o partes del mismo con un valor personalizado. Por ejemplo, puedes usarlo para reemplazar «idea» al inicio del título de una nota con un icono Unicode de bombilla. Utiliza la sintaxis «string.replace». Requiere reconstruir la caché para aplicar los cambios a las notas existentes.`
            },
            previewTransformName: {
                name: 'Vista previa transforma',
                desc: `Reemplaza la vista previa completa o partes de ella con un valor personalizado. Puede ser útil si tus notas contienen bloques que no quieres que aparezcan en la lista. Utiliza la sintaxis «string.replace». Requiere reconstruir la caché para aplicar los cambios a las notas existentes.`
            },
            showFeatureImage: {
                name: 'Mostrar imagen destacada',
                desc: 'Muestra imágenes en miniatura desde el frontmatter. Consejo: Usa el plugin "Featured Image" para establecer automáticamente imágenes destacadas para todos tus documentos.'
            },
            forceSquareFeatureImage: {
                name: 'Forzar imagen destacada cuadrada',
                desc: 'Renderizar imágenes destacadas como miniaturas cuadradas.'
            },
            featureImageProperties: {
                name: 'Propiedades de imagen',
                desc: 'Lista separada por comas de propiedades del frontmatter para imágenes en miniatura. Se usará la primera propiedad con una imagen. Si está vacía y la configuración de respaldo está habilitada, se usará la primera imagen incrustada.',
                placeholder: 'thumbnail, featureResized, feature'
            },
            useEmbeddedImageFallback: {
                name: 'Usar imagen incrustada como alternativa',
                desc: 'Usa la primera imagen incrustada en el documento como alternativa cuando no se encuentre ninguna miniatura en las propiedades del frontmatter (requiere Obsidian 1.9.4+). Desactívalo para verificar que las miniaturas estén configuradas correctamente.'
            },
            featureImageSize: {
                name: 'Tamaño de la imagen destacada',
                desc: 'Establece el tamaño de la imagen destacada que se utilizará en la lista de notas.'
            },
            featureImageForPDF: {
                name: 'Imágenes destacadas para PDF',
                desc: 'Permite generar imágenes destacadas para archivos PDF.'
            },
            featureImagePersistIntermediate: {
                name: 'Guardar la imagen con todas las funciones en el disco',
                desc: 'Solo para usuarios avanzados. Al activar esta opción, se guardan las imágenes intermedias con todas las funciones en un disco. Puede ser útil para acelerar la indexación inicial al cambiar el tamaño y la sincronización de las imágenes destacadas. Requiere reconstruir la caché al activarla. No se borran las imágenes intermedias después de desactivarla.'
            },
            showRootFolder: {
                name: 'Mostrar carpeta raíz',
                desc: 'Muestra el nombre de la carpeta raíz en el árbol.'
            },
            showFolderIcons: {
                name: 'Mostrar iconos de carpetas',
                desc: 'Muestra iconos junto a las carpetas en el panel de navegación.'
            },
            inheritFolderColors: {
                name: 'Heredar colores de carpeta',
                desc: 'Las subcarpetas heredan el color de las carpetas principales.'
            },
            showNoteCount: {
                name: 'Mostrar conteo de notas',
                desc: 'Muestra el número de notas junto a cada carpeta y etiqueta.'
            },
            showSectionIcons: {
                name: 'Mostrar iconos para atajos y elementos recientes',
                desc: 'Muestra iconos para secciones de navegación como Atajos y Archivos recientes.'
            },
            showIconsColorOnly: {
                name: 'Aplicar color solo a los iconos',
                desc: 'Cuando está habilitado, los colores personalizados se aplican solo a los iconos. Cuando está deshabilitado, los colores se aplican tanto a los iconos como a las etiquetas de texto.'
            },
            collapseBehavior: {
                name: 'Contraer elementos',
                desc: 'Elige qué afecta el botón de expandir/contraer todo.',
                options: {
                    all: 'Todas las carpetas y etiquetas',
                    foldersOnly: 'Solo carpetas',
                    tagsOnly: 'Solo etiquetas'
                }
            },
            smartCollapse: {
                name: 'Mantener elemento seleccionado expandido',
                desc: 'Al contraer, mantiene la carpeta o etiqueta seleccionada actualmente y sus elementos principales expandidos.'
            },
            navIndent: {
                name: 'Sangría del árbol',
                desc: 'Ajustar el ancho de sangría para carpetas y etiquetas anidadas.'
            },
            navItemHeight: {
                name: 'Altura de línea',
                desc: 'Ajustar la altura de las carpetas y etiquetas en el panel de navegación.'
            },
            navItemHeightScaleText: {
                name: 'Escalar texto con la altura de línea',
                desc: 'Reduce el texto de navegación cuando la altura de línea se disminuye.'
            },
            navRootSpacing: {
                name: 'Espaciado de elementos raíz',
                desc: 'Espaciado entre carpetas y etiquetas de nivel superior.'
            },
            showTags: {
                name: 'Mostrar etiquetas',
                desc: 'Muestra la sección de etiquetas en el navegador.'
            },
            showTagIcons: {
                name: 'Mostrar iconos de etiquetas',
                desc: 'Muestra iconos junto a las etiquetas en el panel de navegación.'
            },
            inheritTagColors: {
                name: 'Heredar colores de etiquetas',
                desc: 'Las etiquetas hijas heredan el color de las etiquetas padre.'
            },
            tagSortOrder: {
                name: 'Orden de etiquetas',
                desc: 'Elige cómo se ordenan las etiquetas en el panel de navegación. (no sincronizado)',
                options: {
                    alphaAsc: 'A a Z',
                    alphaDesc: 'Z a A',
                    frequencyAsc: 'Frecuencia (baja a alta)',
                    frequencyDesc: 'Frecuencia (alta a baja)'
                }
            },
            showAllTagsFolder: {
                name: 'Mostrar carpeta de etiquetas',
                desc: 'Muestra "Etiquetas" como una carpeta plegable.'
            },
            showUntagged: {
                name: 'Mostrar notas sin etiquetas',
                desc: 'Muestra el elemento "Sin etiquetas" para notas sin ninguna etiqueta.'
            },
            keepEmptyTagsProperty: {
                name: 'Conservar propiedad tags después de eliminar la última etiqueta',
                desc: 'Mantiene la propiedad tags en frontmatter cuando se eliminan todas las etiquetas. Cuando está desactivado, la propiedad tags se elimina del frontmatter.'
            },
            hiddenTags: {
                name: 'Ocultar etiquetas (perfil de bóveda)',
                desc: 'Lista separada por comas de patrones de etiquetas. Patrones de nombre: tag* (empieza con), *tag (termina con). Patrones de ruta: archivo (etiqueta y descendientes), archivo/* (solo descendientes), proyectos/*/borradores (comodín intermedio).',
                placeholder: 'archivo*, *borrador, proyectos/*/antiguo'
            },
            enableFolderNotes: {
                name: 'Habilitar notas de carpeta',
                desc: 'Cuando está habilitado, las carpetas con notas asociadas se muestran como enlaces clicables.'
            },
            folderNoteType: {
                name: 'Tipo predeterminado de nota de carpeta',
                desc: 'Tipo de nota de carpeta creado desde el menú contextual.',
                options: {
                    ask: 'Preguntar al crear',
                    markdown: 'Markdown',
                    canvas: 'Canvas',
                    base: 'Base'
                }
            },
            folderNoteName: {
                name: 'Nombre de la nota de carpeta',
                desc: 'Nombre de la nota de carpeta. Dejar vacío para usar el mismo nombre que la carpeta.',
                placeholder: 'Dejar vacío para el nombre de la carpeta'
            },
            folderNoteProperties: {
                name: 'Propiedades de nota de carpeta',
                desc: 'Frontmatter YAML agregado a las nuevas notas de carpeta. Los marcadores --- se agregan automáticamente.',
                placeholder: 'theme: dark\nfoldernote: true'
            },
            hideFolderNoteInList: {
                name: 'Ocultar notas de carpeta en la lista',
                desc: 'Ocultar la nota de carpeta para que no aparezca en la lista de notas de la carpeta.'
            },
            pinCreatedFolderNote: {
                name: 'Anclar notas de carpeta creadas',
                desc: 'Anclar automáticamente las notas de carpeta cuando se crean desde el menú contextual.'
            },
            confirmBeforeDelete: {
                name: 'Confirmar antes de eliminar',
                desc: 'Muestra un diálogo de confirmación al eliminar notas o carpetas'
            },
            metadataCleanup: {
                name: 'Limpiar metadatos',
                desc: 'Elimina metadatos huérfanos dejados cuando archivos, carpetas o etiquetas son eliminados, movidos o renombrados fuera de Obsidian. Esto solo afecta el archivo de configuración de Notebook Navigator.',
                buttonText: 'Limpiar metadatos',
                error: 'Falló la limpieza de configuración',
                loading: 'Verificando metadatos...',
                statusClean: 'No hay metadatos para limpiar',
                statusCounts:
                    'Elementos huérfanos: {folders} carpetas, {tags} etiquetas, {files} archivos, {pinned} fijados, {separators} separadores'
            },
            rebuildCacheFast: {
                name: 'Actualizar caché',
                desc: `Utilice esta opción si experimenta etiquetas faltantes, vistas previas incorrectas o imágenes destacadas no disponibles. Esto puede ocurrir tras conflictos de sincronización o cierres inesperados. Es una versión mucho más ligera que "Reconstruir caché", pero puede que no solucione todos los problemas.`,
                buttonText: 'Actualizar caché',
                success: 'Caché actualizado',
                error: 'No se pudo actualizar la caché'
            },
            rebuildCache: {
                name: 'Reconstruir caché',
                desc: 'Úselo si faltan etiquetas, las vistas previas son incorrectas o faltan imágenes. Esto puede ocurrir después de conflictos de sincronización o cierres inesperados.',
                buttonText: 'Reconstruir caché',
                success: 'Caché reconstruido',
                error: 'Error al reconstruir caché'
            },
            hotkeys: {
                intro: 'Edita <plugin folder>/notebook-navigator/data.json para personalizar los atajos de Notebook Navigator. Abre el archivo y busca la sección "keyboardShortcuts". Cada entrada usa esta estructura:',
                example: '"pane:move-up": [ { "key": "ArrowUp", "modifiers": [] }, { "key": "K", "modifiers": [] } ]',
                modifierList: [
                    '"Mod" = Cmd (macOS) / Ctrl (Win/Linux)',
                    '"Alt" = Alt/Opción',
                    '"Shift" = Mayús',
                    '"Ctrl" = Control (prefiere "Mod" para multiplataforma)'
                ],
                guidance:
                    'Añade varias asignaciones para admitir teclas alternativas como ArrowUp y K mostradas arriba. Combina modificadores en una misma entrada indicando cada valor, por ejemplo "modifiers": ["Mod", "Shift"]. Las secuencias de teclado como "gg" o "dd" no están disponibles. Recarga Obsidian después de editar el archivo.'
            },
            externalIcons: {
                downloadButton: 'Descargar',
                downloadingLabel: 'Descargando...',
                removeButton: 'Eliminar',
                statusInstalled: 'Descargado (versión {version})',
                statusNotInstalled: 'No descargado',
                versionUnknown: 'desconocida',
                downloadFailed: 'Error al descargar {name}. Verifica tu conexión e intenta nuevamente.',
                removeFailed: 'Error al eliminar {name}.',
                infoNote:
                    'Los paquetes de iconos descargados sincronizan el estado de instalación entre dispositivos. Los paquetes de iconos permanecen en la base de datos local en cada dispositivo; la sincronización solo rastrea si deben descargarse o eliminarse. Los paquetes de iconos se descargan del repositorio de Notebook Navigator (https://github.com/johansan/notebook-navigator/tree/main/icon-assets).'
            },
            useFrontmatterDates: {
                name: 'Usar metadatos del frontmatter',
                desc: 'Usar frontmatter para nombre de nota, marcas de tiempo, iconos y colores'
            },
            frontmatterNameField: {
                name: 'Campos de nombre',
                desc: 'Lista de campos frontmatter separados por comas. Se usa el primer valor no vacío. Usa el nombre de archivo como alternativa.',
                placeholder: 'título, nombre'
            },
            frontmatterIconField: {
                name: 'Campo de icono',
                desc: 'Campo del frontmatter para iconos de archivo. Dejar vacío para usar iconos guardados en los ajustes.',
                placeholder: 'icon'
            },
            frontmatterColorField: {
                name: 'Campo de color',
                desc: 'Campo del frontmatter para colores de archivo. Dejar vacío para usar colores guardados en los ajustes.',
                placeholder: 'color'
            },
            frontmatterSaveMetadata: {
                name: 'Guardar iconos y colores en el frontmatter',
                desc: 'Escribe automáticamente los iconos y colores de archivo en el frontmatter usando los campos configurados arriba.'
            },
            frontmatterMigration: {
                name: 'Migrar iconos y colores desde los ajustes',
                desc: 'Guardado en los ajustes: {icons} iconos, {colors} colores.',
                button: 'Migrar',
                buttonWorking: 'Migrando...',
                noticeNone: 'No hay iconos ni colores de archivo almacenados en los ajustes.',
                noticeDone: 'Migrados {migratedIcons}/{icons} iconos, {migratedColors}/{colors} colores.',
                noticeFailures: 'Entradas con errores: {failures}.',
                noticeError: 'Migración fallida. Revisa la consola para más detalles.'
            },
            frontmatterCreatedField: {
                name: 'Campo de marca de tiempo de creación',
                desc: 'Nombre del campo del frontmatter para la marca de tiempo de creación. Dejar vacío para usar solo la fecha del sistema.',
                placeholder: 'creado'
            },
            frontmatterModifiedField: {
                name: 'Campo de marca de tiempo de modificación',
                desc: 'Nombre del campo del frontmatter para la marca de tiempo de modificación. Dejar vacío para usar solo la fecha del sistema.',
                placeholder: 'modificado'
            },
            frontmatterDateFormat: {
                name: 'Formato de marca de tiempo',
                desc: 'Formato utilizado para analizar marcas de tiempo en el frontmatter. Dejar vacío para usar formato ISO 8601',
                helpTooltip: 'Ver documentación de formato date-fns',
                help: "Formatos comunes:\nyyyy-MM-dd'T'HH:mm:ss → 2025-01-04T14:30:45\nyyyy-MM-dd'T'HH:mm:ssXXX → 2025-08-07T16:53:39+02:00\ndd/MM/yyyy HH:mm:ss → 04/01/2025 14:30:45\nMM/dd/yyyy h:mm:ss a → 01/04/2025 2:30:45 PM"
            },
            supportDevelopment: {
                name: 'Apoyar el desarrollo',
                desc: 'Si te encanta usar el Navegador de Cuadernos, considera apoyar su desarrollo continuo.',
                buttonText: '❤️ Patrocinar',
                coffeeButton: '☕️ Invítame un café'
            },
            updateCheckOnStart: {
                name: 'Buscar nueva versión al iniciar',
                desc: 'Busca nuevas versiones del complemento al iniciar y muestra una notificación cuando hay una actualización disponible. Cada versión se anuncia solo una vez, y las comprobaciones se realizan como máximo una vez al día.',
                status: 'Nueva versión disponible: {version}'
            },
            whatsNew: {
                name: 'Novedades en Notebook Navigator {version}',
                desc: 'Ver actualizaciones y mejoras recientes',
                buttonText: 'Ver actualizaciones recientes'
            },
            cacheStatistics: {
                localCache: 'Caché local',
                items: 'elementos',
                withTags: 'con etiquetas',
                withPreviewText: 'con texto de vista previa',
                withFeatureImage: 'con imagen destacada',
                withMetadata: 'con metadatos'
            },
            metadataInfo: {
                successfullyParsed: 'Analizados correctamente',
                itemsWithName: 'elementos con nombre',
                withCreatedDate: 'con fecha de creación',
                withModifiedDate: 'con fecha de modificación',
                withIcon: 'con icono',
                withColor: 'con color',
                failedToParse: 'Error al analizar',
                createdDates: 'fechas de creación',
                modifiedDates: 'fechas de modificación',
                checkTimestampFormat: 'Verifica el formato de marca de tiempo.',
                exportFailed: 'Exportar errores'
            }
        }
    },
    whatsNew: {
        title: 'Novedades en Notebook Navigator',
        supportMessage: 'Si encuentras útil Notebook Navigator, considera apoyar su desarrollo.',
        supportButton: 'Invítame a un café',
        thanksButton: '¡Gracias!'
    }
};<|MERGE_RESOLUTION|>--- conflicted
+++ resolved
@@ -599,21 +599,17 @@
             },
             notes: {
                 frontmatter: 'Frontmatter',
-<<<<<<< HEAD
-                display: 'Apariencia',
-                textTransformAdd: 'Agregar nueva transformación',
-                textTransformPatternPlaceholder: 'Expresión regular',
-                textTransformReplacementPlaceholder: 'Reemplazo',
-                textTransformEmptyTitle: 'Un patrón debe ser una expresión regular válida',
-=======
                 icon: 'Icono',
                 title: 'Título',
                 previewText: 'Texto de vista previa',
                 featureImage: 'Imagen destacada',
                 tags: 'Etiquetas',
                 date: 'Fecha',
-                parentFolder: 'Carpeta superior'
->>>>>>> be56be02
+                parentFolder: 'Carpeta superior',
+                textTransformAdd: 'Agregar nueva transformación',
+                textTransformPatternPlaceholder: 'Expresión regular',
+                textTransformReplacementPlaceholder: 'Reemplazo',
+                textTransformEmptyTitle: 'Un patrón debe ser una expresión regular válida',
             }
         },
         items: {
