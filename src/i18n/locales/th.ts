/*
 * Notebook Navigator - Plugin for Obsidian
 * Copyright (c) 2025 Johan Sanneblad, modifications by Pavel Sapehin
 *
 * This program is free software: you can redistribute it and/or modify
 * it under the terms of the GNU General Public License as published by
 * the Free Software Foundation, either version 3 of the License, or
 * (at your option) any later version.
 *
 * This program is distributed in the hope that it will be useful,
 * but WITHOUT ANY WARRANTY; without even the implied warranty of
 * MERCHANTABILITY or FITNESS FOR A PARTICULAR PURPOSE.  See the
 * GNU General Public License for more details.
 *
 * You should have received a copy of the GNU General Public License
 * along with this program.  If not, see <https://www.gnu.org/licenses/>.
 */

/**
 * Thai language strings for Notebook Navigator
 * Organized by feature/component for easy maintenance
 */
export const STRINGS_TH = {
    // Common UI elements
    common: {
        cancel: 'ยกเลิก',
        delete: 'ลบ',
        clear: 'ล้าง',
        remove: 'นำออก',
        submit: 'ส่ง',
        noSelection: 'ไม่มีการเลือก',
        untagged: 'ไม่มีแท็ก',
        untitled: 'ไม่มีชื่อ',
        featureImageAlt: 'รูปภาพประกอบ',
        unknownError: 'ข้อผิดพลาดที่ไม่ทราบสาเหตุ',
        updateBannerTitle: 'มีการอัปเดต Notebook Navigator',
        updateBannerInstruction: 'อัปเดตใน การตั้งค่า -> ปลั๊กอินชุมชน',
        updateIndicatorLabel: 'มีเวอร์ชันใหม่'
    },

    // List pane
    listPane: {
        emptyStateNoSelection: 'เลือกโฟลเดอร์หรือแท็กเพื่อดูโน้ต',
        emptyStateNoNotes: 'ไม่มีโน้ต',
        pinnedSection: 'ปักหมุด',
        notesSection: 'โน้ต',
        filesSection: 'ไฟล์',
        hiddenItemAriaLabel: '{name} (ซ่อนอยู่)'
    },

    // Tag list
    tagList: {
        untaggedLabel: 'ไม่มีแท็ก',
        hiddenTags: 'แท็กที่ซ่อน',
        tags: 'แท็ก'
    },

    // Navigation pane
    navigationPane: {
        shortcutsHeader: 'ทางลัด',
        recentNotesHeader: 'โน้ตล่าสุด',
        recentFilesHeader: 'ไฟล์ล่าสุด',
        reorderRootFoldersTitle: 'จัดเรียงการนำทางใหม่',
        reorderRootFoldersHint: 'ใช้ลูกศรหรือลากเพื่อจัดเรียงใหม่',
        vaultRootLabel: 'ห้องนิรภัย',
        resetRootToAlpha: 'รีเซ็ตเป็นลำดับตัวอักษร',
        resetRootToFrequency: 'รีเซ็ตเป็นลำดับความถี่',
        pinShortcuts: 'ปักหมุดทางลัด',
        pinShortcutsAndRecentNotes: 'ปักหมุดทางลัดและโน้ตล่าสุด',
        pinShortcutsAndRecentFiles: 'ปักหมุดทางลัดและไฟล์ล่าสุด',
        unpinShortcuts: 'เลิกปักหมุดทางลัด',
        unpinShortcutsAndRecentNotes: 'เลิกปักหมุดทางลัดและโน้ตล่าสุด',
        unpinShortcutsAndRecentFiles: 'เลิกปักหมุดทางลัดและไฟล์ล่าสุด',
        profileMenuLabel: 'โปรไฟล์',
        profileMenuAria: 'เปลี่ยนโปรไฟล์ห้องนิรภัย'
    },

    shortcuts: {
        folderExists: 'โฟลเดอร์อยู่ในทางลัดแล้ว',
        noteExists: 'โน้ตอยู่ในทางลัดแล้ว',
        tagExists: 'แท็กอยู่ในทางลัดแล้ว',
        searchExists: 'ทางลัดการค้นหามีอยู่แล้ว',
        emptySearchQuery: 'กรอกคำค้นหาก่อนบันทึก',
        emptySearchName: 'กรอกชื่อก่อนบันทึกการค้นหา',
        add: 'เพิ่มในทางลัด',
        addNotesCount: 'เพิ่ม {count} โน้ตไปยังทางลัด',
        addFilesCount: 'เพิ่ม {count} ไฟล์ไปยังทางลัด',
        remove: 'นำออกจากทางลัด',
        removeAll: 'ลบทางลัดทั้งหมด',
        removeAllConfirm: 'ลบทางลัดทั้งหมด?',
        folderNotesPinned: 'ปักหมุด {count} โน้ตโฟลเดอร์แล้ว'
    },

    // Pane header
    paneHeader: {
        collapseAllFolders: 'ยุบรายการ',
        expandAllFolders: 'ขยายรายการทั้งหมด',
        scrollToTop: 'เลื่อนขึ้นบนสุด',
        newFolder: 'โฟลเดอร์ใหม่',
        newNote: 'โน้ตใหม่',
        mobileBackToNavigation: 'กลับไปการนำทาง',
        changeSortOrder: 'เปลี่ยนลำดับการเรียง',
        defaultSort: 'ค่าเริ่มต้น',
        customSort: 'กำหนดเอง',
        showFolders: 'แสดงการนำทาง',
        hideFolders: 'ซ่อนการนำทาง',
        reorderRootFolders: 'จัดเรียงการนำทางใหม่',
        finishRootFolderReorder: 'เสร็จสิ้น',
        toggleDescendantNotes: 'แสดงโน้ตจากโฟลเดอร์ย่อย / ลูกหลาน (ไม่ซิงค์)',
        autoExpandFoldersTags: 'ขยายเมื่อเลือก',
        showExcludedItems: 'แสดงโฟลเดอร์ แท็ก และโน้ตที่ซ่อน',
        hideExcludedItems: 'ซ่อนโฟลเดอร์ แท็ก และโน้ตที่ซ่อน',
        showDualPane: 'แสดงแผงคู่',
        showSinglePane: 'แสดงแผงเดียว',
        changeAppearance: 'เปลี่ยนลักษณะ',
        search: 'ค้นหา'
    },
    // Search input
    searchInput: {
        placeholder: 'ค้นหา...',
        placeholderOmnisearch: 'Omnisearch...',
        clearSearch: 'ล้างการค้นหา',
        saveSearchShortcut: 'บันทึกทางลัดการค้นหา',
        removeSearchShortcut: 'นำทางลัดการค้นหาออก',
        shortcutModalTitle: 'บันทึกทางลัดการค้นหา',
        shortcutNameLabel: 'ชื่อทางลัด',
        shortcutNamePlaceholder: 'กรอกชื่อทางลัด'
    },

    // Context menus
    contextMenu: {
        file: {
            openInNewTab: 'เปิดในแท็บใหม่',
            openToRight: 'เปิดทางขวา',
            openInNewWindow: 'เปิดในหน้าต่างใหม่',
            openMultipleInNewTabs: 'เปิด {count} โน้ตในแท็บใหม่',
            openMultipleFilesInNewTabs: 'เปิด {count} ไฟล์ในแท็บใหม่',
            openMultipleToRight: 'เปิด {count} โน้ตทางขวา',
            openMultipleFilesToRight: 'เปิด {count} ไฟล์ทางขวา',
            openMultipleInNewWindows: 'เปิด {count} โน้ตในหน้าต่างใหม่',
            openMultipleFilesInNewWindows: 'เปิด {count} ไฟล์ในหน้าต่างใหม่',
            pinNote: 'ปักหมุดโน้ต',
            pinFile: 'ปักหมุดไฟล์',
            unpinNote: 'เลิกปักหมุดโน้ต',
            unpinFile: 'เลิกปักหมุดไฟล์',
            pinMultipleNotes: 'ปักหมุด {count} โน้ต',
            pinMultipleFiles: 'ปักหมุด {count} ไฟล์',
            unpinMultipleNotes: 'เลิกปักหมุด {count} โน้ต',
            unpinMultipleFiles: 'เลิกปักหมุด {count} ไฟล์',
            duplicateNote: 'ทำซ้ำโน้ต',
            duplicateFile: 'ทำซ้ำไฟล์',
            duplicateMultipleNotes: 'ทำซ้ำ {count} โน้ต',
            duplicateMultipleFiles: 'ทำซ้ำ {count} ไฟล์',
            openVersionHistory: 'เปิดประวัติเวอร์ชัน',
            revealInFolder: 'แสดงในโฟลเดอร์',
            revealInFinder: 'แสดงใน Finder',
            showInExplorer: 'แสดงใน explorer ระบบ',
            copyDeepLink: 'คัดลอก URL Obsidian',
            copyPath: 'คัดลอกเส้นทางระบบไฟล์',
            copyRelativePath: 'คัดลอกเส้นทางห้องนิรภัย',
            renameNote: 'เปลี่ยนชื่อโน้ต',
            renameFile: 'เปลี่ยนชื่อไฟล์',
            deleteNote: 'ลบโน้ต',
            deleteFile: 'ลบไฟล์',
            deleteMultipleNotes: 'ลบ {count} โน้ต',
            deleteMultipleFiles: 'ลบ {count} ไฟล์',
            moveNoteToFolder: 'ย้ายโน้ตไปยัง...',
            moveFileToFolder: 'ย้ายไฟล์ไปยัง...',
            moveMultipleNotesToFolder: 'ย้าย {count} โน้ตไปยัง...',
            moveMultipleFilesToFolder: 'ย้าย {count} ไฟล์ไปยัง...',
            addTag: 'เพิ่มแท็ก',
            removeTag: 'นำแท็กออก',
            removeAllTags: 'นำแท็กทั้งหมดออก',
            changeIcon: 'เปลี่ยนไอคอน',
            changeColor: 'เปลี่ยนสี'
        },
        folder: {
            newNote: 'โน้ตใหม่',
            newFolder: 'โฟลเดอร์ใหม่',
            newCanvas: 'Canvas ใหม่',
            newBase: 'Base ใหม่',
            newDrawing: 'ภาพวาดใหม่',
            newExcalidrawDrawing: 'ภาพวาด Excalidraw ใหม่',
            newTldrawDrawing: 'ภาพวาด Tldraw ใหม่',
            duplicateFolder: 'ทำซ้ำโฟลเดอร์',
            searchInFolder: 'ค้นหาในโฟลเดอร์',
            copyPath: 'คัดลอกเส้นทางระบบไฟล์',
            copyRelativePath: 'คัดลอกเส้นทางห้องนิรภัย',
            createFolderNote: 'สร้างโน้ตโฟลเดอร์',
            detachFolderNote: 'แยกโน้ตโฟลเดอร์',
            deleteFolderNote: 'ลบโน้ตโฟลเดอร์',
            changeIcon: 'เปลี่ยนไอคอน',
            changeColor: 'เปลี่ยนสี',
            changeBackground: 'เปลี่ยนพื้นหลัง',
            excludeFolder: 'ซ่อนโฟลเดอร์',
            unhideFolder: 'เลิกซ่อนโฟลเดอร์',
            moveFolder: 'ย้ายโฟลเดอร์ไปยัง...',
            renameFolder: 'เปลี่ยนชื่อโฟลเดอร์',
            deleteFolder: 'ลบโฟลเดอร์'
        },
        tag: {
            changeIcon: 'เปลี่ยนไอคอน',
            changeColor: 'เปลี่ยนสี',
            changeBackground: 'เปลี่ยนพื้นหลัง',
            showTag: 'แสดงแท็ก',
            hideTag: 'ซ่อนแท็ก'
        },
        navigation: {
            addSeparator: 'เพิ่มตัวคั่น',
            removeSeparator: 'นำตัวคั่นออก'
        },
        style: {
            title: 'สไตล์',
            copy: 'คัดลอกสไตล์',
            paste: 'วางสไตล์',
            removeIcon: 'ลบไอคอน',
            removeColor: 'ลบสี',
            removeBackground: 'ลบพื้นหลัง',
            clear: 'ล้างสไตล์'
        }
    },

    // Folder appearance menu
    folderAppearance: {
        standardPreset: 'มาตรฐาน',
        compactPreset: 'กะทัดรัด',
        defaultSuffix: '(ค่าเริ่มต้น)',
        titleRows: 'แถวชื่อเรื่อง',
        previewRows: 'แถวตัวอย่าง',
        groupBy: 'จัดกลุ่มตาม',
        defaultOption: (rows: number) => `ค่าเริ่มต้น (${rows})`,
        defaultTitleOption: (rows: number) => `แถวชื่อเรื่องเริ่มต้น (${rows})`,
        defaultPreviewOption: (rows: number) => `แถวตัวอย่างเริ่มต้น (${rows})`,
        defaultGroupOption: (groupLabel: string) => `การจัดกลุ่มเริ่มต้น (${groupLabel})`,
        titleRowOption: (rows: number) => `${rows} แถวชื่อเรื่อง`,
        previewRowOption: (rows: number) => `${rows} แถวตัวอย่าง`
    },

    // Modal dialogs
    modals: {
        iconPicker: {
            searchPlaceholder: 'ค้นหาไอคอน...',
            recentlyUsedHeader: 'ใช้ล่าสุด',
            emptyStateSearch: 'เริ่มพิมพ์เพื่อค้นหาไอคอน',
            emptyStateNoResults: 'ไม่พบไอคอน',
            showingResultsInfo: 'แสดง 50 จาก {count} ผลลัพธ์ พิมพ์เพิ่มเพื่อจำกัด',
            emojiInstructions: 'พิมพ์หรือวางอีโมจิเพื่อใช้เป็นไอคอน',
            removeIcon: 'นำไอคอนออก',
            allTabLabel: 'ทั้งหมด'
        },
        colorPicker: {
            currentColor: 'ปัจจุบัน',
            newColor: 'ใหม่',
            presetColors: 'สีที่ตั้งไว้',
            userColors: 'สีผู้ใช้',
            paletteDefault: 'ค่าเริ่มต้น',
            paletteCustom: 'กำหนดเอง',
            copyColors: 'คัดลอกสี',
            colorsCopied: 'คัดลอกสีไปคลิปบอร์ดแล้ว',
            copyClipboardError: 'ไม่สามารถเขียนลงคลิปบอร์ด',
            pasteColors: 'วางสี',
            pasteClipboardError: 'ไม่สามารถอ่านคลิปบอร์ด',
            pasteInvalidJson: 'คลิปบอร์ดไม่มีข้อความที่ถูกต้อง',
            pasteInvalidFormat: 'ต้องการค่าสี hex',
            colorsPasted: 'วางสีสำเร็จ',
            resetUserColors: 'ล้างสีที่กำหนดเอง',
            clearCustomColorsConfirm: 'ลบสีที่กำหนดเองทั้งหมด?',
            userColorSlot: 'สี {slot}',
            recentColors: 'สีล่าสุด',
            clearRecentColors: 'ล้างสีล่าสุด',
            removeRecentColor: 'นำสีออก',
            removeColor: 'นำสีออก',
            apply: 'นำไปใช้',
            hexLabel: 'HEX',
            rgbLabel: 'RGBA',
            colors: {
                red: 'แดง',
                orange: 'ส้ม',
                amber: 'อำพัน',
                yellow: 'เหลือง',
                lime: 'มะนาว',
                green: 'เขียว',
                emerald: 'มรกต',
                teal: 'น้ำเงินเขียว',
                cyan: 'ฟ้า',
                sky: 'ท้องฟ้า',
                blue: 'น้ำเงิน',
                indigo: 'คราม',
                violet: 'ม่วง',
                purple: 'ม่วงเข้ม',
                fuchsia: 'ฟิวเชีย',
                pink: 'ชมพู',
                rose: 'กุหลาบ',
                gray: 'เทา',
                slate: 'หินชนวน',
                stone: 'หิน'
            }
        },
        selectVaultProfile: {
            title: 'เลือกโปรไฟล์ห้องนิรภัย',
            currentBadge: 'ใช้งานอยู่',
            emptyState: 'ไม่มีโปรไฟล์ห้องนิรภัย'
        },
        tagOperation: {
            renameTitle: 'เปลี่ยนชื่อแท็ก {tag}',
            deleteTitle: 'ลบแท็ก {tag}',
            newTagPrompt: 'ชื่อแท็กใหม่',
            newTagPlaceholder: 'กรอกชื่อแท็กใหม่',
            renameWarning: 'การเปลี่ยนชื่อแท็ก {oldTag} จะแก้ไข {count} {files}',
            deleteWarning: 'การลบแท็ก {tag} จะแก้ไข {count} {files}',
            modificationWarning: 'การดำเนินการนี้จะอัปเดตวันที่แก้ไขไฟล์',
            affectedFiles: 'ไฟล์ที่ได้รับผลกระทบ:',
            andMore: '...และอีก {count}',
            confirmRename: 'เปลี่ยนชื่อแท็ก',
            renameUnchanged: '{tag} ไม่เปลี่ยนแปลง',
            renameNoChanges: '{oldTag} → {newTag} ({countLabel})',
            invalidTagName: 'กรอกชื่อแท็กที่ถูกต้อง',
            descendantRenameError: 'ไม่สามารถย้ายแท็กไปยังตัวเองหรือลูกหลาน',
            confirmDelete: 'ลบแท็ก',
            file: 'ไฟล์',
            files: 'ไฟล์'
        },
        fileSystem: {
            newFolderTitle: 'โฟลเดอร์ใหม่',
            renameFolderTitle: 'เปลี่ยนชื่อโฟลเดอร์',
            renameFileTitle: 'เปลี่ยนชื่อไฟล์',
            deleteFolderTitle: "ลบ '{name}'?",
            deleteFileTitle: "ลบ '{name}'?",
            folderNamePrompt: 'กรอกชื่อโฟลเดอร์:',
            hideInOtherVaultProfiles: 'ซ่อนในโปรไฟล์ห้องนิรภัยอื่น',
            renamePrompt: 'กรอกชื่อใหม่:',
            renameVaultTitle: 'เปลี่ยนชื่อแสดงห้องนิรภัย',
            renameVaultPrompt: 'กรอกชื่อแสดงที่กำหนดเอง (เว้นว่างเพื่อใช้ค่าเริ่มต้น):',
            deleteFolderConfirm: 'คุณแน่ใจหรือไม่ว่าต้องการลบโฟลเดอร์นี้และเนื้อหาทั้งหมด?',
            deleteFileConfirm: 'คุณแน่ใจหรือไม่ว่าต้องการลบไฟล์นี้?',
            removeAllTagsTitle: 'นำแท็กทั้งหมดออก',
            removeAllTagsFromNote: 'คุณแน่ใจหรือไม่ว่าต้องการนำแท็กทั้งหมดออกจากโน้ตนี้?',
            removeAllTagsFromNotes: 'คุณแน่ใจหรือไม่ว่าต้องการนำแท็กทั้งหมดออกจาก {count} โน้ต?'
        },
        folderNoteType: {
            title: 'เลือกประเภทโน้ตโฟลเดอร์',
            folderLabel: 'โฟลเดอร์: {name}'
        },
        folderSuggest: {
            placeholder: (name: string) => `ย้าย ${name} ไปยังโฟลเดอร์...`,
            multipleFilesLabel: (count: number) => `${count} ไฟล์`,
            navigatePlaceholder: 'นำทางไปยังโฟลเดอร์...',
            instructions: {
                navigate: 'เพื่อนำทาง',
                move: 'เพื่อย้าย',
                select: 'เพื่อเลือก',
                dismiss: 'เพื่อปิด'
            }
        },
        homepage: {
            placeholder: 'ค้นหาไฟล์...',
            instructions: {
                navigate: 'เพื่อนำทาง',
                select: 'เพื่อตั้งหน้าแรก',
                dismiss: 'เพื่อปิด'
            }
        },
        navigationBanner: {
            placeholder: 'ค้นหารูปภาพ...',
            instructions: {
                navigate: 'เพื่อนำทาง',
                select: 'เพื่อตั้งแบนเนอร์',
                dismiss: 'เพื่อปิด'
            }
        },
        tagSuggest: {
            placeholder: 'ค้นหาแท็ก...',
            navigatePlaceholder: 'นำทางไปยังแท็ก...',
            addPlaceholder: 'ค้นหาแท็กเพื่อเพิ่ม...',
            removePlaceholder: 'เลือกแท็กเพื่อนำออก...',
            createNewTag: 'สร้างแท็กใหม่: #{tag}',
            instructions: {
                navigate: 'เพื่อนำทาง',
                select: 'เพื่อเลือก',
                dismiss: 'เพื่อปิด',
                add: 'เพื่อเพิ่มแท็ก',
                remove: 'เพื่อนำแท็กออก'
            }
        }
    },
    // File system operations
    fileSystem: {
        errors: {
            createFolder: 'สร้างโฟลเดอร์ล้มเหลว: {error}',
            createFile: 'สร้างไฟล์ล้มเหลว: {error}',
            renameFolder: 'เปลี่ยนชื่อโฟลเดอร์ล้มเหลว: {error}',
            renameFolderNoteConflict: 'ไม่สามารถเปลี่ยนชื่อ: "{name}" มีอยู่ในโฟลเดอร์นี้แล้ว',
            renameFile: 'เปลี่ยนชื่อไฟล์ล้มเหลว: {error}',
            deleteFolder: 'ลบโฟลเดอร์ล้มเหลว: {error}',
            deleteFile: 'ลบไฟล์ล้มเหลว: {error}',
            duplicateNote: 'ทำซ้ำโน้ตล้มเหลว: {error}',
            createCanvas: 'สร้าง canvas ล้มเหลว: {error}',
            createDatabase: 'สร้างฐานข้อมูลล้มเหลว: {error}',
            duplicateFolder: 'ทำซ้ำโฟลเดอร์ล้มเหลว: {error}',
            openVersionHistory: 'เปิดประวัติเวอร์ชันล้มเหลว: {error}',
            versionHistoryNotFound: 'ไม่พบคำสั่งประวัติเวอร์ชัน ตรวจสอบว่า Obsidian Sync เปิดใช้งานอยู่',
            revealInExplorer: 'แสดงไฟล์ใน explorer ระบบล้มเหลว: {error}',
            folderNoteAlreadyExists: 'โน้ตโฟลเดอร์มีอยู่แล้ว',
            folderAlreadyExists: 'โฟลเดอร์ "{name}" มีอยู่แล้ว',
            folderNotesDisabled: 'เปิดใช้งานโน้ตโฟลเดอร์ในการตั้งค่าเพื่อแปลงไฟล์',
            folderNoteAlreadyLinked: 'ไฟล์นี้ทำหน้าที่เป็นโน้ตโฟลเดอร์อยู่แล้ว',
            folderNoteNotFound: 'ไม่มีบันทึกโฟลเดอร์ในโฟลเดอร์ที่เลือก',
            folderNoteUnsupportedExtension: 'นามสกุลไฟล์ไม่รองรับ: {extension}',
            folderNoteMoveFailed: 'ย้ายไฟล์ระหว่างการแปลงล้มเหลว: {error}',
            folderNoteRenameConflict: 'ไฟล์ชื่อ "{name}" มีอยู่ในโฟลเดอร์แล้ว',
            folderNoteConversionFailed: 'แปลงไฟล์เป็นโน้ตโฟลเดอร์ล้มเหลว',
            folderNoteConversionFailedWithReason: 'แปลงไฟล์เป็นโน้ตโฟลเดอร์ล้มเหลว: {error}',
            folderNoteOpenFailed: 'แปลงไฟล์แล้วแต่เปิดโน้ตโฟลเดอร์ล้มเหลว: {error}',
            failedToDeleteFile: 'ลบ {name} ล้มเหลว: {error}',
            failedToDeleteMultipleFiles: 'ลบ {count} ไฟล์ล้มเหลว',
            versionHistoryNotAvailable: 'บริการประวัติเวอร์ชันไม่พร้อมใช้งาน',
            drawingAlreadyExists: 'มีภาพวาดชื่อนี้อยู่แล้ว',
            failedToCreateDrawing: 'สร้างภาพวาดล้มเหลว',
            noFolderSelected: 'ไม่ได้เลือกโฟลเดอร์ใน Notebook Navigator',
            noFileSelected: 'ไม่ได้เลือกไฟล์'
        },
        warnings: {
            linkBreakingNameCharacters: 'ชื่อนี้มีอักขระที่ทำให้ลิงก์ Obsidian เสียหาย: #, |, ^, %%, [[, ]].',
            forbiddenNameCharactersAllPlatforms: 'ชื่อไม่สามารถขึ้นต้นด้วยจุดหรือมี : หรือ / ได้',
            forbiddenNameCharactersWindows: 'อักขระที่ Windows สงวนไว้ไม่อนุญาต: <, >, ", \\, |, ?, *.'
        },
        notices: {
            hideFolder: 'ซ่อนโฟลเดอร์แล้ว: {name}',
            showFolder: 'แสดงโฟลเดอร์แล้ว: {name}'
        },
        notifications: {
            deletedMultipleFiles: 'ลบ {count} ไฟล์แล้ว',
            movedMultipleFiles: 'ย้าย {count} ไฟล์ไปยัง {folder}',
            folderNoteConversionSuccess: 'แปลงไฟล์เป็นโน้ตโฟลเดอร์ใน "{name}"',
            folderMoved: 'ย้ายโฟลเดอร์ "{name}" แล้ว',
            deepLinkCopied: 'คัดลอก URL Obsidian ไปคลิปบอร์ดแล้ว',
            pathCopied: 'คัดลอกเส้นทางไปคลิปบอร์ดแล้ว',
            relativePathCopied: 'คัดลอกเส้นทางสัมพัทธ์ไปคลิปบอร์ดแล้ว',
            tagAddedToNote: 'เพิ่มแท็กใน 1 โน้ตแล้ว',
            tagAddedToNotes: 'เพิ่มแท็กใน {count} โน้ตแล้ว',
            tagRemovedFromNote: 'นำแท็กออกจาก 1 โน้ตแล้ว',
            tagRemovedFromNotes: 'นำแท็กออกจาก {count} โน้ตแล้ว',
            tagsClearedFromNote: 'ล้างแท็กทั้งหมดจาก 1 โน้ตแล้ว',
            tagsClearedFromNotes: 'ล้างแท็กทั้งหมดจาก {count} โน้ตแล้ว',
            noTagsToRemove: 'ไม่มีแท็กให้นำออก',
            noFilesSelected: 'ไม่ได้เลือกไฟล์',
            tagOperationsNotAvailable: 'การดำเนินการแท็กไม่พร้อมใช้งาน',
            tagsRequireMarkdown: 'แท็กรองรับเฉพาะโน้ต Markdown',
            iconPackDownloaded: 'ดาวน์โหลด {provider} แล้ว',
            iconPackUpdated: 'อัปเดต {provider} แล้ว ({version})',
            iconPackRemoved: 'นำ {provider} ออกแล้ว',
            iconPackLoadFailed: 'โหลด {provider} ล้มเหลว',
            hiddenFileReveal: 'ไฟล์ซ่อนอยู่ เปิดใช้งาน "แสดงรายการที่ซ่อน" เพื่อแสดง'
        },
        confirmations: {
            deleteMultipleFiles: 'คุณแน่ใจหรือไม่ว่าต้องการลบ {count} ไฟล์?',
            deleteConfirmation: 'การดำเนินการนี้ไม่สามารถยกเลิกได้'
        },
        defaultNames: {
            untitled: 'ไม่มีชื่อ',
            untitledNumber: 'ไม่มีชื่อ {number}'
        }
    },

    // Drag and drop operations
    dragDrop: {
        errors: {
            cannotMoveIntoSelf: 'ไม่สามารถย้ายโฟลเดอร์ไปยังตัวเองหรือโฟลเดอร์ย่อย',
            itemAlreadyExists: 'รายการชื่อ "{name}" มีอยู่ในตำแหน่งนี้แล้ว',
            failedToMove: 'ย้ายล้มเหลว: {error}',
            failedToAddTag: 'เพิ่มแท็ก "{tag}" ล้มเหลว',
            failedToClearTags: 'ล้างแท็กล้มเหลว',
            failedToMoveFolder: 'ย้ายโฟลเดอร์ "{name}" ล้มเหลว',
            failedToImportFiles: 'นำเข้าล้มเหลว: {names}'
        },
        notifications: {
            filesAlreadyExist: '{count} ไฟล์มีอยู่ในปลายทางแล้ว',
            addedTag: 'เพิ่มแท็ก "{tag}" ใน {count} ไฟล์แล้ว',
            filesAlreadyHaveTag: '{count} ไฟล์มีแท็กนี้หรือแท็กที่เฉพาะเจาะจงกว่าอยู่แล้ว',
            clearedTags: 'ล้างแท็กทั้งหมดจาก {count} ไฟล์แล้ว',
            noTagsToClear: 'ไม่มีแท็กให้ล้าง',
            fileImported: 'นำเข้า 1 ไฟล์แล้ว',
            filesImported: 'นำเข้า {count} ไฟล์แล้ว'
        }
    },

    // Date grouping
    dateGroups: {
        today: 'วันนี้',
        yesterday: 'เมื่อวาน',
        previous7Days: '7 วันที่ผ่านมา',
        previous30Days: '30 วันที่ผ่านมา'
    },

    // Weekdays
    weekdays: {
        sunday: 'วันอาทิตย์',
        monday: 'วันจันทร์',
        tuesday: 'วันอังคาร',
        wednesday: 'วันพุธ',
        thursday: 'วันพฤหัสบดี',
        friday: 'วันศุกร์',
        saturday: 'วันเสาร์'
    },

    // Plugin commands
    commands: {
        open: 'เปิด',
        openHomepage: 'เปิดหน้าแรก',
        revealFile: 'แสดงไฟล์',
        search: 'ค้นหา',
        toggleDualPane: 'สลับรูปแบบแผงคู่',
        selectVaultProfile: 'เลือกโปรไฟล์ห้องนิรภัย',
        selectVaultProfile1: 'เลือกโปรไฟล์ห้องนิรภัย 1',
        selectVaultProfile2: 'เลือกโปรไฟล์ห้องนิรภัย 2',
        selectVaultProfile3: 'เลือกโปรไฟล์ห้องนิรภัย 3',
        deleteFile: 'ลบไฟล์',
        createNewNote: 'สร้างโน้ตใหม่',
        moveFiles: 'ย้ายไฟล์',
        selectNextFile: 'เลือกไฟล์ถัดไป',
        selectPreviousFile: 'เลือกไฟล์ก่อนหน้า',
        convertToFolderNote: 'แปลงเป็นโน้ตโฟลเดอร์',
        setAsFolderNote: 'ตั้งเป็นโน้ตโฟลเดอร์',
        detachFolderNote: 'แยกโน้ตโฟลเดอร์',
        pinAllFolderNotes: 'ปักหมุดโน้ตโฟลเดอร์ทั้งหมด',
        navigateToFolder: 'นำทางไปยังโฟลเดอร์',
        navigateToTag: 'นำทางไปยังแท็ก',
        addShortcut: 'เพิ่มในทางลัด',
        toggleDescendants: 'สลับลูกหลาน',
        toggleHidden: 'สลับโฟลเดอร์ แท็ก และโน้ตที่ซ่อน',
        toggleTagSort: 'สลับลำดับการเรียงแท็ก',
        collapseExpand: 'ยุบ / ขยายรายการทั้งหมด',
        addTag: 'เพิ่มแท็กในไฟล์ที่เลือก',
        removeTag: 'นำแท็กออกจากไฟล์ที่เลือก',
        removeAllTags: 'นำแท็กทั้งหมดออกจากไฟล์ที่เลือก',
        rebuildCache: 'สร้างแคชใหม่',
        paneJumpTop: 'กระโดดไปที่ด้านบนของรายการ',
        paneJumpBottom: 'ข้ามไปที่ด้านล่างของรายการ',
        paneJumpParent: 'กระโดด/เปิดเผยไฟล์ที่ใช้งานในแท็กหรือโฟลเดอร์หลัก',
        paneJumpChildren: 'กระโดด/เปิดเผยไฟล์ที่ใช้งานในแท็กย่อยหรือโฟลเดอร์',
    },

    // Plugin UI
    plugin: {
        viewName: 'Notebook Navigator',
        ribbonTooltip: 'Notebook Navigator',
        revealInNavigator: 'แสดงใน Notebook Navigator'
    },

    // Tooltips
    tooltips: {
        lastModifiedAt: 'แก้ไขล่าสุดเมื่อ',
        createdAt: 'สร้างเมื่อ',
        file: 'ไฟล์',
        files: 'ไฟล์',
        folder: 'โฟลเดอร์',
        folders: 'โฟลเดอร์'
    },

    // Settings
    settings: {
        metadataReport: {
            exportSuccess: 'ส่งออกรายงานเมตาดาต้าที่ล้มเหลวไปยัง: {filename}',
            exportFailed: 'ส่งออกรายงานเมตาดาต้าล้มเหลว'
        },
        sections: {
            general: 'ทั่วไป',
            navigationPane: 'แผงนำทาง',
            icons: 'ชุดไอคอน',
            folders: 'โฟลเดอร์',
            foldersAndTags: 'โฟลเดอร์ & แท็ก',
            tags: 'แท็ก',
            search: 'ค้นหา',
            searchAndHotkeys: 'ค้นหา & ปุ่มลัด',
            listPane: 'แผงรายการ',
            notes: 'โน้ต',
            hotkeys: 'ปุ่มลัด',
            advanced: 'ขั้นสูง'
        },
        groups: {
            general: {
                filtering: 'การกรอง',
                behavior: 'พฤติกรรม',
                view: 'ลักษณะ',
                desktopAppearance: 'ลักษณะเดสก์ท็อป',
                mobileAppearance: 'ลักษณะมือถือ',
                formatting: 'การจัดรูปแบบ'
            },
            navigation: {
                behavior: 'พฤติกรรม',
                appearance: 'ลักษณะ',
                shortcutsAndRecent: 'ทางลัดและรายการล่าสุด'
            },
            list: {
                display: 'ลักษณะ',
                pinnedNotes: 'โน้ตที่ปักหมุด',
                quickActions: 'การกระทำด่วน'
            },
            notes: {
                frontmatter: 'Frontmatter',
<<<<<<< HEAD
                display: 'ลักษณะ',
                textTransformAdd: 'เพิ่มการแปลงใหม่',
                textTransformPatternPlaceholder: 'นิพจน์ปกติ',
                textTransformReplacementPlaceholder: 'การทดแทน',
                textTransformEmptyTitle: 'รูปแบบจะต้องเป็น RegExp ที่ถูกต้อง',
=======
                icon: 'ไอคอน',
                title: 'ชื่อเรื่อง',
                previewText: 'ข้อความตัวอย่าง',
                featureImage: 'รูปภาพเด่น',
                tags: 'แท็ก',
                date: 'วันที่',
                parentFolder: 'โฟลเดอร์หลัก'
>>>>>>> be56be02
            }
        },
        items: {
            searchProvider: {
                name: 'ผู้ให้บริการค้นหา',
                desc: 'เลือกระหว่างการค้นหาชื่อไฟล์อย่างรวดเร็วหรือการค้นหาข้อความเต็มด้วยปลั๊กอิน Omnisearch (ไม่ซิงค์)',
                options: {
                    internal: 'การค้นหาตัวกรอง',
                    omnisearch: 'Omnisearch (ข้อความเต็ม)'
                },
                info: {
                    filterSearch: {
                        title: 'การค้นหาตัวกรอง (ค่าเริ่มต้น):',
                        description:
                            'กรองไฟล์ตามชื่อและแท็กภายในโฟลเดอร์และโฟลเดอร์ย่อยปัจจุบัน โหมดตัวกรอง: ข้อความและแท็กผสมจะจับคู่ทุกเงื่อนไข (เช่น "โปรเจค #งาน") โหมดแท็ก: การค้นหาด้วยแท็กเท่านั้นรองรับตัวดำเนินการ AND/OR (เช่น "#งาน AND #ด่วน", "#โปรเจค OR #ส่วนตัว") Cmd/Ctrl+คลิกที่แท็กเพื่อเพิ่มด้วย AND, Cmd/Ctrl+Shift+คลิกเพื่อเพิ่มด้วย OR รองรับการยกเว้นด้วยคำนำหน้า ! (เช่น !ฉบับร่าง, !#เก็บถาวร) และค้นหาโน้ตที่ไม่มีแท็กด้วย !#'
                    },
                    omnisearch: {
                        title: 'Omnisearch:',
                        description:
                            'การค้นหาข้อความเต็มที่ค้นหาทั้งห้องนิรภัย จากนั้นกรองผลลัพธ์เพื่อแสดงเฉพาะไฟล์จากโฟลเดอร์ โฟลเดอร์ย่อย หรือแท็กที่เลือก ต้องติดตั้งปลั๊กอิน Omnisearch - หากไม่พร้อมใช้งาน การค้นหาจะย้อนกลับไปใช้การค้นหาตัวกรองโดยอัตโนมัติ',
                        warningNotInstalled: 'ไม่ได้ติดตั้งปลั๊กอิน Omnisearch ใช้การค้นหาตัวกรอง',
                        limitations: {
                            title: 'ข้อจำกัดที่ทราบ:',
                            performance: 'ประสิทธิภาพ: อาจช้า โดยเฉพาะเมื่อค้นหาน้อยกว่า 3 ตัวอักษรในห้องนิรภัยขนาดใหญ่',
                            pathBug:
                                'ข้อบกพร่องเส้นทาง: ไม่สามารถค้นหาในเส้นทางที่มีอักขระ non-ASCII และไม่ค้นหาเส้นทางย่อยอย่างถูกต้อง ส่งผลต่อไฟล์ที่ปรากฏในผลการค้นหา',
                            limitedResults:
                                'ผลลัพธ์จำกัด: เนื่องจาก Omnisearch ค้นหาทั้งห้องนิรภัยและส่งคืนจำนวนผลลัพธ์ที่จำกัดก่อนการกรอง ไฟล์ที่เกี่ยวข้องจากโฟลเดอร์ปัจจุบันอาจไม่ปรากฏหากมีผลลัพธ์มากเกินไปในที่อื่นในห้องนิรภัย',
                            previewText:
                                'ข้อความตัวอย่าง: ตัวอย่างโน้ตถูกแทนที่ด้วยข้อความผลลัพธ์ Omnisearch ซึ่งอาจไม่แสดงการเน้นผลการค้นหาจริงหากปรากฏในที่อื่นในไฟล์'
                        }
                    }
                }
            },
            listPaneTitle: {
                name: 'ชื่อแผงรายการ (เดสก์ท็อปเท่านั้น)',
                desc: 'เลือกตำแหน่งที่จะแสดงชื่อแผงรายการ',
                options: {
                    header: 'แสดงในส่วนหัว',
                    list: 'แสดงในแผงรายการ',
                    hidden: 'ไม่แสดง'
                }
            },
            sortNotesBy: {
                name: 'เรียงโน้ตตาม',
                desc: 'เลือกวิธีเรียงโน้ตในรายการโน้ต',
                options: {
                    'modified-desc': 'วันที่แก้ไข (ใหม่สุดบน)',
                    'modified-asc': 'วันที่แก้ไข (เก่าสุดบน)',
                    'created-desc': 'วันที่สร้าง (ใหม่สุดบน)',
                    'created-asc': 'วันที่สร้าง (เก่าสุดบน)',
                    'title-asc': 'ชื่อเรื่อง (A บน)',
                    'title-desc': 'ชื่อเรื่อง (Z บน)'
                }
            },
            revealFileOnListChanges: {
                name: 'เลื่อนไปยังไฟล์ที่เลือกเมื่อรายการเปลี่ยนแปลง',
                desc: 'เลื่อนไปยังไฟล์ที่เลือกเมื่อปักหมุดโน้ต แสดงโน้ตลูกหลาน เปลี่ยนลักษณะโฟลเดอร์ หรือเรียกใช้การดำเนินการไฟล์'
            },
            includeDescendantNotes: {
                name: 'แสดงโน้ตจากโฟลเดอร์ย่อย / ลูกหลาน (ไม่ซิงค์)',
                desc: 'รวมโน้ตจากโฟลเดอร์ย่อยที่ซ้อนกันและลูกหลานแท็กเมื่อดูโฟลเดอร์หรือแท็ก'
            },
            limitPinnedToCurrentFolder: {
                name: 'จำกัดโน้ตที่ปักหมุดไว้ในโฟลเดอร์',
                desc: 'โน้ตที่ปักหมุดจะปรากฏเฉพาะเมื่อดูโฟลเดอร์หรือแท็กที่ปักหมุดไว้เท่านั้น'
            },
            separateNoteCounts: {
                name: 'แสดงจำนวนปัจจุบันและลูกหลานแยกกัน',
                desc: 'แสดงจำนวนโน้ตเป็นรูปแบบ "ปัจจุบัน ▾ ลูกหลาน" ในโฟลเดอร์และแท็ก'
            },
            groupNotes: {
                name: 'จัดกลุ่มโน้ต',
                desc: 'แสดงส่วนหัวระหว่างโน้ตที่จัดกลุ่มตามวันที่หรือโฟลเดอร์ มุมมองแท็กใช้กลุ่มวันที่เมื่อเปิดใช้งานการจัดกลุ่มโฟลเดอร์',
                options: {
                    none: 'ไม่จัดกลุ่ม',
                    date: 'จัดกลุ่มตามวันที่',
                    folder: 'จัดกลุ่มตามโฟลเดอร์'
                }
            },
            showPinnedGroupHeader: {
                name: 'แสดงส่วนหัวกลุ่มที่ปักหมุด',
                desc: 'แสดงส่วนหัวส่วนที่ปักหมุดเหนือโน้ตที่ปักหมุด'
            },
            showPinnedIcon: {
                name: 'แสดงไอคอนที่ปักหมุด',
                desc: 'แสดงไอคอนข้างส่วนหัวส่วนที่ปักหมุด'
            },
            defaultListMode: {
                name: 'โหมดรายการเริ่มต้น',
                desc: 'เลือกรูปแบบรายการเริ่มต้น มาตรฐานแสดงชื่อเรื่อง วันที่ คำอธิบาย และข้อความตัวอย่าง กะทัดรัดแสดงชื่อเรื่องเท่านั้น แทนที่ลักษณะต่อโฟลเดอร์',
                options: {
                    standard: 'มาตรฐาน',
                    compact: 'กะทัดรัด'
                }
            },
            showFileIcons: {
                name: 'แสดงไอคอนไฟล์',
                desc: 'แสดงไอคอนไฟล์พร้อมระยะห่างชิดซ้าย การปิดใช้งานจะนำไอคอนและการเยื้องออก ลำดับความสำคัญ: กำหนดเอง > ชื่อไฟล์ > ประเภทไฟล์ > ค่าเริ่มต้น'
            },
            showFilenameMatchIcons: {
                name: 'ไอคอนตามชื่อไฟล์',
                desc: 'กำหนดไอคอนให้ไฟล์ตามข้อความในชื่อ'
            },
            fileNameIconMap: {
                name: 'แผนที่ไอคอนชื่อไฟล์',
                desc: 'ไฟล์ที่มีข้อความจะได้รับไอคอนที่กำหนด หนึ่งการแมปต่อบรรทัด: ข้อความ=ไอคอน',
                placeholder: '# ข้อความ=ไอคอน\nประชุม=calendar\nใบแจ้งหนี้=receipt',
                resetTooltip: 'คืนค่าเริ่มต้น'
            },
            showCategoryIcons: {
                name: 'ไอคอนตามประเภทไฟล์',
                desc: 'กำหนดไอคอนให้ไฟล์ตามนามสกุล'
            },
            fileTypeIconMap: {
                name: 'แผนที่ไอคอนประเภทไฟล์',
                desc: 'ไฟล์ที่มีนามสกุลจะได้รับไอคอนที่กำหนด หนึ่งการแมปต่อบรรทัด: นามสกุล=ไอคอน',
                placeholder: '# Extension=icon\ncpp=file-code\npdf=book-open',
                resetTooltip: 'คืนค่าเริ่มต้น'
            },
            optimizeNoteHeight: {
                name: 'ปรับความสูงโน้ตให้เหมาะสม',
                desc: 'ลดความสูงสำหรับโน้ตที่ปักหมุดและโน้ตที่ไม่มีข้อความตัวอย่าง'
            },
            compactItemHeight: {
                name: 'ความสูงรายการกะทัดรัด',
                desc: 'กำหนดความสูงของรายการกะทัดรัดบนเดสก์ท็อปและมือถือ',
                resetTooltip: 'รีเซ็ตเป็นค่าเริ่มต้น (28px)'
            },
            compactItemHeightScaleText: {
                name: 'ปรับขนาดข้อความตามความสูงรายการกะทัดรัด',
                desc: 'ปรับขนาดข้อความรายการกะทัดรัดเมื่อความสูงรายการลดลง'
            },
            showParentFolder: {
                name: 'แสดงโฟลเดอร์หลัก',
                desc: 'แสดงชื่อโฟลเดอร์หลักสำหรับโน้ตในโฟลเดอร์ย่อยหรือแท็ก'
            },
            parentFolderClickRevealsFile: {
                name: 'คลิกโฟลเดอร์หลักเพื่อเปิดโฟลเดอร์',
                desc: 'การคลิกป้ายโฟลเดอร์หลักจะเปิดโฟลเดอร์ในแผงรายการ'
            },
            showParentFolderColor: {
                name: 'แสดงสีโฟลเดอร์หลัก',
                desc: 'ใช้สีโฟลเดอร์บนป้ายโฟลเดอร์หลัก'
            },
            showQuickActions: {
                name: 'แสดงการกระทำด่วน (เดสก์ท็อปเท่านั้น)',
                desc: 'แสดงปุ่มการกระทำเมื่อวางเมาส์บนไฟล์ ตัวควบคุมปุ่มเลือกการกระทำที่จะปรากฏ'
            },
            dualPane: {
                name: 'รูปแบบแผงคู่ (ไม่ซิงค์)',
                desc: 'แสดงแผงนำทางและแผงรายการเคียงข้างกันบนเดสก์ท็อป'
            },
            dualPaneOrientation: {
                name: 'ทิศทางแผงคู่ (ไม่ซิงค์)',
                desc: 'เลือกรูปแบบแนวนอนหรือแนวตั้งเมื่อใช้งานแผงคู่',
                options: {
                    horizontal: 'แบ่งแนวนอน',
                    vertical: 'แบ่งแนวตั้ง'
                }
            },
            appearanceBackground: {
                name: 'สีพื้นหลัง',
                desc: 'เลือกสีพื้นหลังสำหรับแผงนำทางและรายการ',
                options: {
                    separate: 'พื้นหลังแยก',
                    primary: 'ใช้พื้นหลังรายการ',
                    secondary: 'ใช้พื้นหลังนำทาง'
                }
            },
            appearanceScale: {
                name: 'ระดับการซูม (ไม่ซิงค์)',
                desc: 'ควบคุมระดับการซูมโดยรวมของ Notebook Navigator'
            },
            startView: {
                name: 'มุมมองเริ่มต้นเมื่อเริ่มงาน',
                desc: 'เลือกแผงที่จะแสดงเมื่อเปิด Notebook Navigator แผงนำทางแสดงทางลัด โน้ตล่าสุด และต้นไม้โฟลเดอร์ แผงรายการแสดงรายการโน้ตทันที',
                options: {
                    navigation: 'แผงนำทาง',
                    files: 'แผงรายการ'
                }
            },
            toolbarButtons: {
                name: 'ปุ่มแถบเครื่องมือ',
                desc: 'เลือกปุ่มที่จะปรากฏในแถบเครื่องมือ ปุ่มที่ซ่อนยังคงเข้าถึงได้ผ่านคำสั่งและเมนู',
                navigationLabel: 'แถบเครื่องมือนำทาง',
                listLabel: 'แถบเครื่องมือรายการ'
            },
            autoRevealActiveNote: {
                name: 'แสดงโน้ตที่ใช้งานอัตโนมัติ',
                desc: 'แสดงโน้ตอัตโนมัติเมื่อเปิดจาก Quick Switcher, ลิงก์, หรือการค้นหา'
            },
            autoRevealIgnoreRightSidebar: {
                name: 'ละเว้นเหตุการณ์จากแถบด้านขวา',
                desc: 'อย่าเปลี่ยนโน้ตที่ใช้งานเมื่อคลิกหรือเปลี่ยนโน้ตในแถบด้านขวา'
            },
            autoSelectFirstFileOnFocusChange: {
                name: 'เลือกโน้ตแรกอัตโนมัติ (เดสก์ท็อปเท่านั้น)',
                desc: 'เปิดโน้ตแรกอัตโนมัติเมื่อสลับโฟลเดอร์หรือแท็ก'
            },
            skipAutoScroll: {
                name: 'ปิดการเลื่อนอัตโนมัติสำหรับทางลัด',
                desc: 'อย่าเลื่อนแผงนำทางเมื่อคลิกรายการในทางลัด'
            },
            autoExpandFoldersTags: {
                name: 'ขยายเมื่อเลือก',
                desc: 'ขยายโฟลเดอร์และแท็กเมื่อเลือก ในโหมดแผงเดียว การเลือกครั้งแรกจะขยาย การเลือกครั้งที่สองจะแสดงไฟล์'
            },
            springLoadedFolders: {
                name: 'ขยายระหว่างลาก (เดสก์ท็อปเท่านั้น)',
                desc: 'ขยายโฟลเดอร์และแท็กเมื่อวางเมาส์ระหว่างการลาก'
            },
            springLoadedFoldersInitialDelay: {
                name: 'หน่วงเวลาการขยายครั้งแรก',
                desc: 'หน่วงเวลาก่อนขยายโฟลเดอร์หรือแท็กครั้งแรกระหว่างการลาก (วินาที)'
            },
            springLoadedFoldersSubsequentDelay: {
                name: 'หน่วงเวลาการขยายครั้งถัดไป',
                desc: 'หน่วงเวลาก่อนขยายโฟลเดอร์หรือแท็กเพิ่มเติมระหว่างการลากเดียวกัน (วินาที)'
            },
            navigationBanner: {
                name: 'แบนเนอร์นำทาง (โปรไฟล์ห้องนิรภัย)',
                desc: 'แสดงรูปภาพเหนือแผงนำทาง เปลี่ยนตามโปรไฟล์ห้องนิรภัยที่เลือก',
                current: 'แบนเนอร์ปัจจุบัน: {path}',
                chooseButton: 'เลือกรูปภาพ'
            },
            showShortcuts: {
                name: 'แสดงทางลัด',
                desc: 'แสดงส่วนทางลัดในแผงนำทาง'
            },
            showRecentNotes: {
                name: 'แสดงโน้ตล่าสุด',
                desc: 'แสดงส่วนโน้ตล่าสุดในแผงนำทาง'
            },
            recentNotesCount: {
                name: 'จำนวนโน้ตล่าสุด',
                desc: 'จำนวนโน้ตล่าสุดที่จะแสดง'
            },
            pinRecentNotesWithShortcuts: {
                name: 'ปักหมุดโน้ตล่าสุดพร้อมทางลัด',
                desc: 'รวมโน้ตล่าสุดเมื่อปักหมุดทางลัด'
            },
            showTooltips: {
                name: 'แสดง tooltips',
                desc: 'แสดง tooltips เมื่อวางเมาส์พร้อมข้อมูลเพิ่มเติมสำหรับโน้ตและโฟลเดอร์'
            },
            showTooltipPath: {
                name: 'แสดงเส้นทาง',
                desc: 'แสดงเส้นทางโฟลเดอร์ใต้ชื่อโน้ตใน tooltips'
            },
            resetPaneSeparator: {
                name: 'รีเซ็ตตำแหน่งตัวคั่นแผง',
                desc: 'รีเซ็ตตัวคั่นที่ลากได้ระหว่างแผงนำทางและแผงรายการเป็นตำแหน่งเริ่มต้น',
                buttonText: 'รีเซ็ตตัวคั่น',
                notice: 'รีเซ็ตตำแหน่งตัวคั่นแล้ว รีสตาร์ท Obsidian หรือเปิด Notebook Navigator ใหม่เพื่อใช้งาน'
            },
            multiSelectModifier: {
                name: 'ตัวปรับแต่งเลือกหลายรายการ',
                desc: 'เลือกปุ่มตัวปรับแต่งที่จะสลับการเลือกหลายรายการ เมื่อเลือก Option/Alt การคลิก Cmd/Ctrl จะเปิดโน้ตในแท็บใหม่',
                options: {
                    cmdCtrl: 'คลิก Cmd/Ctrl',
                    optionAlt: 'คลิก Option/Alt'
                }
            },
            fileVisibility: {
                name: 'แสดงประเภทไฟล์ (โปรไฟล์ห้องนิรภัย)',
                desc: 'กรองประเภทไฟล์ที่จะแสดงใน navigator ประเภทไฟล์ที่ Obsidian ไม่รองรับอาจเปิดในแอปภายนอก',
                options: {
                    documents: 'เอกสาร (.md, .canvas, .base)',
                    supported: 'รองรับ (เปิดใน Obsidian)',
                    all: 'ทั้งหมด (อาจเปิดภายนอก)'
                }
            },
            homepage: {
                name: 'หน้าแรก',
                desc: 'เลือกไฟล์ที่ Notebook Navigator เปิดอัตโนมัติ เช่น แดชบอร์ด',
                current: 'ปัจจุบัน: {path}',
                currentMobile: 'มือถือ: {path}',
                chooseButton: 'เลือกไฟล์',

                separateMobile: {
                    name: 'หน้าแรกมือถือแยก',
                    desc: 'ใช้หน้าแรกต่างกันสำหรับอุปกรณ์มือถือ'
                }
            },
            excludedNotes: {
                name: 'ซ่อนโน้ต (โปรไฟล์ห้องนิรภัย)',
                desc: 'รายการคุณสมบัติ frontmatter คั่นด้วยเครื่องหมายจุลภาค โน้ตที่มีคุณสมบัติเหล่านี้จะถูกซ่อน (เช่น ฉบับร่าง, ส่วนตัว, เก็บถาวร)',
                placeholder: 'ฉบับร่าง, ส่วนตัว'
            },
            tagProps: {
                tagPropMode: {
                    name: 'โหมดแท็ก (โปรไฟล์ตู้นิรภัย)',
                    desc: 'โหมดแท็กที่จะใช้สำหรับโปรไฟล์ Vault นี้และแสดงในโครงสร้างแท็ก "ไม่มี" หมายถึงใช้แท็กปกติ "แทนที่" หมายถึงแสดงเฉพาะคุณสมบัติแท็กที่กำหนดเองและซ่อนแท็กปกติ "ผสาน" หมายถึงแสดงทั้งคุณสมบัติแท็กและแท็กปกติ',
                    options: {
                        none: 'ไม่มี',
                        replace: 'แทนที่',
                        merge: 'ผสาน',
                    }
                },
                mainTagProp: {
                    name: 'แท็กหลัก (โปรไฟล์ตู้นิรภัย)',
                    desc: 'อนุญาตให้ระบุว่าแท็กหรือคุณสมบัติของแท็กใดถูกใช้เป็นแท็ก "หลัก" แท็กหลักจะถูกใช้ในการแก้ไขแท็ก "ค่าเริ่มต้น" หมายถึงแท็กปกติจะถูกตั้งค่าเป็นแท็กหลัก "คุณสมบัติของแท็กแรก" หมายถึงคุณสมบัติของแท็กแรกใน "รายการคุณสมบัติของแท็ก" จะถูกตั้งค่าเป็น "หลัก"',
                    options: {
                        default: 'ค่าเริ่มต้น',
                        firstTagProp: 'ทรัพย์สินแท็กแรก',
                    }
                },
                tagPropList: {
                    name: 'คุณสมบัติของแท็ก (โปรไฟล์ห้องนิรภัย)',
                    desc: 'รายการคุณสมบัติของข้อมูลส่วนหน้า (frontmatter) ที่คั่นด้วยเครื่องหมายจุลภาค คุณสมบัติที่ระบุไว้จะถูกนำไปใช้เป็นแหล่งข้อมูลเพิ่มเติมสำหรับแท็ก (เช่น base-tags, note-class-tags)',
                    placeholder: 'แท็กพื้นฐาน, แท็กแบบกำหนดเอง',
                },
            },
            excludedFileNamePatterns: {
                name: 'ซ่อนไฟล์ (โปรไฟล์ห้องนิรภัย)',
                desc: 'รายการรูปแบบชื่อไฟล์คั่นด้วยเครื่องหมายจุลภาคที่จะซ่อน รองรับอักขระไวลด์การ์ด * และเส้นทาง / (เช่น temp-*, *.png, /assets/*)',
                placeholder: 'temp-*, *.png, /assets/*'
            },
            vaultProfiles: {
                name: 'โปรไฟล์ห้องนิรภัย',
                desc: 'โปรไฟล์เก็บการมองเห็นประเภทไฟล์ ไฟล์ที่ซ่อน โฟลเดอร์ที่ซ่อน แท็กที่ซ่อน โน้ตที่ซ่อน ทางลัด และแบนเนอร์นำทาง สลับโปรไฟล์จากส่วนหัวแผงนำทาง',
                defaultName: 'ค่าเริ่มต้น',
                addButton: 'เพิ่มโปรไฟล์',
                editProfilesButton: 'แก้ไขโปรไฟล์',
                addProfileOption: 'เพิ่มโปรไฟล์...',
                applyButton: 'นำไปใช้',
                editButton: 'แก้ไขโปรไฟล์',
                deleteButton: 'ลบโปรไฟล์',
                addModalTitle: 'เพิ่มโปรไฟล์',
                editProfilesModalTitle: 'แก้ไขโปรไฟล์',
                editModalTitle: 'แก้ไขโปรไฟล์',
                addModalPlaceholder: 'ชื่อโปรไฟล์',
                deleteModalTitle: 'ลบ {name}',
                deleteModalMessage: 'ลบ {name}? ตัวกรองไฟล์ โฟลเดอร์ แท็ก และโน้ตที่ซ่อนที่บันทึกในโปรไฟล์นี้จะถูกลบ',
                moveUp: 'ย้ายขึ้น',
                moveDown: 'ย้ายลง',
                errors: {
                    emptyName: 'กรอกชื่อโปรไฟล์',
                    duplicateName: 'ชื่อโปรไฟล์มีอยู่แล้ว'
                }
            },
            excludedFolders: {
                name: 'ซ่อนโฟลเดอร์ (โปรไฟล์ห้องนิรภัย)',
                desc: 'รายการโฟลเดอร์คั่นด้วยเครื่องหมายจุลภาคที่จะซ่อน รูปแบบชื่อ: assets* (โฟลเดอร์ที่เริ่มด้วย assets), *_temp (ลงท้ายด้วย _temp) รูปแบบเส้นทาง: /archive (archive หลักเท่านั้น), /res* (โฟลเดอร์หลักที่เริ่มด้วย res), /*/temp (โฟลเดอร์ temp ลึกหนึ่งระดับ), /projects/* (โฟลเดอร์ทั้งหมดใน projects)',
                placeholder: 'templates, assets*, /archive, /res*'
            },
            showFileDate: {
                name: 'แสดงวันที่',
                desc: 'แสดงวันที่ใต้ชื่อโน้ต'
            },
            alphabeticalDateMode: {
                name: 'เมื่อเรียงตามชื่อ',
                desc: 'วันที่ที่จะแสดงเมื่อโน้ตเรียงตามตัวอักษร',
                options: {
                    created: 'วันที่สร้าง',
                    modified: 'วันที่แก้ไข'
                }
            },
            showFileTags: {
                name: 'แสดงแท็กไฟล์',
                desc: 'แสดงแท็กที่คลิกได้ในรายการไฟล์'
            },
            showFileTagAncestors: {
                name: 'แสดงเส้นทางแท็กเต็ม',
                desc: "แสดงเส้นทางลำดับชั้นแท็กเต็ม เมื่อเปิด: 'ai/openai', 'work/projects/2024' เมื่อปิด: 'openai', '2024'"
            },
            collapseFileTagsToSelectedTag: {
                name: 'ยุบแท็กไปยังแท็กที่เลือก',
                desc: 'ซ่อนส่วนหลักของส่วนที่เป็นส่วนหนึ่งของมุมมองแท็กที่เลือก'
            },
            colorFileTags: {
                name: 'ลงสีแท็กไฟล์',
                desc: 'ใช้สีแท็กกับป้ายแท็กบนรายการไฟล์'
            },
            prioritizeColoredFileTags: {
                name: 'แสดงแท็กที่มีสีก่อน',
                desc: 'เรียงแท็กที่มีสีก่อนแท็กอื่นบนรายการไฟล์'
            },
            showFileTagsInCompactMode: {
                name: 'แสดงแท็กไฟล์ในโหมดกะทัดรัด',
                desc: 'แสดงแท็กเมื่อวันที่ ตัวอย่าง และรูปภาพถูกซ่อน'
            },
            dateFormat: {
                name: 'รูปแบบวันที่',
                desc: 'รูปแบบสำหรับแสดงวันที่ (ใช้รูปแบบ date-fns)',
                placeholder: 'd MMM yyyy',
                help: 'รูปแบบทั่วไป:\nd MMM yyyy = 25 พ.ค. 2022\ndd/MM/yyyy = 25/05/2022\nyyyy-MM-dd = 2022-05-25\n\nโทเคน:\nyyyy/yy = ปี\nMMMM/MMM/MM = เดือน\ndd/d = วัน\nEEEE/EEE = วันในสัปดาห์',
                helpTooltip: 'คลิกเพื่อดูข้อมูลอ้างอิงรูปแบบ'
            },
            timeFormat: {
                name: 'รูปแบบเวลา',
                desc: 'รูปแบบสำหรับแสดงเวลา (ใช้รูปแบบ date-fns)',
                placeholder: 'HH:mm',
                help: 'รูปแบบทั่วไป:\nHH:mm = 14:30 (24 ชั่วโมง)\nh:mm a = 2:30 PM (12 ชั่วโมง)\nHH:mm:ss = 14:30:45\nh:mm:ss a = 2:30:45 PM\n\nโทเคน:\nHH/H = 24 ชั่วโมง\nhh/h = 12 ชั่วโมง\nmm = นาที\nss = วินาที\na = AM/PM',
                helpTooltip: 'คลิกเพื่อดูข้อมูลอ้างอิงรูปแบบ'
            },
            showFilePreview: {
                name: 'แสดงตัวอย่างโน้ต',
                desc: 'แสดงข้อความตัวอย่างใต้ชื่อโน้ต'
            },
            skipHeadingsInPreview: {
                name: 'ข้ามหัวข้อในตัวอย่าง',
                desc: 'ข้ามบรรทัดหัวข้อเมื่อสร้างข้อความตัวอย่าง'
            },
            skipCodeBlocksInPreview: {
                name: 'ข้ามบล็อกโค้ดในตัวอย่าง',
                desc: 'ข้ามบล็อกโค้ดเมื่อสร้างข้อความตัวอย่าง'
            },
            stripHtmlInPreview: {
                name: 'ลบ HTML ในตัวอย่าง',
                desc: 'ลบแท็ก HTML ออกจากข้อความตัวอย่าง อาจส่งผลต่อประสิทธิภาพในโน้ตขนาดใหญ่'
            },
            previewProperties: {
                name: 'คุณสมบัติตัวอย่าง',
                desc: 'รายการคุณสมบัติ frontmatter คั่นด้วยเครื่องหมายจุลภาคเพื่อตรวจสอบข้อความตัวอย่าง คุณสมบัติแรกที่มีข้อความจะถูกใช้',
                placeholder: 'summary, description, abstract',
                info: 'หากไม่พบข้อความตัวอย่างในคุณสมบัติที่ระบุ ตัวอย่างจะถูกสร้างจากเนื้อหาโน้ต'
            },
            previewRows: {
                name: 'แถวตัวอย่าง',
                desc: 'จำนวนแถวที่จะแสดงสำหรับข้อความตัวอย่าง',
                options: {
                    '1': '1 แถว',
                    '2': '2 แถว',
                    '3': '3 แถว',
                    '4': '4 แถว',
                    '5': '5 แถว'
                }
            },
            fileNameRows: {
                name: 'แถวชื่อเรื่อง',
                desc: 'จำนวนแถวที่จะแสดงสำหรับชื่อโน้ต',
                options: {
                    '1': '1 แถว',
                    '2': '2 แถว'
                }
            },
            titleTransformName: {
                name: 'ชื่อเรื่องเปลี่ยนแปลง',
                desc: `แทนที่ชื่อเรื่องทั้งหมดหรือบางส่วนของชื่อเรื่องด้วยค่าที่กำหนดเอง ตัวอย่างเช่น คุณสามารถใช้สิ่งนี้เพื่อแทนที่ "ไอเดีย" ที่จุดเริ่มต้นของชื่อโน้ตด้วยไอคอนหลอดไฟยูนิโค้ด ใช้รูปแบบ "string.replace" จำเป็นต้องสร้างแคชใหม่เพื่อนำการเปลี่ยนแปลงไปใช้กับโน้ตที่มีอยู่`
            },
            previewTransformName: {
                name: 'ดูตัวอย่างการแปลง',
                desc: `แทนที่ตัวอย่างทั้งหมดหรือบางส่วนด้วยค่าที่กำหนดเอง อาจเป็นประโยชน์หากบันทึกย่อของคุณมีบล็อกที่คุณไม่ต้องการเห็นในรายการบันทึกย่อ ใช้รูปแบบ "string.replace" จำเป็นต้องสร้างแคชใหม่เพื่อนำการเปลี่ยนแปลงไปใช้กับบันทึกย่อที่มีอยู่`
            },
            showFeatureImage: {
                name: 'แสดงรูปภาพประกอบ',
                desc: 'แสดงภาพย่อจาก frontmatter เคล็ดลับ: ใช้ปลั๊กอิน "Featured Image" เพื่อตั้งรูปภาพประกอบโดยอัตโนมัติสำหรับเอกสารทั้งหมด'
            },
            forceSquareFeatureImage: {
                name: 'บังคับรูปภาพประกอบสี่เหลี่ยม',
                desc: 'แสดงรูปภาพประกอบเป็นภาพย่อสี่เหลี่ยม'
            },
            featureImageProperties: {
                name: 'คุณสมบัติรูปภาพ',
                desc: 'รายการคุณสมบัติ frontmatter คั่นด้วยเครื่องหมายจุลภาคเพื่อตรวจสอบภาพย่อ คุณสมบัติแรกที่มีรูปภาพจะถูกใช้ หากว่างและเปิดใช้งานการตั้งค่า fallback รูปภาพฝังตัวแรกจะถูกใช้',
                placeholder: 'thumbnail, featureResized, feature'
            },
            useEmbeddedImageFallback: {
                name: 'ใช้รูปภาพฝังตัว fallback',
                desc: 'ใช้รูปภาพฝังตัวแรกในเอกสารเป็น fallback เมื่อไม่พบภาพย่อในคุณสมบัติ frontmatter (ต้องใช้ Obsidian 1.9.4+) ปิดเพื่อยืนยันว่าภาพย่อได้รับการกำหนดค่าอย่างถูกต้อง'
            },
            featureImageSize: {
                name: 'ขนาดภาพเด่น',
                desc: 'กำหนดขนาดของภาพเด่นที่จะใช้ในรายการบันทึก'
            },
            featureImageForPDF: {
                name: 'รูปภาพเด่นสำหรับ PDF',
                desc: 'อนุญาตให้สร้างรูปภาพเด่นสำหรับ PDF'
            },
            featureImagePersistIntermediate: {
                name: 'บันทึกภาพคุณลักษณะครบถ้วนลงในดิสก์',
                desc: 'สำหรับผู้ใช้ขั้นสูงเท่านั้น การเปิดใช้งานตัวเลือกนี้จะบันทึกภาพแนะนำแบบเต็มระดับกลางลงในดิสก์ อาจเป็นประโยชน์ในการเร่งการสร้างดัชนีเริ่มต้นเมื่อเปลี่ยนขนาดภาพแนะนำและซิงค์ จำเป็นต้องสร้างแคชใหม่เมื่อเปิดใช้งาน และไม่ล้างข้อมูลภาพแนะนำหลังจากปิดใช้งาน'
            },
            showRootFolder: {
                name: 'แสดงโฟลเดอร์หลัก',
                desc: 'แสดงชื่อห้องนิรภัยเป็นโฟลเดอร์หลักในต้นไม้'
            },
            showFolderIcons: {
                name: 'แสดงไอคอนโฟลเดอร์',
                desc: 'แสดงไอคอนข้างโฟลเดอร์ในแผงนำทาง'
            },
            inheritFolderColors: {
                name: 'สืบทอดสีโฟลเดอร์',
                desc: 'โฟลเดอร์ลูกสืบทอดสีจากโฟลเดอร์หลัก'
            },
            showNoteCount: {
                name: 'แสดงจำนวนโน้ต',
                desc: 'แสดงจำนวนโน้ตข้างแต่ละโฟลเดอร์และแท็ก'
            },
            showSectionIcons: {
                name: 'แสดงไอคอนสำหรับทางลัดและรายการล่าสุด',
                desc: 'แสดงไอคอนสำหรับส่วนนำทางเช่น ทางลัดและไฟล์ล่าสุด'
            },
            showIconsColorOnly: {
                name: 'ใช้สีกับไอคอนเท่านั้น',
                desc: 'เมื่อเปิดใช้งาน สีกำหนดเองจะใช้กับไอคอนเท่านั้น เมื่อปิดใช้งาน สีจะใช้กับทั้งไอคอนและป้ายข้อความ'
            },
            collapseBehavior: {
                name: 'ยุบรายการ',
                desc: 'เลือกว่าปุ่มขยาย/ยุบทั้งหมดจะมีผลกับอะไร',
                options: {
                    all: 'โฟลเดอร์และแท็กทั้งหมด',
                    foldersOnly: 'โฟลเดอร์เท่านั้น',
                    tagsOnly: 'แท็กเท่านั้น'
                }
            },
            smartCollapse: {
                name: 'เก็บรายการที่เลือกไว้ขยาย',
                desc: 'เมื่อยุบ เก็บโฟลเดอร์หรือแท็กที่เลือกอยู่และหลักไว้ขยาย'
            },
            navIndent: {
                name: 'การเยื้องต้นไม้',
                desc: 'ปรับความกว้างการเยื้องสำหรับโฟลเดอร์และแท็กที่ซ้อนกัน'
            },
            navItemHeight: {
                name: 'ความสูงรายการ',
                desc: 'ปรับความสูงของโฟลเดอร์และแท็กในแผงนำทาง'
            },
            navItemHeightScaleText: {
                name: 'ปรับขนาดข้อความตามความสูงรายการ',
                desc: 'ลดขนาดข้อความนำทางเมื่อความสูงรายการลดลง'
            },
            navRootSpacing: {
                name: 'ระยะห่างรายการหลัก',
                desc: 'ระยะห่างระหว่างโฟลเดอร์และแท็กระดับหลัก'
            },
            showTags: {
                name: 'แสดงแท็ก',
                desc: 'แสดงส่วนแท็กใน navigator'
            },
            showTagIcons: {
                name: 'แสดงไอคอนแท็ก',
                desc: 'แสดงไอคอนข้างแท็กในแผงนำทาง'
            },
            inheritTagColors: {
                name: 'สืบทอดสีแท็ก',
                desc: 'แท็กลูกสืบทอดสีจากแท็กแม่'
            },
            tagSortOrder: {
                name: 'ลำดับการเรียงแท็ก',
                desc: 'เลือกวิธีเรียงแท็กในแผงนำทาง (ไม่ซิงค์)',
                options: {
                    alphaAsc: 'ก ถึง ฮ',
                    alphaDesc: 'ฮ ถึง ก',
                    frequencyAsc: 'ความถี่ (ต่ำไปสูง)',
                    frequencyDesc: 'ความถี่ (สูงไปต่ำ)'
                }
            },
            showAllTagsFolder: {
                name: 'แสดงโฟลเดอร์แท็ก',
                desc: 'แสดง "แท็ก" เป็นโฟลเดอร์ที่ยุบได้'
            },
            showUntagged: {
                name: 'แสดงโน้ตที่ไม่มีแท็ก',
                desc: 'แสดงรายการ "ไม่มีแท็ก" สำหรับโน้ตที่ไม่มีแท็ก'
            },
            keepEmptyTagsProperty: {
                name: 'เก็บคุณสมบัติแท็กหลังนำแท็กสุดท้ายออก',
                desc: 'เก็บคุณสมบัติแท็ก frontmatter เมื่อนำแท็กทั้งหมดออก เมื่อปิดใช้งาน คุณสมบัติแท็กจะถูกลบออกจาก frontmatter'
            },
            hiddenTags: {
                name: 'ซ่อนแท็ก (โปรไฟล์ห้องนิรภัย)',
                desc: 'รายการรูปแบบแท็กคั่นด้วยเครื่องหมายจุลภาค รูปแบบชื่อ: tag* (ขึ้นต้นด้วย), *tag (ลงท้ายด้วย) รูปแบบเส้นทาง: archive (แท็กและลูกหลาน), archive/* (ลูกหลานเท่านั้น), projects/*/drafts (wildcard ตรงกลาง)',
                placeholder: 'archive*, *draft, projects/*/old'
            },
            enableFolderNotes: {
                name: 'เปิดใช้งานโน้ตโฟลเดอร์',
                desc: 'เมื่อเปิดใช้งาน โฟลเดอร์ที่มีโน้ตที่เกี่ยวข้องจะแสดงเป็นลิงก์ที่คลิกได้'
            },
            folderNoteType: {
                name: 'ประเภทโน้ตโฟลเดอร์เริ่มต้น',
                desc: 'ประเภทโน้ตโฟลเดอร์ที่สร้างจากเมนูบริบท',
                options: {
                    ask: 'ถามเมื่อสร้าง',
                    markdown: 'Markdown',
                    canvas: 'Canvas',
                    base: 'Base'
                }
            },
            folderNoteName: {
                name: 'ชื่อโน้ตโฟลเดอร์',
                desc: 'ชื่อโน้ตโฟลเดอร์ไม่มีนามสกุล เว้นว่างเพื่อใช้ชื่อเดียวกับโฟลเดอร์',
                placeholder: 'index'
            },
            folderNoteProperties: {
                name: 'คุณสมบัติโน้ตโฟลเดอร์',
                desc: 'YAML frontmatter ที่เพิ่มในโน้ตโฟลเดอร์ใหม่ เครื่องหมาย --- จะถูกเพิ่มโดยอัตโนมัติ',
                placeholder: 'theme: dark\nfoldernote: true'
            },
            hideFolderNoteInList: {
                name: 'ซ่อนโน้ตโฟลเดอร์ในรายการ',
                desc: 'ซ่อนโน้ตโฟลเดอร์ไม่ให้ปรากฏในรายการโน้ตของโฟลเดอร์'
            },
            pinCreatedFolderNote: {
                name: 'ปักหมุดโน้ตโฟลเดอร์ที่สร้าง',
                desc: 'ปักหมุดโน้ตโฟลเดอร์อัตโนมัติเมื่อสร้างจากเมนูบริบท'
            },
            confirmBeforeDelete: {
                name: 'ยืนยันก่อนลบ',
                desc: 'แสดงกล่องยืนยันเมื่อลบโน้ตหรือโฟลเดอร์'
            },
            metadataCleanup: {
                name: 'ล้างเมตาดาต้า',
                desc: 'ลบเมตาดาต้ากำพร้าที่เหลืออยู่เมื่อไฟล์ โฟลเดอร์ หรือแท็กถูกลบ ย้าย หรือเปลี่ยนชื่อนอก Obsidian มีผลเฉพาะไฟล์การตั้งค่า Notebook Navigator',
                buttonText: 'ล้างเมตาดาต้า',
                error: 'ล้างการตั้งค่าล้มเหลว',
                loading: 'กำลังตรวจสอบเมตาดาต้า...',
                statusClean: 'ไม่มีเมตาดาต้าให้ล้าง',
                statusCounts: 'รายการกำพร้า: {folders} โฟลเดอร์, {tags} แท็ก, {files} ไฟล์, {pinned} ปักหมุด, {separators} ตัวคั่น'
            },
            rebuildCacheFast: {
                name: 'รีเฟรชแคช',
                desc: `ใช้สิ่งนี้หากคุณพบปัญหาแท็กหายไป ตัวอย่างที่ไม่ถูกต้อง หรือภาพฟีเจอร์หายไป ปัญหานี้อาจเกิดขึ้นหลังจากเกิดข้อขัดแย้งในการซิงค์หรือการปิดระบบโดยไม่คาดคิด เวอร์ชันนี้เบากว่า "สร้างแคชใหม่" มาก แต่อาจไม่สามารถแก้ไขปัญหาทั้งหมดได้`,
                buttonText: 'รีเฟรชแคช',
                success: 'แคชได้รับการรีเฟรชแล้ว',
                error: 'ไม่สามารถรีเฟรชแคชได้'
            },
            rebuildCache: {
                name: 'สร้างแคชใหม่',
                desc: 'ใช้เมื่อพบแท็กที่หายไป ตัวอย่างไม่ถูกต้อง หรือรูปภาพประกอบที่หายไป สิ่งนี้อาจเกิดขึ้นหลังจากความขัดแย้งการซิงค์หรือการปิดที่ไม่คาดคิด',
                buttonText: 'สร้างแคชใหม่',
                success: 'สร้างแคชใหม่แล้ว',
                error: 'สร้างแคชใหม่ล้มเหลว'
            },
            hotkeys: {
                intro: 'แก้ไข <โฟลเดอร์ปลั๊กอิน>/notebook-navigator/data.json เพื่อปรับแต่งปุ่มลัด Notebook Navigator เปิดไฟล์และค้นหาส่วน "keyboardShortcuts" แต่ละรายการใช้โครงสร้างนี้:',
                example: '"pane:move-up": [ { "key": "ArrowUp", "modifiers": [] }, { "key": "K", "modifiers": [] } ]',
                modifierList: [
                    '"Mod" = Cmd (macOS) / Ctrl (Win/Linux)',
                    '"Alt" = Alt/Option',
                    '"Shift" = Shift',
                    '"Ctrl" = Control (แนะนำ "Mod" สำหรับข้ามแพลตฟอร์ม)'
                ],
                guidance:
                    'เพิ่มการจับคู่หลายรายการเพื่อรองรับปุ่มสำรอง เช่น binding ArrowUp และ K ที่แสดงด้านบน รวมตัวปรับแต่งในรายการเดียวโดยระบุแต่ละค่า เช่น "modifiers": ["Mod", "Shift"] ลำดับคีย์บอร์ดเช่น "gg" หรือ "dd" ไม่รองรับ โหลด Obsidian ใหม่หลังแก้ไขไฟล์'
            },
            externalIcons: {
                downloadButton: 'ดาวน์โหลด',
                downloadingLabel: 'กำลังดาวน์โหลด...',
                removeButton: 'นำออก',
                statusInstalled: 'ดาวน์โหลดแล้ว (เวอร์ชัน {version})',
                statusNotInstalled: 'ยังไม่ดาวน์โหลด',
                versionUnknown: 'ไม่ทราบ',
                downloadFailed: 'ดาวน์โหลด {name} ล้มเหลว ตรวจสอบการเชื่อมต่อและลองอีกครั้ง',
                removeFailed: 'นำ {name} ออกล้มเหลว',
                infoNote:
                    'ชุดไอคอนที่ดาวน์โหลดจะซิงค์สถานะการติดตั้งระหว่างอุปกรณ์ ชุดไอคอนอยู่ในฐานข้อมูลท้องถิ่นของแต่ละอุปกรณ์; การซิงค์ติดตามเฉพาะว่าจะดาวน์โหลดหรือนำออก ชุดไอคอนดาวน์โหลดจากที่เก็บ Notebook Navigator (https://github.com/johansan/notebook-navigator/tree/main/icon-assets)'
            },
            useFrontmatterDates: {
                name: 'ใช้เมตาดาต้า frontmatter',
                desc: 'ใช้ frontmatter สำหรับชื่อโน้ต timestamps ไอคอน และสี'
            },
            frontmatterIconField: {
                name: 'ฟิลด์ไอคอน',
                desc: 'ฟิลด์ frontmatter สำหรับไอคอนไฟล์ เว้นว่างเพื่อใช้ไอคอนที่เก็บในการตั้งค่า',
                placeholder: 'icon'
            },
            frontmatterColorField: {
                name: 'ฟิลด์สี',
                desc: 'ฟิลด์ frontmatter สำหรับสีไฟล์ เว้นว่างเพื่อใช้สีที่เก็บในการตั้งค่า',
                placeholder: 'color'
            },
            frontmatterSaveMetadata: {
                name: 'บันทึกไอคอนและสีไปยัง frontmatter',
                desc: 'เขียนไอคอนและสีไฟล์ไปยัง frontmatter อัตโนมัติโดยใช้ฟิลด์ที่กำหนดค่าด้านบน'
            },
            frontmatterMigration: {
                name: 'ย้ายไอคอนและสีจากการตั้งค่า',
                desc: 'เก็บในการตั้งค่า: {icons} ไอคอน, {colors} สี',
                button: 'ย้าย',
                buttonWorking: 'กำลังย้าย...',
                noticeNone: 'ไม่มีไอคอนหรือสีไฟล์เก็บในการตั้งค่า',
                noticeDone: 'ย้าย {migratedIcons}/{icons} ไอคอน, {migratedColors}/{colors} สี',
                noticeFailures: 'รายการล้มเหลว: {failures}',
                noticeError: 'ย้ายล้มเหลว ตรวจสอบคอนโซลสำหรับรายละเอียด'
            },
            frontmatterNameField: {
                name: 'ฟิลด์ชื่อ (หลายรายการ)',
                desc: 'รายการฟิลด์ frontmatter คั่นด้วยเครื่องหมายจุลภาค ใช้ค่าแรกที่ไม่ว่าง กลับไปใช้ชื่อไฟล์',
                placeholder: 'หัวข้อ, ชื่อ'
            },
            frontmatterCreatedField: {
                name: 'ฟิลด์ timestamp สร้าง',
                desc: 'ชื่อฟิลด์ frontmatter สำหรับ timestamp สร้าง เว้นว่างเพื่อใช้เฉพาะวันที่ระบบไฟล์',
                placeholder: 'created'
            },
            frontmatterModifiedField: {
                name: 'ฟิลด์ timestamp แก้ไข',
                desc: 'ชื่อฟิลด์ frontmatter สำหรับ timestamp แก้ไข เว้นว่างเพื่อใช้เฉพาะวันที่ระบบไฟล์',
                placeholder: 'modified'
            },
            frontmatterDateFormat: {
                name: 'รูปแบบ timestamp',
                desc: 'รูปแบบที่ใช้แยกวิเคราะห์ timestamp ใน frontmatter เว้นว่างเพื่อใช้รูปแบบ ISO 8601',
                helpTooltip: 'ดูเอกสารรูปแบบ date-fns',
                help: "รูปแบบทั่วไป:\nyyyy-MM-dd'T'HH:mm:ss → 2025-01-04T14:30:45\nyyyy-MM-dd'T'HH:mm:ssXXX → 2025-08-07T16:53:39+02:00\ndd/MM/yyyy HH:mm:ss → 04/01/2025 14:30:45\nMM/dd/yyyy h:mm:ss a → 01/04/2025 2:30:45 PM"
            },
            supportDevelopment: {
                name: 'สนับสนุนการพัฒนา',
                desc: 'หากคุณชอบใช้ Notebook Navigator โปรดพิจารณาสนับสนุนการพัฒนาอย่างต่อเนื่อง',
                buttonText: '❤️ สปอนเซอร์',
                coffeeButton: '☕️ เลี้ยงกาแฟ'
            },
            updateCheckOnStart: {
                name: 'ตรวจสอบเวอร์ชันใหม่เมื่อเริ่ม',
                desc: 'ตรวจสอบรุ่นปลั๊กอินใหม่เมื่อเริ่มงานและแสดงการแจ้งเตือนเมื่อมีการอัปเดต แต่ละเวอร์ชันจะถูกประกาศเพียงครั้งเดียว และการตรวจสอบจะเกิดขึ้นอย่างมากวันละครั้ง',
                status: 'มีเวอร์ชันใหม่: {version}'
            },
            whatsNew: {
                name: 'มีอะไรใหม่ใน Notebook Navigator {version}',
                desc: 'ดูการอัปเดตและการปรับปรุงล่าสุด',
                buttonText: 'ดูการอัปเดตล่าสุด'
            },
            cacheStatistics: {
                localCache: 'แคชท้องถิ่น',
                items: 'รายการ',
                withTags: 'มีแท็ก',
                withPreviewText: 'มีข้อความตัวอย่าง',
                withFeatureImage: 'มีรูปภาพประกอบ',
                withMetadata: 'มีเมตาดาต้า'
            },
            metadataInfo: {
                successfullyParsed: 'แยกวิเคราะห์สำเร็จ',
                itemsWithName: 'รายการมีชื่อ',
                withCreatedDate: 'มีวันที่สร้าง',
                withModifiedDate: 'มีวันที่แก้ไข',
                withIcon: 'มีไอคอน',
                withColor: 'มีสี',
                failedToParse: 'แยกวิเคราะห์ล้มเหลว',
                createdDates: 'วันที่สร้าง',
                modifiedDates: 'วันที่แก้ไข',
                checkTimestampFormat: 'ตรวจสอบรูปแบบ timestamp ของคุณ',
                exportFailed: 'ส่งออกข้อผิดพลาด'
            }
        }
    },
    whatsNew: {
        title: 'มีอะไรใหม่ใน Notebook Navigator',
        supportMessage: 'หากคุณพบว่า Notebook Navigator มีประโยชน์ โปรดพิจารณาสนับสนุนการพัฒนา',
        supportButton: 'เลี้ยงกาแฟ',
        thanksButton: 'ขอบคุณ!'
    }
};<|MERGE_RESOLUTION|>--- conflicted
+++ resolved
@@ -598,21 +598,17 @@
             },
             notes: {
                 frontmatter: 'Frontmatter',
-<<<<<<< HEAD
-                display: 'ลักษณะ',
-                textTransformAdd: 'เพิ่มการแปลงใหม่',
-                textTransformPatternPlaceholder: 'นิพจน์ปกติ',
-                textTransformReplacementPlaceholder: 'การทดแทน',
-                textTransformEmptyTitle: 'รูปแบบจะต้องเป็น RegExp ที่ถูกต้อง',
-=======
                 icon: 'ไอคอน',
                 title: 'ชื่อเรื่อง',
                 previewText: 'ข้อความตัวอย่าง',
                 featureImage: 'รูปภาพเด่น',
                 tags: 'แท็ก',
                 date: 'วันที่',
-                parentFolder: 'โฟลเดอร์หลัก'
->>>>>>> be56be02
+                parentFolder: 'โฟลเดอร์หลัก',
+                textTransformAdd: 'เพิ่มการแปลงใหม่',
+                textTransformPatternPlaceholder: 'นิพจน์ปกติ',
+                textTransformReplacementPlaceholder: 'การทดแทน',
+                textTransformEmptyTitle: 'รูปแบบจะต้องเป็น RegExp ที่ถูกต้อง',
             }
         },
         items: {
