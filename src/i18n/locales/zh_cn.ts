--- conflicted
+++ resolved
@@ -599,21 +599,17 @@
             },
             notes: {
                 frontmatter: '前置元数据',
-<<<<<<< HEAD
-                display: '外观',
-                textTransformAdd: '添加新变换',
-                textTransformPatternPlaceholder: '正则表达式',
-                textTransformReplacementPlaceholder: '替代品',
-                textTransformEmptyTitle: '模式必须是有效的正则表达式',
-=======
                 icon: '图标',
                 title: '标题',
                 previewText: '预览文本',
                 featureImage: '特色图片',
                 tags: '标签',
                 date: '日期',
-                parentFolder: '父文件夹'
->>>>>>> be56be02
+                parentFolder: '父文件夹',
+                textTransformAdd: '添加新变换',
+                textTransformPatternPlaceholder: '正则表达式',
+                textTransformReplacementPlaceholder: '替代品',
+                textTransformEmptyTitle: '模式必须是有效的正则表达式',
             }
         },
         items: {
