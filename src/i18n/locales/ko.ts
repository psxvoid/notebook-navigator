/*
 * Notebook Navigator - Plugin for Obsidian
 * Copyright (c) 2025 Johan Sanneblad, modifications by Pavel Sapehin
 *
 * This program is free software: you can redistribute it and/or modify
 * it under the terms of the GNU General Public License as published by
 * the Free Software Foundation, either version 3 of the License, or
 * (at your option) any later version.
 *
 * This program is distributed in the hope that it will be useful,
 * but WITHOUT ANY WARRANTY; without even the implied warranty of
 * MERCHANTABILITY or FITNESS FOR A PARTICULAR PURPOSE.  See the
 * GNU General Public License for more details.
 *
 * You should have received a copy of the GNU General Public License
 * along with this program.  If not, see <https://www.gnu.org/licenses/>.
 */

/**
 * Korean language strings for Notebook Navigator
 * Organized by feature/component for easy maintenance
 */
export const STRINGS_KO = {
    // Common UI elements
    common: {
        cancel: '취소', // Button text for canceling dialogs and operations (English: Cancel)
        delete: '삭제', // Button text for delete operations in dialogs (English: Delete)
        clear: '지우기', // Button text for clearing values (English: Clear)
        remove: '제거', // Button text for remove operations in dialogs (English: Remove)
        submit: '제출', // Button text for submitting forms and dialogs (English: Submit)
        noSelection: '선택 없음', // Placeholder text when no folder or tag is selected (English: No selection)
        untagged: '태그 없음', // Label for notes without any tags (English: Untagged)
        untitled: '제목 없음', // Default name for notes without a title (English: Untitled)
        featureImageAlt: '대표 이미지', // Alt text for thumbnail/preview images (English: Feature image)
        unknownError: '알 수 없는 오류', // Generic fallback when an error has no message (English: Unknown error)
        updateBannerTitle: 'Notebook Navigator 업데이트 사용 가능',
        updateBannerInstruction: '설정 -> 커뮤니티 플러그인에서 업데이트',
        updateIndicatorLabel: '새 버전이 있습니다'
    },

    // List pane
    listPane: {
        emptyStateNoSelection: '노트를 보려면 폴더나 태그를 선택하세요', // Message shown when no folder or tag is selected (English: Select a folder or tag to view notes)
        emptyStateNoNotes: '노트 없음', // Message shown when a folder/tag has no notes (English: No notes)
        pinnedSection: '고정됨', // Header for the pinned notes section at the top of file list (English: Pinned)
        notesSection: '노트', // Header shown between pinned and regular items when showing documents only (English: Notes)
        filesSection: '파일', // Header shown between pinned and regular items when showing supported or all files (English: Files)
        hiddenItemAriaLabel: '{name} (숨김)' // Accessibility label applied to list items that are normally hidden
    },

    // Tag list
    tagList: {
        untaggedLabel: '태그 없음', // Label for the special item showing notes without tags (English: Untagged)
        hiddenTags: '숨겨진 태그', // Label for the hidden tags virtual folder (English: Hidden tags)
        tags: '태그' // Label for the tags virtual folder (English: Tags)
    },

    navigationPane: {
        shortcutsHeader: '바로가기',
        recentNotesHeader: '최근 노트',
        recentFilesHeader: '최근 파일',
        reorderRootFoldersTitle: '내비게이션 재정렬',
        reorderRootFoldersHint: '화살표 또는 드래그로 재정렬',
        vaultRootLabel: '보관함',
        resetRootToAlpha: '알파벳 순서로 리셋',
        resetRootToFrequency: '빈도 순으로 리셋',
        pinShortcuts: '바로가기를 고정',
        pinShortcutsAndRecentNotes: '바로가기와 최근 노트를 고정',
        pinShortcutsAndRecentFiles: '바로가기와 최근 파일을 고정',
        unpinShortcuts: '바로가기 고정을 해제',
        unpinShortcutsAndRecentNotes: '바로가기와 최근 노트 고정을 해제',
        unpinShortcutsAndRecentFiles: '바로가기와 최근 파일 고정을 해제',
        profileMenuLabel: '프로필',
        profileMenuAria: '보관소 프로필 변경'
    },

    shortcuts: {
        folderExists: '폴더가 이미 바로가기에 있습니다',
        noteExists: '노트가 이미 바로가기에 있습니다',
        tagExists: '태그가 이미 바로가기에 있습니다',
        searchExists: '검색 바로가기가 이미 존재합니다',
        emptySearchQuery: '저장하기 전에 검색 쿼리를 입력하세요',
        emptySearchName: '검색을 저장하기 전에 이름을 입력하세요',
        add: '바로가기에 추가',
        addNotesCount: '바로가기에 노트 {count}개 추가',
        addFilesCount: '바로가기에 파일 {count}개 추가',
        remove: '바로가기에 제거',
        removeAll: '모든 바로가기 제거',
        removeAllConfirm: '모든 바로가기를 제거하시겠습니까?',
        folderNotesPinned: '폴더 노트 {count}개를 고정했습니다'
    },

    // Pane header
    paneHeader: {
        collapseAllFolders: '항목 접기', // Tooltip for button that collapses expanded items (English: Collapse items)
        expandAllFolders: '모든 항목 펼치기', // Tooltip for button that expands all items (English: Expand all items)
        scrollToTop: '맨 위로 스크롤',
        newFolder: '새 폴더', // Tooltip for create new folder button (English: New folder)
        newNote: '새 노트', // Tooltip for create new note button (English: New note)
        mobileBackToNavigation: '탐색으로 돌아가기', // Mobile-only back button text to return to navigation pane (English: Back to navigation)
        changeSortOrder: '정렬 순서 변경', // Tooltip for the sort order toggle button (English: Change sort order)
        defaultSort: '기본', // Label for default sorting mode (English: Default)
        customSort: '사용자 정의', // Label for custom sorting mode (English: Custom)
        showFolders: '탐색 표시', // Tooltip for button to show the navigation pane (English: Show navigation)
        hideFolders: '탐색 숨기기', // Tooltip for button to hide the navigation pane (English: Hide navigation)
        reorderRootFolders: '내비게이션 재정렬',
        finishRootFolderReorder: '완료',
        toggleDescendantNotes: '하위 폴더 / 하위 항목 노트 표시 (동기화 안 됨)', // Tooltip: include descendants for folders and tags
        autoExpandFoldersTags: '폴더 및 태그 자동 펼치기', // Tooltip for button to toggle auto-expanding folders and tags when selected (English: Auto-expand folders and tags)
        showExcludedItems: '숨긴 폴더, 태그, 노트 표시', // Tooltip for button to show hidden items (English: Show hidden items)
        hideExcludedItems: '숨긴 폴더, 태그, 노트 숨기기', // Tooltip for button to hide hidden items (English: Hide hidden items)
        showDualPane: '이중 창 표시', // Tooltip for button to show dual-pane layout (English: Show dual panes)
        showSinglePane: '단일 창 표시', // Tooltip for button to show single-pane layout (English: Show single pane)
        changeAppearance: '모양 변경', // Tooltip for button to change folder appearance settings (English: Change appearance)
        search: '검색' // Tooltip for search button (English: Search)
    },
    // Search input
    searchInput: {
        placeholder: '검색...', // Placeholder text for search input (English: Search...)
        placeholderOmnisearch: 'Omnisearch...', // Placeholder text when Omnisearch provider is active (English: Omnisearch...)
        clearSearch: '검색 지우기', // Tooltip for clear search button (English: Clear search)
        saveSearchShortcut: '검색을 바로가기에 저장',
        removeSearchShortcut: '바로가기에서 검색 제거',
        shortcutModalTitle: '검색 바로가기 저장',
        shortcutNameLabel: '바로가기 이름',
        shortcutNamePlaceholder: '바로가기 이름을 입력하세요'
    },

    // Context menus
    contextMenu: {
        file: {
            openInNewTab: '새 탭에서 열기',
            openToRight: '오른쪽에 열기',
            openInNewWindow: '새 창에서 열기',
            openMultipleInNewTabs: '{count}개의 노트를 새 탭에서 열기',
            openMultipleFilesInNewTabs: '{count}개의 파일을 새 탭에서 열기',
            openMultipleToRight: '{count}개의 노트를 오른쪽에 열기',
            openMultipleFilesToRight: '{count}개의 파일을 오른쪽에 열기',
            openMultipleInNewWindows: '{count}개의 노트를 새 창에서 열기',
            openMultipleFilesInNewWindows: '{count}개의 파일을 새 창에서 열기',
            pinNote: '노트 고정',
            pinFile: '파일 고정',
            unpinNote: '노트 고정 해제',
            unpinFile: '파일 고정 해제',
            pinMultipleNotes: '{count}개의 노트 고정',
            pinMultipleFiles: '{count}개의 파일 고정',
            unpinMultipleNotes: '{count}개의 노트 고정 해제',
            unpinMultipleFiles: '{count}개의 파일 고정 해제',
            duplicateNote: '노트 복제',
            duplicateFile: '파일 복제',
            duplicateMultipleNotes: '{count}개의 노트 복제',
            duplicateMultipleFiles: '{count}개의 파일 복제',
            openVersionHistory: '버전 기록 열기',
            revealInFolder: '폴더에서 표시',
            revealInFinder: 'Finder에서 표시',
            showInExplorer: '시스템 탐색기에서 표시',
            copyDeepLink: 'Obsidian URL 복사',
            copyPath: '파일 시스템 경로 복사',
            copyRelativePath: 'Vault 경로 복사',
            renameNote: '노트 이름 변경',
            renameFile: '파일 이름 변경',
            deleteNote: '노트 삭제',
            deleteFile: '파일 삭제',
            deleteMultipleNotes: '{count}개의 노트 삭제',
            deleteMultipleFiles: '{count}개의 파일 삭제',
            moveNoteToFolder: '노트 이동...',
            moveFileToFolder: '파일 이동...',
            moveMultipleNotesToFolder: '{count}개의 노트 이동...',
            moveMultipleFilesToFolder: '{count}개의 파일 이동...',
            addTag: '태그 추가',
            removeTag: '태그 제거',
            removeAllTags: '모든 태그 제거',
            changeIcon: '아이콘 변경',
            changeColor: '색상 변경'
        },
        folder: {
            newNote: '새 노트',
            newFolder: '새 폴더',
            newCanvas: '새 캔버스',
            newBase: '새 베이스',
            newDrawing: '새 드로잉',
            newExcalidrawDrawing: '새 Excalidraw 드로잉',
            newTldrawDrawing: '새 Tldraw 드로잉',
            duplicateFolder: '폴더 복제',
            searchInFolder: '폴더에서 검색',
            copyPath: '파일 시스템 경로 복사',
            copyRelativePath: 'Vault 경로 복사',
            createFolderNote: '폴더 노트 만들기',
            detachFolderNote: '폴더 노트 해제',
            deleteFolderNote: '폴더 노트 삭제',
            changeIcon: '아이콘 변경',
            changeColor: '아이콘 색상 변경',
            changeBackground: '배경색 변경',
            excludeFolder: '폴더 숨기기',
            unhideFolder: '폴더 표시',
            moveFolder: '폴더 이동...',
            renameFolder: '폴더 이름 변경',
            deleteFolder: '폴더 삭제'
        },
        tag: {
            changeIcon: '아이콘 변경',
            changeColor: '색상 변경',
            changeBackground: '배경색 변경',
            showTag: '태그 표시',
            hideTag: '태그 숨기기'
        },
        navigation: {
            addSeparator: '구분선 추가',
            removeSeparator: '구분선 제거'
        },
        style: {
            title: '스타일',
            copy: '스타일 복사',
            paste: '스타일 붙여넣기',
            removeIcon: '아이콘 제거',
            removeColor: '색상 제거',
            removeBackground: '배경 제거',
            clear: '스타일 지우기'
        }
    },

    // Folder appearance menu
    folderAppearance: {
        standardPreset: '표준',
        compactPreset: '컴팩트',
        defaultSuffix: '(기본값)',
        titleRows: '제목 행',
        previewRows: '미리보기 행',
        groupBy: '그룹화 기준',
        defaultOption: (rows: number) => `기본 (${rows})`,
        defaultTitleOption: (rows: number) => `기본 제목 행 (${rows})`,
        defaultPreviewOption: (rows: number) => `기본 미리보기 행 (${rows})`,
        defaultGroupOption: (groupLabel: string) => `기본 그룹화 (${groupLabel})`,
        titleRowOption: (rows: number) => `${rows}개 제목 행`,
        previewRowOption: (rows: number) => `${rows}개 미리보기 행`
    },

    // Modal dialogs
    modals: {
        iconPicker: {
            searchPlaceholder: '아이콘 검색...',
            recentlyUsedHeader: '최근 사용',
            emptyStateSearch: '아이콘을 검색하려면 입력하세요',
            emptyStateNoResults: '아이콘을 찾을 수 없음',
            showingResultsInfo: '{count}개 중 50개 결과 표시. 더 좁혀서 검색하세요.',
            emojiInstructions: '이모지를 입력하거나 붙여넣어 아이콘으로 사용하세요',
            removeIcon: '아이콘 제거',
            allTabLabel: '모두'
        },
        colorPicker: {
            currentColor: '현재',
            newColor: '새로운',
            presetColors: '프리셋 색상',
            userColors: '사용자 색상',
            paletteDefault: '기본',
            paletteCustom: '사용자 정의',
            copyColors: '색상 복사',
            colorsCopied: '클립보드에 복사됨',
            copyClipboardError: '클립보드에 쓸 수 없습니다',
            pasteColors: '색상 붙여넣기',
            pasteClipboardError: '클립보드를 읽을 수 없습니다',
            pasteInvalidJson: '클립보드에 유효한 텍스트가 없습니다',
            pasteInvalidFormat: '16진수 색상 값이 필요합니다',
            colorsPasted: '색상을 붙여넣었습니다',
            resetUserColors: '사용자 정의 색상 지우기',
            clearCustomColorsConfirm: '모든 사용자 정의 색상을 제거하시겠습니까?',
            userColorSlot: '색상 {slot}',
            recentColors: '최근 색상',
            clearRecentColors: '최근 색상 지우기',
            removeRecentColor: '색상 제거',
            removeColor: '색상 제거',
            apply: '적용',
            hexLabel: 'HEX',
            rgbLabel: 'RGBA',
            colors: {
                red: '빨강',
                orange: '주황',
                amber: '호박색',
                yellow: '노랑',
                lime: '라임',
                green: '초록',
                emerald: '에메랄드',
                teal: '청록',
                cyan: '시안',
                sky: '하늘',
                blue: '파랑',
                indigo: '남색',
                violet: '보라',
                purple: '자주',
                fuchsia: '푸크시아',
                pink: '분홍',
                rose: '장미',
                gray: '회색',
                slate: '슬레이트',
                stone: '돌'
            }
        },
        selectVaultProfile: {
            title: '보관소 프로필 변경',
            currentBadge: '활성',
            emptyState: '사용 가능한 보관소 프로필이 없습니다.'
        },
        tagOperation: {
            renameTitle: '태그 {tag} 이름 변경',
            deleteTitle: '태그 {tag} 삭제',
            newTagPrompt: '새 태그 이름',
            newTagPlaceholder: '새 태그 이름 입력',
            renameWarning: '태그 {oldTag}의 이름을 변경하면 {count}개의 {files}이(가) 수정됩니다.',
            deleteWarning: '태그 {tag}을(를) 삭제하면 {count}개의 {files}이(가) 수정됩니다.',
            modificationWarning: '파일 수정 날짜가 업데이트됩니다.',
            affectedFiles: '영향받는 파일:',
            andMore: '...그리고 {count}개 더',
            confirmRename: '태그 이름 변경',
            renameUnchanged: '{tag} 변경 없음',
            renameNoChanges: '{oldTag} → {newTag} ({countLabel})',
            invalidTagName: '유효한 태그 이름을 입력하세요.',
            descendantRenameError: '태그를 자신 또는 하위 태그로 이동할 수 없습니다.',
            confirmDelete: '태그 삭제',
            file: '파일',
            files: '파일'
        },
        fileSystem: {
            newFolderTitle: '새 폴더',
            renameFolderTitle: '폴더 이름 변경',
            renameFileTitle: '파일 이름 변경',
            deleteFolderTitle: "'{name}'을(를) 삭제하시겠습니까?",
            deleteFileTitle: "'{name}'을(를) 삭제하시겠습니까?",
            folderNamePrompt: '폴더 이름 입력:',
            hideInOtherVaultProfiles: '다른 보관소 프로필에서 숨기기',
            renamePrompt: '새 이름 입력:',
            renameVaultTitle: '보관함 표시 이름 변경',
            renameVaultPrompt: '사용자 정의 표시 이름 입력 (기본값을 사용하려면 비워두세요):',
            deleteFolderConfirm: '이 폴더와 모든 내용을 삭제하시겠습니까?',
            deleteFileConfirm: '이 파일을 삭제하시겠습니까?',
            removeAllTagsTitle: '모든 태그 제거',
            removeAllTagsFromNote: '이 노트에서 모든 태그를 제거하시겠습니까?',
            removeAllTagsFromNotes: '{count}개의 노트에서 모든 태그를 제거하시겠습니까?'
        },
        folderNoteType: {
            title: '폴더 노트 형식 선택',
            folderLabel: '폴더: {name}'
        },
        folderSuggest: {
            placeholder: (name: string) => `${name}를 폴더로 이동...`,
            multipleFilesLabel: (count: number) => `${count}개의 파일`,
            navigatePlaceholder: '폴더로 이동...',
            instructions: {
                navigate: '이동',
                move: '이동',
                select: '선택',
                dismiss: '닫기'
            }
        },
        homepage: {
            placeholder: '파일 검색...',
            instructions: {
                navigate: '이동',
                select: '홈페이지 설정',
                dismiss: '닫기'
            }
        },
        navigationBanner: {
            placeholder: '이미지 검색...',
            instructions: {
                navigate: '이동',
                select: '배너 설정',
                dismiss: '닫기'
            }
        },
        tagSuggest: {
            placeholder: '태그 검색...',
            navigatePlaceholder: '태그로 이동...',
            addPlaceholder: '추가할 태그 검색...',
            removePlaceholder: '제거할 태그 선택...',
            createNewTag: '새 태그 생성: #{tag}',
            instructions: {
                navigate: '이동',
                select: '선택',
                dismiss: '닫기',
                add: '태그 추가',
                remove: '태그 제거'
            }
        }
    },

    // File system operations
    fileSystem: {
        errors: {
            createFolder: '폴더 생성 실패: {error}',
            createFile: '파일 생성 실패: {error}',
            renameFolder: '폴더 이름 변경 실패: {error}',
            renameFolderNoteConflict: '이름 변경 불가: 이 폴더에 "{name}"이(가) 이미 존재합니다',
            renameFile: '파일 이름 변경 실패: {error}',
            deleteFolder: '폴더 삭제 실패: {error}',
            deleteFile: '파일 삭제 실패: {error}',
            duplicateNote: '노트 복제 실패: {error}',
            createCanvas: '캔버스 생성 실패: {error}',
            createDatabase: '데이터베이스 생성 실패: {error}',
            duplicateFolder: '폴더 복제 실패: {error}',
            openVersionHistory: '버전 기록 열기 실패: {error}',
            versionHistoryNotFound: '버전 기록 명령을 찾을 수 없습니다. Obsidian Sync가 활성화되어 있는지 확인하세요.',
            revealInExplorer: '시스템 탐색기에서 파일 표시 실패: {error}',
            folderNoteAlreadyExists: '폴더 노트가 이미 존재합니다',
            folderAlreadyExists: '폴더 "{name}"이(가) 이미 존재합니다',
            folderNotesDisabled: '파일을 변환하려면 설정에서 폴더 노트를 활성화하세요',
            folderNoteAlreadyLinked: '이 파일은 이미 폴더 노트로 작동하고 있습니다',
            folderNoteNotFound: '선택한 폴더에 폴더 노트가 없습니다',
            folderNoteUnsupportedExtension: '지원되지 않는 파일 확장자: {extension}',
            folderNoteMoveFailed: '변환 중 파일 이동 실패: {error}',
            folderNoteRenameConflict: '"{name}"이라는 이름의 파일이 이미 폴더에 존재합니다',
            folderNoteConversionFailed: '폴더 노트로 변환 실패',
            folderNoteConversionFailedWithReason: '폴더 노트로 변환 실패: {error}',
            folderNoteOpenFailed: '파일은 변환되었지만 폴더 노트 열기 실패: {error}',
            failedToDeleteFile: '{name} 삭제 실패: {error}',
            failedToDeleteMultipleFiles: '{count}개의 파일 삭제 실패',
            versionHistoryNotAvailable: '버전 기록 서비스를 사용할 수 없습니다',
            drawingAlreadyExists: '이 이름의 드로잉이 이미 존재합니다',
            failedToCreateDrawing: '드로잉 생성 실패',
            noFolderSelected: 'Notebook Navigator에서 선택된 폴더가 없습니다',
            noFileSelected: '선택된 파일이 없습니다'
        },
        warnings: {
            linkBreakingNameCharacters: '이 이름에는 Obsidian 링크를 깨뜨리는 문자가 포함되어 있습니다: #, |, ^, %%, [[, ]].',
            forbiddenNameCharactersAllPlatforms: '이름은 . 로 시작할 수 없고 : 또는 / 를 포함할 수 없습니다.',
            forbiddenNameCharactersWindows: 'Windows에서 예약된 문자는 허용되지 않습니다: <, >, ", \\, |, ?, *.'
        },
        notices: {
            hideFolder: '폴더 숨김: {name}',
            showFolder: '폴더 표시: {name}'
        },
        notifications: {
            deletedMultipleFiles: '{count}개의 파일이 삭제됨',
            movedMultipleFiles: '{count}개의 파일이 {folder}로 이동됨',
            folderNoteConversionSuccess: '"{name}"에서 파일을 폴더 노트로 변환함',
            folderMoved: '폴더 "{name}"이(가) 이동됨',
            deepLinkCopied: 'Obsidian URL이 클립보드에 복사됨',
            pathCopied: '경로가 클립보드에 복사됨',
            relativePathCopied: '상대 경로가 클립보드에 복사됨',
            tagAddedToNote: '1개의 노트에 태그 추가됨',
            tagAddedToNotes: '{count}개의 노트에 태그 추가됨',
            tagRemovedFromNote: '1개의 노트에서 태그 제거됨',
            tagRemovedFromNotes: '{count}개의 노트에서 태그 제거됨',
            tagsClearedFromNote: '1개의 노트에서 모든 태그 제거됨',
            tagsClearedFromNotes: '{count}개의 노트에서 모든 태그 제거됨',
            noTagsToRemove: '제거할 태그 없음',
            noFilesSelected: '선택된 파일 없음',
            tagOperationsNotAvailable: '태그 작업을 사용할 수 없음',
            tagsRequireMarkdown: '태그는 마크다운 노트에서만 지원됩니다',
            iconPackDownloaded: '{provider} 다운로드됨',
            iconPackUpdated: '{provider} 업데이트됨 ({version})',
            iconPackRemoved: '{provider} 제거됨',
            iconPackLoadFailed: '{provider} 로드에 실패했습니다',
            hiddenFileReveal: '파일이 숨겨져 있습니다. 표시하려면 "숨겨진 항목 표시"를 활성화하세요'
        },
        confirmations: {
            deleteMultipleFiles: '{count}개의 파일을 삭제하시겠습니까?',
            deleteConfirmation: '이 작업은 취소할 수 없습니다.'
        },
        defaultNames: {
            untitled: '제목 없음',
            untitledNumber: '제목 없음 {number}'
        }
    },

    // Drag and drop operations
    dragDrop: {
        errors: {
            cannotMoveIntoSelf: '폴더를 자기 자신이나 하위 폴더로 이동할 수 없습니다.',
            itemAlreadyExists: '이 위치에 "{name}"이(가) 이미 존재합니다.',
            failedToMove: '이동 실패: {error}',
            failedToAddTag: '태그 "{tag}" 추가 실패',
            failedToClearTags: '태그 지우기 실패',
            failedToMoveFolder: '폴더 "{name}" 이동 실패',
            failedToImportFiles: '가져오기 실패: {names}'
        },
        notifications: {
            filesAlreadyExist: '대상에 {count}개의 파일이 이미 존재합니다',
            addedTag: '{count}개의 파일에 태그 "{tag}" 추가됨',
            filesAlreadyHaveTag: '{count}개의 파일이 이미 이 태그나 더 구체적인 태그를 가지고 있습니다',
            clearedTags: '{count}개의 파일에서 모든 태그 제거됨',
            noTagsToClear: '지울 태그 없음',
            fileImported: '1개의 파일 가져옴',
            filesImported: '{count}개의 파일 가져옴'
        }
    },

    // Date grouping
    dateGroups: {
        today: '오늘',
        yesterday: '어제',
        previous7Days: '지난 7일',
        previous30Days: '지난 30일'
    },

    // Weekdays
    weekdays: {
        sunday: '일요일',
        monday: '월요일',
        tuesday: '화요일',
        wednesday: '수요일',
        thursday: '목요일',
        friday: '금요일',
        saturday: '토요일'
    },

    // Plugin commands
    commands: {
        open: '열기', // Command palette: Opens the Notebook Navigator view (English: Open)
        openHomepage: '홈페이지 열기', // Command palette: Opens the Notebook Navigator view and loads the homepage file (English: Open homepage)
        revealFile: '파일 표시', // Command palette: Reveals and selects the currently active file in the navigator (English: Reveal file)
        search: '검색', // Command palette: Toggle search in the file list (English: Search)
        toggleDualPane: '이중 창 레이아웃 전환', // Command palette: Toggles between single-pane and dual-pane layout (English: Toggle dual pane layout)
        selectVaultProfile: '보관소 프로필 변경', // Command palette: Opens a modal to choose a different vault profile (English: Switch vault profile)
        selectVaultProfile1: '보관소 프로필 1 선택', // Command palette: Activates the first vault profile without opening the modal (English: Select vault profile 1)
        selectVaultProfile2: '보관소 프로필 2 선택', // Command palette: Activates the second vault profile without opening the modal (English: Select vault profile 2)
        selectVaultProfile3: '보관소 프로필 3 선택', // Command palette: Activates the third vault profile without opening the modal (English: Select vault profile 3)
        deleteFile: '파일 삭제', // Command palette: Deletes the currently active file (English: Delete file)
        createNewNote: '새 노트 만들기', // Command palette: Creates a new note in the currently selected folder (English: Create new note)
        moveFiles: '파일 이동', // Command palette: Move selected files to another folder (English: Move files)
        selectNextFile: '다음 파일 선택', // Command palette: Selects the next file in the current view (English: Select next file)
        selectPreviousFile: '이전 파일 선택', // Command palette: Selects the previous file in the current view (English: Select previous file)
        convertToFolderNote: '폴더 노트로 변환', // Command palette: Converts the active file into a folder note with a new folder (English: Convert to folder note)
        setAsFolderNote: '폴더 노트로 설정', // Command palette: Renames the active file to its folder note name (English: Set as folder note)
        detachFolderNote: '폴더 노트 해제', // Command palette: Renames the active folder note to a new name (English: Detach folder note)
        pinAllFolderNotes: '폴더 노트를 모두 고정', // Command palette: Pins all folder notes to shortcuts (English: Pin all folder notes)
        navigateToFolder: '폴더로 이동', // Command palette: Navigate to a folder using fuzzy search (English: Navigate to folder)
        navigateToTag: '태그로 이동', // Command palette: Navigate to a tag using fuzzy search (English: Navigate to tag)
        addShortcut: '바로가기에 추가', // Command palette: Adds the current file, folder, or tag to shortcuts (English: Add to shortcuts)
        toggleDescendants: '하위 항목 전환', // Command palette: Toggles showing notes from descendants (English: Toggle descendants)
        toggleHidden: '숨긴 폴더, 태그, 노트 전환', // Command palette: Toggles showing hidden items (English: Toggle hidden items)
        toggleTagSort: '태그 정렬 전환', // Command palette: Toggles between alphabetical and frequency tag sorting (English: Toggle tag sort order)
        collapseExpand: '모든 항목 접기 / 펼치기', // Command palette: Collapse or expand all folders and tags (English: Collapse / expand all items)
        addTag: '선택한 파일에 태그 추가', // Command palette: Opens a dialog to add a tag to selected files (English: Add tag to selected files)
        removeTag: '선택한 파일에서 태그 제거', // Command palette: Opens a dialog to remove a tag from selected files (English: Remove tag from selected files)
        removeAllTags: '선택한 파일에서 모든 태그 제거', // Command palette: Removes all tags from selected files (English: Remove all tags from selected files)
        rebuildCache: '캐시 다시 빌드', // Command palette: Rebuilds the local Notebook Navigator cache (English: Rebuild cache)
        paneJumpTop: '목록의 맨 위로 이동',
        paneJumpBottom: '목록 맨 아래로 이동',
        paneJumpParent: '부모 태그 또는 폴더에서 활성 파일을 이동/표시합니다',
        paneJumpChildren: '자식 태그 또는 폴더에서 활성 파일을 이동/표시합니다',
    },

    // Plugin UI
    plugin: {
        viewName: 'Notebook Navigator', // Name shown in the view header/tab (English: Notebook Navigator)
        ribbonTooltip: 'Notebook Navigator', // Tooltip for the ribbon icon in the left sidebar (English: Notebook Navigator)
        revealInNavigator: 'Notebook Navigator에서 표시' // Context menu item to reveal a file in the navigator (English: Reveal in Notebook Navigator)
    },

    // Tooltips
    tooltips: {
        lastModifiedAt: '마지막 수정',
        createdAt: '생성됨',
        file: '파일',
        files: '파일',
        folder: '폴더',
        folders: '폴더'
    },

    // Settings
    settings: {
        metadataReport: {
            exportSuccess: '메타데이터 보고서 내보내기 실패: {filename}',
            exportFailed: '메타데이터 보고서 내보내기 실패'
        },
        sections: {
            general: '일반',
            navigationPane: '탐색 창',
            icons: '아이콘 팩',
            folders: '폴더',
            foldersAndTags: '폴더 및 태그',
            tags: '태그',
            search: '검색',
            searchAndHotkeys: '검색 및 단축키',
            listPane: '목록 창',
            notes: '노트',
            hotkeys: '단축키',
            advanced: '고급'
        },
        groups: {
            general: {
                filtering: '필터링',
                behavior: '동작',
                view: '모양',
                desktopAppearance: '데스크톱 모양새',
                mobileAppearance: '모바일 모양새',
                formatting: '서식'
            },
            navigation: {
                behavior: '동작',
                appearance: '모양',
                shortcutsAndRecent: '바로가기 및 최근 항목'
            },
            list: {
                display: '모양',
                pinnedNotes: '고정된 노트',
                quickActions: '빠른 작업'
            },
            notes: {
                frontmatter: '프런트매터',
<<<<<<< HEAD
                display: '모양',
                textTransformAdd: '새로운 변형 추가',
                textTransformPatternPlaceholder: '정규 표현식',
                textTransformReplacementPlaceholder: '대사',
                textTransformEmptyTitle: '패턴은 유효한 정규식이어야 합니다',
=======
                icon: '아이콘',
                title: '제목',
                previewText: '미리보기 텍스트',
                featureImage: '대표 이미지',
                tags: '태그',
                date: '날짜',
                parentFolder: '상위 폴더'
>>>>>>> be56be02
            }
        },
        items: {
            searchProvider: {
                name: '검색 제공자',
                desc: '빠른 파일명 검색 또는 Omnisearch 플러그인을 통한 전체 텍스트 검색 중에서 선택하세요. (동기화 안 됨)',
                options: {
                    internal: '필터 검색',
                    omnisearch: 'Omnisearch (전체 텍스트)'
                },
                info: {
                    filterSearch: {
                        title: '필터 검색 (기본값):',
                        description:
                            '현재 폴더와 하위 폴더 내의 파일을 이름과 태그로 필터링합니다. 필터 모드: 텍스트와 태그 혼합 시 모든 조건에 일치 (예: "프로젝트 #업무"). 태그 모드: 태그만으로 검색 시 AND/OR 연산자 지원 (예: "#업무 AND #긴급", "#프로젝트 OR #개인"). Cmd/Ctrl+클릭으로 AND로 추가, Cmd/Ctrl+Shift+클릭으로 OR로 추가. ! 접두사를 사용한 제외(예: !초안, !#보관됨)와 !#를 사용한 태그 없는 노트 찾기를 지원합니다.'
                    },
                    omnisearch: {
                        title: 'Omnisearch:',
                        description:
                            '전체 보관소를 검색한 다음 현재 폴더, 하위 폴더 또는 선택한 태그의 파일만 표시하도록 결과를 필터링하는 전체 텍스트 검색. Omnisearch 플러그인 설치가 필요합니다 - 사용할 수 없는 경우 검색이 자동으로 필터 검색으로 대체됩니다.',
                        warningNotInstalled: 'Omnisearch 플러그인이 설치되지 않았습니다. 필터 검색을 사용합니다.',
                        limitations: {
                            title: '알려진 제한 사항:',
                            performance: '성능: 대용량 보관소에서 3자 미만을 검색할 때 특히 느릴 수 있음',
                            pathBug:
                                '경로 버그: 비ASCII 문자가 있는 경로에서 검색할 수 없으며 하위 경로를 올바르게 검색하지 않아 검색 결과에 표시되는 파일에 영향을 줍니다',
                            limitedResults:
                                '제한된 결과: Omnisearch가 전체 보관소를 검색하고 필터링 전에 제한된 수의 결과를 반환하므로 보관소의 다른 곳에 일치 항목이 너무 많으면 현재 폴더의 관련 파일이 나타나지 않을 수 있음',
                            previewText:
                                '미리보기 텍스트: 노트 미리보기가 Omnisearch 결과 발췌로 대체되어 검색 일치 하이라이트가 파일의 다른 위치에 나타나는 경우 실제 하이라이트가 표시되지 않을 수 있음'
                        }
                    }
                }
            },
            listPaneTitle: {
                name: '목록 창 제목(데스크톱 전용)',
                desc: '목록 창 제목을 표시할 위치를 선택하세요.',
                options: {
                    header: '헤더에 표시',
                    list: '목록 창에 표시',
                    hidden: '표시하지 않음'
                }
            },
            sortNotesBy: {
                name: '노트 정렬 기준',
                desc: '노트 목록에서 노트를 정렬하는 방법을 선택하세요.',
                options: {
                    'modified-desc': '수정 날짜 (최신 상위)',
                    'modified-asc': '수정 날짜 (오래된 상위)',
                    'created-desc': '생성 날짜 (최신 상위)',
                    'created-asc': '생성 날짜 (오래된 상위)',
                    'title-asc': '제목 (가나다 상위)',
                    'title-desc': '제목 (역순 상위)'
                }
            },
            revealFileOnListChanges: {
                name: '목록 변경 시 선택된 파일로 스크롤',
                desc: '노트 고정, 하위 노트 표시, 폴더 모양 변경 또는 파일 작업 실행 시 선택된 파일로 스크롤합니다.'
            },
            includeDescendantNotes: {
                name: '하위 폴더 / 하위 항목 노트 표시 (동기화 안 됨)',
                desc: '폴더나 태그를 볼 때 중첩된 하위 폴더와 태그 하위 항목의 노트를 포함합니다.'
            },
            limitPinnedToCurrentFolder: {
                name: '고정된 노트를 해당 폴더로 제한',
                desc: '고정된 노트는 고정된 폴더나 태그를 볼 때만 표시됩니다.'
            },
            separateNoteCounts: {
                name: '현재와 하위 항목 수를 별도로 표시',
                desc: '폴더와 태그의 노트 수를 "현재 ▾ 하위" 형식으로 표시합니다.'
            },
            groupNotes: {
                name: '노트 그룹화',
                desc: '날짜 또는 폴더별로 그룹화된 노트 사이에 머리글을 표시합니다. 폴더 그룹화가 활성화되면 태그 보기는 날짜 그룹을 사용합니다.',
                options: {
                    none: '그룹화 안 함',
                    date: '날짜별 그룹',
                    folder: '폴더별 그룹'
                }
            },
            showPinnedGroupHeader: {
                name: '고정 그룹 헤더 표시',
                desc: '고정된 노트 위에 섹션 헤더를 표시합니다.'
            },
            showPinnedIcon: {
                name: '고정 아이콘 표시',
                desc: '고정 섹션 헤더 옆에 아이콘을 표시합니다.'
            },
            defaultListMode: {
                name: '기본 목록 모드',
                desc: '기본 목록 레이아웃을 선택합니다. 표준은 제목, 날짜, 설명, 미리보기 텍스트를 표시합니다. 컴팩트는 제목만 표시합니다. 외형은 폴더별로 덮어쓸 수 있습니다.',
                options: {
                    standard: '표준',
                    compact: '컴팩트'
                }
            },
            showFileIcons: {
                name: '파일 아이콘 표시',
                desc: '파일 아이콘을 왼쪽 정렬 간격과 함께 표시. 비활성화하면 아이콘과 들여쓰기가 모두 제거됩니다. 우선순위: 사용자 지정 > 파일 이름 > 파일 유형 > 기본값.'
            },
            showFilenameMatchIcons: {
                name: '파일 이름으로 아이콘 설정',
                desc: '파일 이름의 텍스트를 기반으로 아이콘을 지정합니다.'
            },
            fileNameIconMap: {
                name: '파일 이름 아이콘 맵',
                desc: '텍스트를 포함하는 파일에 지정된 아이콘이 적용됩니다. 줄당 하나의 매핑: 텍스트=아이콘',
                placeholder: '# 텍스트=아이콘\n회의=calendar\n청구서=receipt',
                resetTooltip: '기본값 복원'
            },
            showCategoryIcons: {
                name: '파일 유형으로 아이콘 설정',
                desc: '파일 확장자를 기반으로 아이콘을 지정합니다.'
            },
            fileTypeIconMap: {
                name: '파일 유형 아이콘 맵',
                desc: '확장자가 있는 파일에 지정된 아이콘이 적용됩니다. 줄당 하나의 매핑: 확장자=아이콘',
                placeholder: '# Extension=icon\ncpp=file-code\npdf=book-open',
                resetTooltip: '기본값 복원'
            },
            optimizeNoteHeight: {
                name: '노트 높이 최적화',
                desc: '고정된 노트와 미리보기 텍스트가 없는 노트의 높이를 줄입니다.'
            },
            compactItemHeight: {
                name: '슬림 항목 높이',
                desc: '데스크톱과 모바일에서 슬림 목록 항목 높이를 설정합니다.',
                resetTooltip: '기본값으로 복원 (28px)'
            },
            compactItemHeightScaleText: {
                name: '슬림 항목 높이에 맞춰 텍스트 크기 조정',
                desc: '항목 높이를 줄이면 슬림 목록 텍스트 크기를 조정합니다.'
            },
            showParentFolder: {
                name: '상위 폴더 표시',
                desc: '하위 폴더나 태그의 노트에 상위 폴더 이름을 표시합니다.'
            },
            parentFolderClickRevealsFile: {
                name: '상위 폴더 클릭 시 폴더 열기',
                desc: '상위 폴더 레이블을 클릭하면 목록 창에서 폴더를 엽니다.'
            },
            showParentFolderColor: {
                name: '상위 폴더 색상 표시',
                desc: '상위 폴더 레이블에 폴더 색상을 사용합니다.'
            },
            showQuickActions: {
                name: '빠른 작업 표시 (데스크톱 전용)',
                desc: '파일 위에 마우스를 올리면 작업 버튼을 표시합니다. 버튼 컨트롤로 표시할 작업을 선택합니다.'
            },
            dualPane: {
                name: '이중 창 레이아웃 (동기화되지 않음)',
                desc: '데스크톱에서 탐색 창과 목록 창을 나란히 표시합니다.'
            },
            dualPaneOrientation: {
                name: '듀얼 창 방향 (동기화되지 않음)',
                desc: '듀얼 창이 활성화된 경우 가로 또는 세로 레이아웃을 선택합니다.',
                options: {
                    horizontal: '가로 분할',
                    vertical: '세로 분할'
                }
            },
            appearanceBackground: {
                name: '배경색',
                desc: '탐색 및 목록 패널의 배경색을 선택합니다.',
                options: {
                    separate: '분리된 배경',
                    primary: '목록 배경 사용',
                    secondary: '탐색 배경 사용'
                }
            },
            appearanceScale: {
                name: '확대 수준 (동기화 안 됨)',
                desc: 'Notebook Navigator의 전체 확대 수준을 제어합니다.'
            },
            startView: {
                name: '기본 시작 보기',
                desc: 'Notebook Navigator를 열 때 표시할 창을 선택하세요. 탐색 창은 바로가기, 최근 노트, 폴더 구조를 표시합니다. 목록 창은 노트 목록을 표시합니다.',
                options: {
                    navigation: '탐색 창',
                    files: '목록 창'
                }
            },
            toolbarButtons: {
                name: '도구 모음 버튼',
                desc: '도구 모음에 표시할 버튼을 선택하세요. 숨겨진 버튼은 명령과 메뉴를 통해 계속 사용할 수 있습니다.',
                navigationLabel: '탐색 도구 모음',
                listLabel: '목록 도구 모음'
            },
            autoRevealActiveNote: {
                name: '활성 노트 자동 표시',
                desc: '빠른 전환기, 링크 또는 검색에서 열 때 노트를 자동으로 표시합니다.'
            },
            autoRevealIgnoreRightSidebar: {
                name: '오른쪽 사이드바의 이벤트 무시',
                desc: '오른쪽 사이드바에서 클릭하거나 노트를 변경할 때 활성 노트를 변경하지 않습니다.'
            },
            autoSelectFirstFileOnFocusChange: {
                name: '첫 번째 노트 자동 선택 (데스크톱 전용)',
                desc: '폴더나 태그를 전환할 때 첫 번째 노트를 자동으로 엽니다.'
            },
            skipAutoScroll: {
                name: '바로가기 자동 스크롤 비활성화',
                desc: '바로가기 내 항목을 클릭할 때 탐색 패널을 스크롤하지 않습니다.'
            },
            autoExpandFoldersTags: {
                name: '선택 시 확장',
                desc: '선택 시 폴더와 태그를 확장합니다. 단일 창 모드에서는 첫 번째 선택이 확장하고 두 번째 선택이 파일을 표시합니다.'
            },
            springLoadedFolders: {
                name: '드래그 중 확장 (데스크톱 전용)',
                desc: '드래그 작업 중에 마우스를 올리면 폴더와 태그를 확장합니다.'
            },
            springLoadedFoldersInitialDelay: {
                name: '첫 확장 지연',
                desc: '드래그 작업 중 첫 번째 폴더 또는 태그가 확장되기 전 지연(초).'
            },
            springLoadedFoldersSubsequentDelay: {
                name: '후속 확장 지연',
                desc: '같은 드래그 작업 중 추가 폴더 또는 태그가 확장되기 전 지연(초).'
            },
            navigationBanner: {
                name: '탐색 배너 (저장소 프로필)',
                desc: '탐색 창 상단에 이미지를 표시합니다. 선택한 저장소 프로필에 따라 변경됩니다.',
                current: '현재 배너: {path}',
                chooseButton: '이미지 선택'
            },
            showShortcuts: {
                name: '바로가기 표시',
                desc: '탐색 창에 바로가기 섹션을 표시합니다.'
            },
            showRecentNotes: {
                name: '최근 노트 표시',
                desc: '탐색 창에 최근 노트 섹션을 표시합니다.'
            },
            recentNotesCount: {
                name: '최근 노트 수',
                desc: '표시할 최근 노트의 수입니다.'
            },
            pinRecentNotesWithShortcuts: {
                name: '바로가기와 함께 최근 노트 고정',
                desc: '바로가기를 고정할 때 최근 노트를 포함합니다.'
            },
            showTooltips: {
                name: '도구 설명 표시',
                desc: '노트와 폴더에 대한 추가 정보가 있는 호버 도구 설명을 표시합니다.'
            },
            showTooltipPath: {
                name: '경로 표시',
                desc: '도구 설명에서 노트 이름 아래에 폴더 경로를 표시합니다.'
            },
            resetPaneSeparator: {
                name: '창 구분선 위치 초기화',
                desc: '탐색 창과 목록 창 사이의 드래그 가능한 구분선을 기본 위치로 초기화합니다.',
                buttonText: '구분선 초기화',
                notice: '구분선 위치가 초기화되었습니다. Obsidian을 재시작하거나 Notebook Navigator를 다시 열어 적용하세요.'
            },
            multiSelectModifier: {
                name: '다중 선택 수정자',
                desc: '다중 선택을 전환하는 수정자 키를 선택하세요. Option/Alt를 선택하면 Cmd/Ctrl 클릭이 새 탭에서 노트를 엽니다.',
                options: {
                    cmdCtrl: 'Cmd/Ctrl 클릭',
                    optionAlt: 'Option/Alt 클릭'
                }
            },
            fileVisibility: {
                name: '파일 유형 표시 (볼트 프로필)',
                desc: '네비게이터에 표시할 파일 유형을 필터링합니다. Obsidian에서 지원하지 않는 파일 유형은 외부 응용 프로그램에서 열릴 수 있습니다.',
                options: {
                    documents: '문서 (.md, .canvas, .base)',
                    supported: '지원됨 (Obsidian에서 열림)',
                    all: '모두 (외부에서 열릴 수 있음)'
                }
            },
            homepage: {
                name: '홈페이지',
                desc: '자동으로 열릴 대시보드 같은 파일을 선택합니다.',
                current: '현재: {path}',
                currentMobile: '모바일: {path}',
                chooseButton: '파일 선택',

                separateMobile: {
                    name: '별도 모바일 홈페이지',
                    desc: '모바일 기기에서 다른 홈페이지를 사용합니다.'
                }
            },
            excludedNotes: {
                name: '노트 숨기기 (볼트 프로필)',
                desc: '쉼표로 구분된 frontmatter 속성 목록입니다. 이러한 속성 중 하나라도 포함된 노트는 숨겨집니다 (예: draft, private, archived).',
                placeholder: 'draft, private'
            },
            tagProps: {
                tagPropMode: {
                    name: '태그 모드(볼트 프로필)',
                    desc: '이 볼트 프로필에 사용할 태그 모드이며 태그 트리에 표시됩니다. "없음"은 일반 태그를 사용함을 의미합니다. "교체"는 사용자 지정 태그 속성만 표시되고 일반 태그는 숨겨짐을 의미합니다. "병합"은 태그 속성과 일반 태그 모두 표시됨을 의미합니다.',
                    options: {
                        none: '없음',
                        replace: '바꾸다',
                        merge: '병합',
                    }
                },
                mainTagProp: {
                    name: '메인 태그(볼트 프로필)',
                    desc: '어떤 태그 또는 태그 속성을 "기본" 태그로 지정할 수 있습니다. 기본 태그는 태그 편집 작업에 사용됩니다. "기본값"은 일반 태그를 기본 태그로 설정하는 것을 의미합니다. "첫 번째 태그 속성"은 "태그 속성 목록"에서 첫 번째 태그 속성을 "기본"으로 설정하는 것을 의미합니다.',
                    options: {
                        default: '기본',
                        firstTagProp: '첫 번째 태그 속성',
                    }
                },
                tagPropList: {
                    name: '태그 속성(볼트 프로필)',
                    desc: '쉼표로 구분된 프론트매터 속성 목록입니다. 나열된 속성은 태그의 추가 소스(예: base-tags, note-class-tags)로 처리됩니다.',
                    placeholder: '기본-태그, 사용자-지정-태그',
                },
            },
            excludedFileNamePatterns: {
                name: '파일 숨기기 (볼트 프로필)',
                desc: '숨길 파일 이름 패턴의 쉼표로 구분된 목록입니다. * 와일드카드와 / 경로를 지원합니다 (예: temp-*, *.png, /assets/*).',
                placeholder: 'temp-*, *.png, /assets/*'
            },
            vaultProfiles: {
                name: '보관소 프로필',
                desc: '프로필은 파일 유형 가시성, 숨겨진 파일, 숨겨진 폴더, 숨겨진 태그, 숨겨진 노트, 바로가기, 탐색 배너를 저장합니다. 탐색 창 헤더에서 프로필을 전환합니다.',
                defaultName: '기본',
                addButton: '프로필 추가',
                editProfilesButton: '프로필 편집',
                addProfileOption: '프로필 추가...',
                applyButton: '적용',
                editButton: '프로필 편집',
                deleteButton: '프로필 삭제',
                addModalTitle: '프로필 추가',
                editProfilesModalTitle: '프로필 편집',
                editModalTitle: '프로필 편집',
                addModalPlaceholder: '프로필 이름',
                deleteModalTitle: '{name} 삭제',
                deleteModalMessage: '{name}을(를) 제거하시겠습니까? 이 프로필에 저장된 숨겨진 파일, 폴더, 태그 및 노트 필터가 삭제됩니다.',
                moveUp: '위로 이동',
                moveDown: '아래로 이동',
                errors: {
                    emptyName: '프로필 이름을 입력하세요',
                    duplicateName: '프로필 이름이 이미 존재합니다'
                }
            },
            excludedFolders: {
                name: '폴더 숨기기 (볼트 프로필)',
                desc: '숨길 폴더의 쉼표로 구분된 목록입니다. 이름 패턴: assets* (assets로 시작하는 폴더), *_temp (_temp로 끝나는). 경로 패턴: /archive (루트 archive만), /res* (res로 시작하는 루트 폴더), /*/temp (한 레벨 깊이의 temp 폴더), /projects/* (projects 내부의 모든 폴더).',
                placeholder: 'templates, assets*, /archive, /res*'
            },
            showFileDate: {
                name: '날짜 표시',
                desc: '노트 이름 아래에 날짜를 표시합니다.'
            },
            alphabeticalDateMode: {
                name: '이름 정렬 시',
                desc: '노트가 이름순으로 정렬될 때 표시할 날짜.',
                options: {
                    created: '생성일',
                    modified: '수정일'
                }
            },
            showFileTags: {
                name: '파일 태그 표시',
                desc: '파일 항목에 클릭 가능한 태그를 표시합니다. 태그 색상을 사용하여 다른 태그 유형을 시각적으로 구분합니다.'
            },
            showFileTagAncestors: {
                name: '전체 태그 경로 표시',
                desc: "태그의 전체 계층 경로를 표시합니다. 활성화: 'ai/openai', 'work/projects/2024'. 비활성화: 'openai', '2024'."
            },
            collapseFileTagsToSelectedTag: {
                name: '선택한 태그로 태그 축소',
                desc: '선택한 태그 보기에 속하는 상위 세그먼트를 숨깁니다.'
            },
            colorFileTags: {
                name: '파일 태그 색상 지정',
                desc: '파일 항목의 태그 배지에 태그 색상을 적용합니다.'
            },
            prioritizeColoredFileTags: {
                name: '색상 태그 우선 표시',
                desc: '색상 태그를 다른 태그보다 먼저 정렬합니다.'
            },
            showFileTagsInCompactMode: {
                name: '슬림 모드에서 파일 태그 표시',
                desc: '날짜, 미리보기, 이미지가 숨겨져 있을 때 태그를 표시합니다.'
            },
            dateFormat: {
                name: '날짜 형식',
                desc: '날짜 표시 형식 (date-fns 형식 사용).',
                placeholder: 'MMM d, yyyy',
                help: '일반적인 형식:\nMMM d, yyyy = 5월 25, 2022\ndd/MM/yyyy = 25/05/2022\nyyyy-MM-dd = 2022-05-25\n\n토큰:\nyyyy/yy = 년도\nMMMM/MMM/MM = 월\ndd/d = 일\nEEEE/EEE = 요일',
                helpTooltip: '형식 참조를 보려면 클릭'
            },
            timeFormat: {
                name: '시간 형식',
                desc: '시간 표시 형식 (date-fns 형식 사용).',
                placeholder: 'h:mm a',
                help: '일반적인 형식:\nh:mm a = 2:30 PM (12시간)\nHH:mm = 14:30 (24시간)\nh:mm:ss a = 2:30:45 PM\nHH:mm:ss = 14:30:45\n\n토큰:\nHH/H = 24시간\nhh/h = 12시간\nmm = 분\nss = 초\na = AM/PM',
                helpTooltip: '형식 참조를 보려면 클릭'
            },
            showFilePreview: {
                name: '노트 미리보기 표시',
                desc: '노트 이름 아래에 미리보기 텍스트를 표시합니다.'
            },
            skipHeadingsInPreview: {
                name: '미리보기에서 제목 건너뛰기',
                desc: '미리보기 텍스트를 생성할 때 제목 줄을 건너뜁니다.'
            },
            skipCodeBlocksInPreview: {
                name: '미리보기에서 코드 블록 건너뛰기',
                desc: '미리보기 텍스트를 생성할 때 코드 블록을 건너뜁니다.'
            },
            stripHtmlInPreview: {
                name: '미리보기에서 HTML 제거',
                desc: '미리보기 텍스트에서 HTML 태그를 제거합니다. 큰 노트에서는 성능에 영향을 줄 수 있습니다.'
            },
            previewProperties: {
                name: '미리보기 속성',
                desc: '미리보기 텍스트를 확인할 frontmatter 속성의 쉼표로 구분된 목록입니다. 텍스트가 있는 첫 번째 속성이 사용됩니다.',
                placeholder: 'summary, description, abstract',
                info: '지정된 속성에서 미리보기 텍스트를 찾을 수 없으면 노트 내용에서 미리보기가 생성됩니다.'
            },
            previewRows: {
                name: '미리보기 행',
                desc: '미리보기 텍스트에 표시할 행 수입니다.',
                options: {
                    '1': '1행',
                    '2': '2행',
                    '3': '3행',
                    '4': '4행',
                    '5': '5행'
                }
            },
            fileNameRows: {
                name: '제목 행',
                desc: '노트 제목에 표시할 행 수입니다.',
                options: {
                    '1': '1행',
                    '2': '2행'
                }
            },
            titleTransformName: {
                name: '제목이 변형됩니다',
                desc: `제목 전체 또는 일부를 사용자 지정 값으로 바꿉니다. 예를 들어 메모 제목 시작 부분의 "idea"를 전구 ​​유니코드 아이콘으로 바꿀 수 있습니다. "string.replace" 구문을 사용합니다. 기존 메모에 변경 사항을 적용하려면 캐시를 다시 빌드해야 합니다.`
            },
            previewTransformName: {
                name: '미리보기 변형',
                desc: `미리보기 전체 또는 일부를 사용자 지정 값으로 바꿉니다. 노트 목록에 원하지 않는 블록이 노트에 포함된 경우 유용할 수 있습니다. "string.replace" 구문을 사용합니다. 기존 노트에 변경 사항을 적용하려면 캐시를 다시 빌드해야 합니다.`
            },
            showFeatureImage: {
                name: '대표 이미지 표시',
                desc: 'frontmatter에서 썸네일 이미지를 표시합니다. 팁: "Featured Image" 플러그인을 사용하여 모든 문서에 대표 이미지를 자동으로 설정하세요.'
            },
            forceSquareFeatureImage: {
                name: '대표 이미지를 정사각형으로 고정',
                desc: '대표 이미지를 정사각형 썸네일로 렌더링합니다.'
            },
            featureImageProperties: {
                name: '이미지 속성',
                desc: '썸네일 이미지를 확인할 frontmatter 속성의 쉼표로 구분된 목록입니다. 이미지가 있는 첫 번째 속성이 사용됩니다. 비어 있고 대체 설정이 활성화되면 첫 번째 임베디드 이미지가 사용됩니다.',
                placeholder: 'thumbnail, featureResized, feature'
            },
            useEmbeddedImageFallback: {
                name: '임베디드 이미지 대체 사용',
                desc: 'frontmatter 속성에 썸네일을 찾을 수 없을 때 문서의 첫 번째 임베디드 이미지를 대체로 사용합니다 (Obsidian 1.9.4+ 필요). 썸네일이 올바르게 구성되었는지 확인하려면 이 기능을 비활성화하세요.'
            },
            featureImageSize: {
                name: '추천 이미지 크기',
                desc: '메모 목록에 사용할 추천 이미지의 크기를 설정합니다.'
            },
            featureImageForPDF: {
                name: 'PDF의 추천 이미지',
                desc: 'PDF에 대한 추천 이미지를 생성할 수 있습니다.'
            },
            featureImagePersistIntermediate: {
                name: '모든 기능이 포함된 이미지를 디스크에 저장',
                desc: '고급 사용자 전용입니다. 이 옵션을 활성화하면 전체 기능이 포함된 중간 이미지가 디스크에 저장됩니다. 기능 이미지 크기 변경 및 동기화 시 초기 인덱싱 속도를 높이는 데 유용할 수 있습니다. 활성화 시 캐시 재구축이 필요합니다. 비활성화 후에는 중간 이미지를 정리하지 않습니다.'
            },
            showRootFolder: {
                name: '루트 폴더 표시',
                desc: '트리에서 보관함 이름을 루트 폴더로 표시합니다.'
            },
            showFolderIcons: {
                name: '폴더 아이콘 표시',
                desc: '탐색 창의 폴더 옆에 아이콘을 표시합니다.'
            },
            inheritFolderColors: {
                name: '폴더 색상 상속',
                desc: '하위 폴더가 상위 폴더에서 색상을 상속합니다.'
            },
            showNoteCount: {
                name: '노트 수 표시',
                desc: '각 폴더와 태그 옆에 노트 수를 표시합니다.'
            },
            showSectionIcons: {
                name: '바로 가기 및 최근 항목 아이콘 표시',
                desc: '바로 가기 및 최근 파일과 같은 탐색 섹션의 아이콘을 표시합니다.'
            },
            showIconsColorOnly: {
                name: '아이콘에만 색상 적용',
                desc: '활성화하면 사용자 지정 색상이 아이콘에만 적용됩니다. 비활성화하면 아이콘과 텍스트 레이블 모두에 색상이 적용됩니다.'
            },
            collapseBehavior: {
                name: '항목 접기',
                desc: '모두 펼치기/접기 버튼이 영향을 미치는 항목을 선택하세요.',
                options: {
                    all: '모든 폴더 및 태그',
                    foldersOnly: '폴더만',
                    tagsOnly: '태그만'
                }
            },
            smartCollapse: {
                name: '선택한 항목 펼친 상태 유지',
                desc: '접을 때 현재 선택한 폴더나 태그와 상위 항목을 펼친 상태로 유지합니다.'
            },
            navIndent: {
                name: '트리 들여쓰기',
                desc: '중첩된 폴더와 태그의 들여쓰기 너비를 조정합니다.'
            },
            navItemHeight: {
                name: '항목 높이',
                desc: '탐색 창에서 폴더와 태그의 높이를 조정합니다.'
            },
            navItemHeightScaleText: {
                name: '항목 높이에 따라 글자 크기 조정',
                desc: '항목 높이를 줄이면 탐색 글자 크기를 작게 합니다.'
            },
            navRootSpacing: {
                name: '루트 항목 간격',
                desc: '최상위 폴더와 태그 사이의 간격.'
            },
            showTags: {
                name: '태그 표시',
                desc: '네비게이터에서 태그 섹션을 표시합니다.'
            },
            showTagIcons: {
                name: '태그 아이콘 표시',
                desc: '탐색 창의 태그 옆에 아이콘을 표시합니다.'
            },
            inheritTagColors: {
                name: '태그 색상 상속',
                desc: '하위 태그가 상위 태그의 색상을 상속합니다.'
            },
            tagSortOrder: {
                name: '태그 정렬 순서',
                desc: '탐색 창에서 태그를 정렬하는 방식을 선택합니다. (동기화 안 됨)',
                options: {
                    alphaAsc: 'A부터 Z까지',
                    alphaDesc: 'Z부터 A까지',
                    frequencyAsc: '빈도 (낮음 → 높음)',
                    frequencyDesc: '빈도 (높음 → 낮음)'
                }
            },
            showAllTagsFolder: {
                name: '태그 폴더 표시',
                desc: '"태그"를 접을 수 있는 폴더로 표시합니다.'
            },
            showUntagged: {
                name: '태그 없는 노트 표시',
                desc: '태그가 없는 노트에 대해 "태그 없음" 항목을 표시합니다.'
            },
            keepEmptyTagsProperty: {
                name: '마지막 태그 제거 후 tags 속성 유지',
                desc: '모든 태그가 제거될 때 frontmatter 의 tags 속성을 유지합니다. 비활성화하면 tags 속성이 frontmatter 에서 삭제됩니다.'
            },
            hiddenTags: {
                name: '태그 숨기기 (볼트 프로필)',
                desc: '쉼표로 구분된 태그 패턴 목록입니다. 이름 패턴: tag* (시작), *tag (끝). 경로 패턴: archive (태그와 하위), archive/* (하위만), projects/*/drafts (중간 와일드카드).',
                placeholder: 'archive*, *draft, projects/*/old'
            },
            enableFolderNotes: {
                name: '폴더 노트 활성화',
                desc: '활성화되면 관련 노트가 있는 폴더가 클릭 가능한 링크로 표시됩니다.'
            },
            folderNoteType: {
                name: '기본 폴더 노트 형식',
                desc: '컨텍스트 메뉴에서 생성되는 폴더 노트 형식입니다.',
                options: {
                    ask: '생성 시 선택',
                    markdown: 'Markdown',
                    canvas: 'Canvas',
                    base: 'Base'
                }
            },
            folderNoteName: {
                name: '폴더 노트 이름',
                desc: '확장자 없는 폴더 노트의 이름입니다. 폴더와 같은 이름을 사용하려면 비워 두세요.',
                placeholder: 'index'
            },
            folderNoteProperties: {
                name: '폴더 노트 속성',
                desc: '새 폴더 노트에 추가되는 YAML 전문. --- 마커는 자동으로 추가됩니다.',
                placeholder: 'theme: dark\nfoldernote: true'
            },
            hideFolderNoteInList: {
                name: '목록에서 폴더 노트 숨기기',
                desc: '폴더 노트가 폴더의 노트 목록에 나타나지 않도록 숨깁니다.'
            },
            pinCreatedFolderNote: {
                name: '생성된 폴더 노트 고정',
                desc: '컨텍스트 메뉴에서 생성한 폴더 노트를 자동으로 고정합니다.'
            },
            confirmBeforeDelete: {
                name: '삭제 전 확인',
                desc: '노트나 폴더를 삭제할 때 확인 대화 상자 표시'
            },
            metadataCleanup: {
                name: '메타데이터 정리',
                desc: 'Obsidian 외부에서 파일, 폴더 또는 태그가 삭제, 이동 또는 이름이 변경될 때 남겨진 고아 메타데이터를 제거합니다. 이는 Notebook Navigator 설정 파일에만 영향을 줍니다.',
                buttonText: '메타데이터 정리',
                error: '설정 정리에 실패했습니다',
                loading: '메타데이터 확인 중...',
                statusClean: '정리할 메타데이터가 없습니다',
                statusCounts: '고아 항목: {folders} 폴더, {tags} 태그, {files} 파일, {pinned} 고정, {separators} 구분선'
            },
            rebuildCacheFast: {
                name: '캐시 새로 고침',
                desc: `태그 누락, 잘못된 미리보기 또는 기능 이미지 누락이 발생하는 경우 이 기능을 사용하세요. 동기화 충돌이나 예기치 않은 종료 후에 발생할 수 있습니다. "캐시 다시 작성"보다 훨씬 가벼운 버전이지만 모든 문제를 해결하지는 못할 수 있습니다.`,
                buttonText: '캐시 새로 고침',
                success: '캐시 새로 고침됨',
                error: '캐시를 새로 고치지 못했습니다.'
            },
            rebuildCache: {
                name: '캐시 다시 빌드',
                desc: '태그 누락, 잘못된 미리보기 또는 누락된 이미지가 있을 때 사용하세요. 동기화 충돌이나 예기치 않은 종료 후에 발생할 수 있습니다.',
                buttonText: '캐시 다시 빌드',
                success: '캐시가 다시 빌드되었습니다',
                error: '캐시 다시 빌드 실패'
            },
            hotkeys: {
                intro: 'Notebook Navigator 단축키는 <plugin folder>/notebook-navigator/data.json을 편집하여 구성합니다. 파일을 텍스트 편집기로 열고 "keyboardShortcuts" 섹션을 확인하세요. 각 항목은 다음 구조를 사용합니다:',
                example: '"pane:move-up": [ { "key": "ArrowUp", "modifiers": [] }, { "key": "K", "modifiers": [] } ]',
                modifierList: [
                    '"Mod" = Cmd (macOS) / Ctrl (Win/Linux)',
                    '"Alt" = Alt/Option',
                    '"Shift" = Shift',
                    '"Ctrl" = Control (크로스 플랫폼에서는 "Mod" 권장)'
                ],
                guidance:
                    '위 예제처럼 ArrowUp과 K를 함께 허용하려면 동일한 명령에 여러 매핑을 추가하세요. 여러 수정 키를 사용하려면 "modifiers": ["Mod", "Shift"]처럼 모두 나열합니다. "gg" 또는 "dd"와 같은 키 시퀀스는 지원되지 않습니다. 파일을 수정한 후 Obsidian을 다시 로드하세요.'
            },
            externalIcons: {
                downloadButton: '다운로드',
                downloadingLabel: '다운로드 중...',
                removeButton: '제거',
                statusInstalled: '다운로드됨 (버전 {version})',
                statusNotInstalled: '다운로드되지 않음',
                versionUnknown: '알 수 없음',
                downloadFailed: '{name} 다운로드에 실패했습니다. 연결을 확인하고 다시 시도해주세요.',
                removeFailed: '{name} 제거에 실패했습니다.',
                infoNote:
                    '다운로드된 아이콘 팩은 기기 간 설치 상태를 동기화합니다. 아이콘 팩은 각 기기의 로컬 데이터베이스에 남아 있습니다. 동기화는 다운로드 또는 제거 여부만 추적합니다. 아이콘 팩은 Notebook Navigator 저장소에서 다운로드됩니다 (https://github.com/johansan/notebook-navigator/tree/main/icon-assets).'
            },
            useFrontmatterDates: {
                name: 'frontmatter 메타데이터 사용',
                desc: '노트 이름, 타임스탬프, 아이콘, 색상에 frontmatter 사용'
            },
            frontmatterNameField: {
                name: '이름 필드들',
                desc: '쉼표로 구분된 frontmatter 필드 목록. 첫 번째 비어 있지 않은 값을 사용. 파일 이름으로 대체.',
                placeholder: '제목, 이름'
            },
            frontmatterIconField: {
                name: '아이콘 필드',
                desc: '파일 아이콘용 frontmatter 필드입니다. 설정에 저장된 아이콘을 사용하려면 비워 두세요.',
                placeholder: 'icon'
            },
            frontmatterColorField: {
                name: '색상 필드',
                desc: '파일 색상용 frontmatter 필드입니다. 설정에 저장된 색상을 사용하려면 비워 두세요.',
                placeholder: 'color'
            },
            frontmatterSaveMetadata: {
                name: 'frontmatter에 아이콘과 색상 저장',
                desc: '위에서 구성한 필드를 사용하여 파일 아이콘과 색상을 frontmatter에 자동으로 기록합니다.'
            },
            frontmatterMigration: {
                name: '설정에서 아이콘과 색상 이동',
                desc: '설정에 저장됨: 아이콘 {icons}개, 색상 {colors}개.',
                button: '이동',
                buttonWorking: '이동 중...',
                noticeNone: '설정에 저장된 파일 아이콘 또는 색상이 없습니다.',
                noticeDone: '아이콘 {migratedIcons}/{icons}개, 색상 {migratedColors}/{colors}개를 이동했습니다.',
                noticeFailures: '실패한 항목: {failures}.',
                noticeError: '이동에 실패했습니다. 자세한 내용은 콘솔을 확인하세요.'
            },
            frontmatterCreatedField: {
                name: '생성 타임스탬프 필드',
                desc: '생성된 타임스탬프의 frontmatter 필드 이름입니다. 파일 시스템 날짜만 사용하려면 비워 두세요.',
                placeholder: 'created'
            },
            frontmatterModifiedField: {
                name: '수정 타임스탬프 필드',
                desc: '수정된 타임스탬프의 frontmatter 필드 이름입니다. 파일 시스템 날짜만 사용하려면 비워 두세요.',
                placeholder: 'modified'
            },
            frontmatterDateFormat: {
                name: '타임스탬프 형식',
                desc: 'frontmatter에서 타임스탬프를 구문 분석하는 데 사용되는 형식입니다. ISO 8601 형식을 사용하려면 비워 두세요',
                helpTooltip: 'date-fns 형식 문서 참조',
                help: "일반적인 형식:\nyyyy-MM-dd'T'HH:mm:ss → 2025-01-04T14:30:45\nyyyy-MM-dd'T'HH:mm:ssXXX → 2025-08-07T16:53:39+02:00\ndd/MM/yyyy HH:mm:ss → 04/01/2025 14:30:45\nMM/dd/yyyy h:mm:ss a → 01/04/2025 2:30:45 PM"
            },
            supportDevelopment: {
                name: '개발 지원',
                desc: 'Notebook Navigator를 사용하는 것을 좋아하신다면 지속적인 개발을 지원해 주시기 바랍니다.',
                buttonText: '❤️ 후원하기',
                coffeeButton: '☕️ 커피 한 잔 사주기'
            },
            updateCheckOnStart: {
                name: '시작 시 새 버전 확인',
                desc: '시작 시 새로운 플러그인 릴리스를 확인하고 업데이트가 있으면 알림을 표시합니다. 각 버전은 한 번만 알림되며, 확인은 하루에 한 번 수행됩니다.',
                status: '새 버전 사용 가능: {version}'
            },
            whatsNew: {
                name: 'Notebook Navigator {version}의 새로운 기능',
                desc: '최근 업데이트와 개선 사항 보기',
                buttonText: '최근 업데이트 보기'
            },
            cacheStatistics: {
                localCache: '로컬 캐시',
                items: '항목',
                withTags: '태그 포함',
                withPreviewText: '미리보기 텍스트 포함',
                withFeatureImage: '대표 이미지 포함',
                withMetadata: '메타데이터 포함'
            },
            metadataInfo: {
                successfullyParsed: '성공적으로 구문 분석됨',
                itemsWithName: '이름이 있는 항목',
                withCreatedDate: '생성 날짜 포함',
                withModifiedDate: '수정 날짜 포함',
                withIcon: '아이콘 포함',
                withColor: '색상 포함',
                failedToParse: '구문 분석 실패',
                createdDates: '생성 날짜',
                modifiedDates: '수정 날짜',
                checkTimestampFormat: '타임스탬프 형식을 확인하세요.',
                exportFailed: '오류 내보내기'
            }
        }
    },
    whatsNew: {
        title: 'Notebook Navigator의 새로운 기능',
        supportMessage: 'Notebook Navigator가 도움이 되신다면 개발을 지원해 주시기 바랍니다.',
        supportButton: '커피 사주기',
        thanksButton: '감사합니다!'
    }
};<|MERGE_RESOLUTION|>--- conflicted
+++ resolved
@@ -598,21 +598,17 @@
             },
             notes: {
                 frontmatter: '프런트매터',
-<<<<<<< HEAD
-                display: '모양',
-                textTransformAdd: '새로운 변형 추가',
-                textTransformPatternPlaceholder: '정규 표현식',
-                textTransformReplacementPlaceholder: '대사',
-                textTransformEmptyTitle: '패턴은 유효한 정규식이어야 합니다',
-=======
                 icon: '아이콘',
                 title: '제목',
                 previewText: '미리보기 텍스트',
                 featureImage: '대표 이미지',
                 tags: '태그',
                 date: '날짜',
-                parentFolder: '상위 폴더'
->>>>>>> be56be02
+                parentFolder: '상위 폴더',
+                textTransformAdd: '새로운 변형 추가',
+                textTransformPatternPlaceholder: '정규 표현식',
+                textTransformReplacementPlaceholder: '대사',
+                textTransformEmptyTitle: '패턴은 유효한 정규식이어야 합니다',
             }
         },
         items: {
