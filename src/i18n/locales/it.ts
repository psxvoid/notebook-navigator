/*
 * Notebook Navigator - Plugin for Obsidian
 * Copyright (c) 2025 Johan Sanneblad, modifications by Pavel Sapehin
 *
 * This program is free software: you can redistribute it and/or modify
 * it under the terms of the GNU General Public License as published by
 * the Free Software Foundation, either version 3 of the License, or
 * (at your option) any later version.
 *
 * This program is distributed in the hope that it will be useful,
 * but WITHOUT ANY WARRANTY; without even the implied warranty of
 * MERCHANTABILITY or FITNESS FOR A PARTICULAR PURPOSE.  See the
 * GNU General Public License for more details.
 *
 * You should have received a copy of the GNU General Public License
 * along with this program.  If not, see <https://www.gnu.org/licenses/>.
 */

/**
 * Italian language strings for Notebook Navigator
 * Organized by feature/component for easy maintenance
 */
export const STRINGS_IT = {
    // Common UI elements
    common: {
        cancel: 'Annulla', // Button text for canceling dialogs and operations (English: Cancel)
        delete: 'Elimina', // Button text for delete operations in dialogs (English: Delete)
        clear: 'Cancella', // Button text for clearing values (English: Clear)
        remove: 'Rimuovi', // Button text for remove operations in dialogs (English: Remove)
        submit: 'Invia', // Button text for submitting forms and dialogs (English: Submit)
        noSelection: 'Nessuna selezione', // Placeholder text when no folder or tag is selected (English: No selection)
        untagged: 'Senza tag', // Label for notes without any tags (English: Untagged)
        untitled: 'Senza titolo', // Default name for notes without a title (English: Untitled)
        featureImageAlt: 'Immagine in evidenza', // Alt text for thumbnail/preview images (English: Feature image)
        unknownError: 'Errore sconosciuto', // Generic fallback when an error has no message (English: Unknown error)
        updateBannerTitle: 'Aggiornamento Notebook Navigator disponibile',
        updateBannerInstruction: 'Aggiorna in Impostazioni -> Plugin della community',
        updateIndicatorLabel: 'Nuova versione disponibile'
    },

    // List pane
    listPane: {
        emptyStateNoSelection: 'Seleziona una cartella o un tag per visualizzare le note', // Message shown when no folder or tag is selected (English: Select a folder or tag to view notes)
        emptyStateNoNotes: 'Nessuna nota', // Message shown when a folder/tag has no notes (English: No notes)
        pinnedSection: 'Fissate', // Header for the pinned notes section at the top of file list (English: Pinned)
        notesSection: 'Note', // Header shown between pinned and regular items when showing documents only (English: Notes)
        filesSection: 'File', // Header shown between pinned and regular items when showing supported or all files (English: Files)
        hiddenItemAriaLabel: '{name} (nascosto)' // Accessibility label applied to list items that are normally hidden
    },

    // Tag list
    tagList: {
        untaggedLabel: 'Senza tag', // Label for the special item showing notes without tags (English: Untagged)
        hiddenTags: 'Tag nascosti', // Label for the hidden tags virtual folder (English: Hidden tags)
        tags: 'Tag' // Label for the tags virtual folder (English: Tags)
    },

    // Navigation pane
    navigationPane: {
        shortcutsHeader: 'Scorciatoie', // Header label for shortcuts section in navigation pane (English: Shortcuts)
        recentNotesHeader: 'Note recenti', // Header label for recent notes section in navigation pane (English: Recent notes)
        recentFilesHeader: 'File recenti', // Header label when showing recent non-note files in navigation pane (English: Recent files)
        reorderRootFoldersTitle: 'Riordina navigazione',
        reorderRootFoldersHint: 'Usa frecce o trascina per riordinare',
        vaultRootLabel: 'Vault',
        resetRootToAlpha: 'Ripristina ordine alfabetico',
        resetRootToFrequency: 'Ripristina ordine per frequenza',
        pinShortcuts: 'Fissa scorciatoie',
        pinShortcutsAndRecentNotes: 'Fissa scorciatoie e note recenti',
        pinShortcutsAndRecentFiles: 'Fissa scorciatoie e file recenti',
        unpinShortcuts: 'Sblocca scorciatoie',
        unpinShortcutsAndRecentNotes: 'Sblocca scorciatoie e note recenti',
        unpinShortcutsAndRecentFiles: 'Sblocca scorciatoie e file recenti',
        profileMenuLabel: 'Profilo',
        profileMenuAria: 'Cambia profilo vault'
    },

    shortcuts: {
        folderExists: 'Cartella già presente nelle scorciatoie',
        noteExists: 'Nota già presente nelle scorciatoie',
        tagExists: 'Tag già presente nelle scorciatoie',
        searchExists: 'Scorciatoia di ricerca già esistente',
        emptySearchQuery: 'Inserisci una query di ricerca prima di salvare',
        emptySearchName: 'Inserisci un nome prima di salvare la ricerca',
        add: 'Aggiungi alle scorciatoie',
        addNotesCount: 'Aggiungi {count} note alle scorciatoie',
        addFilesCount: 'Aggiungi {count} file alle scorciatoie',
        remove: 'Rimuovi dalle scorciatoie',
        removeAll: 'Rimuovi tutte le scorciatoie',
        removeAllConfirm: 'Rimuovere tutte le scorciatoie?',
        folderNotesPinned: 'Fissate {count} note cartella'
    },

    // Pane header
    paneHeader: {
        collapseAllFolders: 'Comprimi elementi', // Tooltip for button that collapses expanded items (English: Collapse items)
        expandAllFolders: 'Espandi tutti gli elementi', // Tooltip for button that expands all items (English: Expand all items)
        scrollToTop: "Scorri all'inizio",
        newFolder: 'Nuova cartella', // Tooltip for create new folder button (English: New folder)
        newNote: 'Nuova nota', // Tooltip for create new note button (English: New note)
        mobileBackToNavigation: 'Torna alla navigazione', // Mobile-only back button text to return to navigation pane (English: Back to navigation)
        changeSortOrder: 'Cambia ordine', // Tooltip for the sort order toggle button (English: Change sort order)
        defaultSort: 'Predefinito', // Label for default sorting mode (English: Default)
        customSort: 'Personalizzato', // Label for custom sorting mode (English: Custom)
        showFolders: 'Mostra navigazione', // Tooltip for button to show the navigation pane (English: Show navigation)
        hideFolders: 'Nascondi navigazione', // Tooltip for button to hide the navigation pane (English: Hide navigation)
        reorderRootFolders: 'Riordina navigazione',
        finishRootFolderReorder: 'Fatto',
        toggleDescendantNotes: 'Mostra note da sottocartelle / discendenti (non sincronizzato)', // Tooltip: include descendants for folders and tags
        autoExpandFoldersTags: 'Espandi alla selezione', // Tooltip for button to toggle auto-expanding folders and tags when selected (English: Expand on selection)
        showExcludedItems: 'Mostra cartelle, tag e note nascosti', // Tooltip for button to show hidden items (English: Show hidden items)
        hideExcludedItems: 'Nascondi cartelle, tag e note nascosti', // Tooltip for button to hide hidden items (English: Hide hidden items)
        showDualPane: 'Mostra doppio pannello', // Tooltip for button to show dual-pane layout (English: Show dual panes)
        showSinglePane: 'Mostra pannello singolo', // Tooltip for button to show single-pane layout (English: Show single pane)
        changeAppearance: 'Cambia aspetto', // Tooltip for button to change folder appearance settings (English: Change appearance)
        search: 'Cerca' // Tooltip for search button (English: Search)
    },
    // Search input
    searchInput: {
        placeholder: 'Cerca...', // Placeholder text for search input (English: Search...)
        placeholderOmnisearch: 'Omnisearch...', // Placeholder text when Omnisearch provider is active (English: Omnisearch...)
        clearSearch: 'Cancella ricerca', // Tooltip for clear search button (English: Clear search)
        saveSearchShortcut: 'Salva scorciatoia ricerca',
        removeSearchShortcut: 'Rimuovi scorciatoia ricerca',
        shortcutModalTitle: 'Salva scorciatoia ricerca',
        shortcutNameLabel: 'Nome scorciatoia',
        shortcutNamePlaceholder: 'Inserisci nome scorciatoia'
    },

    // Context menus
    contextMenu: {
        file: {
            openInNewTab: 'Apri in nuova scheda',
            openToRight: 'Apri a destra',
            openInNewWindow: 'Apri in nuova finestra',
            openMultipleInNewTabs: 'Apri {count} note in nuove schede',
            openMultipleFilesInNewTabs: 'Apri {count} file in nuove schede',
            openMultipleToRight: 'Apri {count} note a destra',
            openMultipleFilesToRight: 'Apri {count} file a destra',
            openMultipleInNewWindows: 'Apri {count} note in nuove finestre',
            openMultipleFilesInNewWindows: 'Apri {count} file in nuove finestre',
            pinNote: 'Fissa nota',
            pinFile: 'Fissa file',
            unpinNote: 'Sblocca nota',
            unpinFile: 'Sblocca file',
            pinMultipleNotes: 'Fissa {count} note',
            pinMultipleFiles: 'Fissa {count} file',
            unpinMultipleNotes: 'Sblocca {count} note',
            unpinMultipleFiles: 'Sblocca {count} file',
            duplicateNote: 'Duplica nota',
            duplicateFile: 'Duplica file',
            duplicateMultipleNotes: 'Duplica {count} note',
            duplicateMultipleFiles: 'Duplica {count} file',
            openVersionHistory: 'Apri cronologia versioni',
            revealInFolder: 'Mostra nella cartella',
            revealInFinder: 'Mostra nel Finder',
            showInExplorer: 'Mostra in esplora risorse',
            copyDeepLink: 'Copia URL Obsidian',
            copyPath: 'Copia percorso file system',
            copyRelativePath: 'Copia percorso vault',
            renameNote: 'Rinomina nota',
            renameFile: 'Rinomina file',
            deleteNote: 'Elimina nota',
            deleteFile: 'Elimina file',
            deleteMultipleNotes: 'Elimina {count} note',
            deleteMultipleFiles: 'Elimina {count} file',
            moveNoteToFolder: 'Sposta nota in...',
            moveFileToFolder: 'Sposta file in...',
            moveMultipleNotesToFolder: 'Sposta {count} note in...',
            moveMultipleFilesToFolder: 'Sposta {count} file in...',
            addTag: 'Aggiungi tag',
            removeTag: 'Rimuovi tag',
            removeAllTags: 'Rimuovi tutti i tag',
            changeIcon: 'Cambia icona',
            changeColor: 'Cambia colore'
        },
        folder: {
            newNote: 'Nuova nota',
            newFolder: 'Nuova cartella',
            newCanvas: 'Nuova canvas',
            newBase: 'Nuovo base',
            newDrawing: 'Nuovo disegno',
            newExcalidrawDrawing: 'Nuovo disegno Excalidraw',
            newTldrawDrawing: 'Nuovo disegno Tldraw',
            duplicateFolder: 'Duplica cartella',
            searchInFolder: 'Cerca nella cartella',
            copyPath: 'Copia percorso file system',
            copyRelativePath: 'Copia percorso vault',
            createFolderNote: 'Crea nota cartella',
            detachFolderNote: 'Scollega nota cartella',
            deleteFolderNote: 'Elimina nota cartella',
            changeIcon: 'Cambia icona',
            changeColor: 'Cambia colore',
            changeBackground: 'Cambia sfondo',
            excludeFolder: 'Nascondi cartella',
            unhideFolder: 'Mostra cartella',
            moveFolder: 'Sposta cartella in...',
            renameFolder: 'Rinomina cartella',
            deleteFolder: 'Elimina cartella'
        },
        tag: {
            changeIcon: 'Cambia icona',
            changeColor: 'Cambia colore',
            changeBackground: 'Cambia sfondo',
            showTag: 'Mostra tag',
            hideTag: 'Nascondi tag'
        },
        navigation: {
            addSeparator: 'Aggiungi separatore',
            removeSeparator: 'Rimuovi separatore'
        },
        style: {
            title: 'Stile',
            copy: 'Copia stile',
            paste: 'Incolla stile',
            removeIcon: 'Rimuovi icona',
            removeColor: 'Rimuovi colore',
            removeBackground: 'Rimuovi sfondo',
            clear: 'Cancella stile'
        }
    },

    // Folder appearance menu
    folderAppearance: {
        standardPreset: 'Standard',
        compactPreset: 'Compatto',
        defaultSuffix: '(predefinito)',
        titleRows: 'Righe titolo',
        previewRows: 'Righe anteprima',
        groupBy: 'Raggruppa per',
        defaultOption: (rows: number) => `Predefinito (${rows})`,
        defaultTitleOption: (rows: number) => `Righe titolo predefinite (${rows})`,
        defaultPreviewOption: (rows: number) => `Righe anteprima predefinite (${rows})`,
        defaultGroupOption: (groupLabel: string) => `Raggruppamento predefinito (${groupLabel})`,
        titleRowOption: (rows: number) => `${rows} ${rows === 1 ? 'riga' : 'righe'} titolo`,
        previewRowOption: (rows: number) => `${rows} ${rows === 1 ? 'riga' : 'righe'} anteprima`
    },

    // Modal dialogs
    modals: {
        iconPicker: {
            searchPlaceholder: 'Cerca icone...',
            recentlyUsedHeader: 'Usate di recente',
            emptyStateSearch: 'Inizia a digitare per cercare icone',
            emptyStateNoResults: 'Nessuna icona trovata',
            showingResultsInfo: 'Mostrati 50 di {count} risultati. Digita di più per restringere.',
            emojiInstructions: 'Digita o incolla qualsiasi emoji per usarla come icona',
            removeIcon: 'Rimuovi icona',
            allTabLabel: 'Tutte'
        },
        colorPicker: {
            currentColor: 'Attuale',
            newColor: 'Nuovo',
            presetColors: 'Colori predefiniti',
            userColors: 'Colori utente',
            paletteDefault: 'Predefinito',
            paletteCustom: 'Personalizzato',
            copyColors: 'Copia colore',
            colorsCopied: 'Colore copiato negli appunti',
            copyClipboardError: 'Impossibile scrivere negli appunti',
            pasteColors: 'Incolla colore',
            pasteClipboardError: 'Impossibile leggere gli appunti',
            pasteInvalidJson: 'Gli appunti non contengono testo valido',
            pasteInvalidFormat: 'Previsto un valore colore hex',
            colorsPasted: 'Colore incollato con successo',
            resetUserColors: 'Cancella colori personalizzati',
            clearCustomColorsConfirm: 'Rimuovere tutti i colori personalizzati?',
            userColorSlot: 'Colore {slot}',
            recentColors: 'Colori recenti',
            clearRecentColors: 'Cancella colori recenti',
            removeRecentColor: 'Rimuovi colore',
            removeColor: 'Rimuovi colore',
            apply: 'Applica',
            hexLabel: 'HEX',
            rgbLabel: 'RGBA',
            colors: {
                red: 'Rosso',
                orange: 'Arancione',
                amber: 'Ambra',
                yellow: 'Giallo',
                lime: 'Lime',
                green: 'Verde',
                emerald: 'Smeraldo',
                teal: 'Foglia di tè',
                cyan: 'Ciano',
                sky: 'Cielo',
                blue: 'Blu',
                indigo: 'Indaco',
                violet: 'Viola',
                purple: 'Porpora',
                fuchsia: 'Fucsia',
                pink: 'Rosa',
                rose: 'Rosa antico',
                gray: 'Grigio',
                slate: 'Ardesia',
                stone: 'Pietra'
            }
        },
        selectVaultProfile: {
            title: 'Seleziona profilo vault',
            currentBadge: 'Attivo',
            emptyState: 'Nessun profilo vault disponibile.'
        },
        tagOperation: {
            renameTitle: 'Rinomina tag {tag}',
            deleteTitle: 'Elimina tag {tag}',
            newTagPrompt: 'Nuovo nome tag',
            newTagPlaceholder: 'Inserisci nuovo nome tag',
            renameWarning: 'Rinominando il tag {oldTag} verranno modificati {count} {files}.',
            deleteWarning: 'Eliminando il tag {tag} verranno modificati {count} {files}.',
            modificationWarning: 'Questo aggiornerà le date di modifica dei file.',
            affectedFiles: 'File interessati:',
            andMore: '...e altri {count}',
            confirmRename: 'Rinomina tag',
            renameUnchanged: '{tag} invariato',
            renameNoChanges: '{oldTag} → {newTag} ({countLabel})',
            invalidTagName: 'Inserisci un nome tag valido.',
            descendantRenameError: 'Impossibile spostare un tag in sé stesso o in un discendente.',
            confirmDelete: 'Elimina tag',
            file: 'file',
            files: 'file'
        },
        fileSystem: {
            newFolderTitle: 'Nuova cartella',
            renameFolderTitle: 'Rinomina cartella',
            renameFileTitle: 'Rinomina file',
            deleteFolderTitle: "Eliminare '{name}'?",
            deleteFileTitle: "Eliminare '{name}'?",
            folderNamePrompt: 'Inserisci nome cartella:',
            hideInOtherVaultProfiles: 'Nascondi in altri profili vault',
            renamePrompt: 'Inserisci nuovo nome:',
            renameVaultTitle: 'Cambia nome visualizzato vault',
            renameVaultPrompt: 'Inserisci nome visualizzato personalizzato (lascia vuoto per usare predefinito):',
            deleteFolderConfirm: 'Sei sicuro di voler eliminare questa cartella e tutto il suo contenuto?',
            deleteFileConfirm: 'Sei sicuro di voler eliminare questo file?',
            removeAllTagsTitle: 'Rimuovi tutti i tag',
            removeAllTagsFromNote: 'Sei sicuro di voler rimuovere tutti i tag da questa nota?',
            removeAllTagsFromNotes: 'Sei sicuro di voler rimuovere tutti i tag da {count} note?'
        },
        folderNoteType: {
            title: 'Seleziona tipo nota cartella',
            folderLabel: 'Cartella: {name}'
        },
        folderSuggest: {
            placeholder: (name: string) => `Sposta ${name} nella cartella...`,
            multipleFilesLabel: (count: number) => `${count} file`,
            navigatePlaceholder: 'Vai alla cartella...',
            instructions: {
                navigate: 'per navigare',
                move: 'per spostare',
                select: 'per selezionare',
                dismiss: 'per chiudere'
            }
        },
        homepage: {
            placeholder: 'Cerca file...',
            instructions: {
                navigate: 'per navigare',
                select: 'per impostare homepage',
                dismiss: 'per chiudere'
            }
        },
        navigationBanner: {
            placeholder: 'Cerca immagini...',
            instructions: {
                navigate: 'per navigare',
                select: 'per impostare banner',
                dismiss: 'per chiudere'
            }
        },
        tagSuggest: {
            placeholder: 'Cerca tag...',
            navigatePlaceholder: 'Vai al tag...',
            addPlaceholder: 'Cerca tag da aggiungere...',
            removePlaceholder: 'Seleziona tag da rimuovere...',
            createNewTag: 'Crea nuovo tag: #{tag}',
            instructions: {
                navigate: 'per navigare',
                select: 'per selezionare',
                dismiss: 'per chiudere',
                add: 'per aggiungere tag',
                remove: 'per rimuovere tag'
            }
        }
    },
    // File system operations
    fileSystem: {
        errors: {
            createFolder: 'Impossibile creare cartella: {error}',
            createFile: 'Impossibile creare file: {error}',
            renameFolder: 'Impossibile rinominare cartella: {error}',
            renameFolderNoteConflict: 'Impossibile rinominare: "{name}" esiste già in questa cartella',
            renameFile: 'Impossibile rinominare file: {error}',
            deleteFolder: 'Impossibile eliminare cartella: {error}',
            deleteFile: 'Impossibile eliminare file: {error}',
            duplicateNote: 'Impossibile duplicare nota: {error}',
            createCanvas: 'Impossibile creare canvas: {error}',
            createDatabase: 'Impossibile creare database: {error}',
            duplicateFolder: 'Impossibile duplicare cartella: {error}',
            openVersionHistory: 'Impossibile aprire cronologia versioni: {error}',
            versionHistoryNotFound: 'Comando cronologia versioni non trovato. Assicurati che Obsidian Sync sia abilitato.',
            revealInExplorer: 'Impossibile mostrare file in esplora risorse: {error}',
            folderNoteAlreadyExists: 'La nota cartella esiste già',
            folderAlreadyExists: 'La cartella "{name}" esiste già',
            folderNotesDisabled: 'Abilita le note cartella nelle impostazioni per convertire i file',
            folderNoteAlreadyLinked: 'Questo file funge già da nota cartella',
            folderNoteNotFound: 'Nessuna nota cartella nella cartella selezionata',
            folderNoteUnsupportedExtension: 'Estensione file non supportata: {extension}',
            folderNoteMoveFailed: 'Impossibile spostare file durante la conversione: {error}',
            folderNoteRenameConflict: 'Un file chiamato "{name}" esiste già nella cartella',
            folderNoteConversionFailed: 'Impossibile convertire file in nota cartella',
            folderNoteConversionFailedWithReason: 'Impossibile convertire file in nota cartella: {error}',
            folderNoteOpenFailed: 'File convertito ma impossibile aprire nota cartella: {error}',
            failedToDeleteFile: 'Impossibile eliminare {name}: {error}',
            failedToDeleteMultipleFiles: 'Impossibile eliminare {count} file',
            versionHistoryNotAvailable: 'Servizio cronologia versioni non disponibile',
            drawingAlreadyExists: 'Un disegno con questo nome esiste già',
            failedToCreateDrawing: 'Impossibile creare disegno',
            noFolderSelected: 'Nessuna cartella selezionata in Notebook Navigator',
            noFileSelected: 'Nessun file selezionato'
        },
        warnings: {
            linkBreakingNameCharacters: 'Questo nome include caratteri che interrompono i link di Obsidian: #, |, ^, %%, [[, ]].',
            forbiddenNameCharactersAllPlatforms: 'I nomi non possono iniziare con un punto né includere : o /.',
            forbiddenNameCharactersWindows: 'I caratteri riservati di Windows non sono consentiti: <, >, ", \\, |, ?, *.'
        },
        notices: {
            hideFolder: 'Cartella nascosta: {name}',
            showFolder: 'Cartella mostrata: {name}'
        },
        notifications: {
            deletedMultipleFiles: 'Eliminati {count} file',
            movedMultipleFiles: 'Spostati {count} file in {folder}',
            folderNoteConversionSuccess: 'File convertito in nota cartella in "{name}"',
            folderMoved: 'Spostata cartella "{name}"',
            deepLinkCopied: 'URL Obsidian copiato negli appunti',
            pathCopied: 'Percorso copiato negli appunti',
            relativePathCopied: 'Percorso relativo copiato negli appunti',
            tagAddedToNote: 'Tag aggiunto a 1 nota',
            tagAddedToNotes: 'Tag aggiunto a {count} note',
            tagRemovedFromNote: 'Tag rimosso da 1 nota',
            tagRemovedFromNotes: 'Tag rimosso da {count} note',
            tagsClearedFromNote: 'Rimossi tutti i tag da 1 nota',
            tagsClearedFromNotes: 'Rimossi tutti i tag da {count} note',
            noTagsToRemove: 'Nessun tag da rimuovere',
            noFilesSelected: 'Nessun file selezionato',
            tagOperationsNotAvailable: 'Operazioni tag non disponibili',
            tagsRequireMarkdown: 'I tag sono supportati solo nelle note Markdown',
            iconPackDownloaded: '{provider} scaricato',
            iconPackUpdated: '{provider} aggiornato ({version})',
            iconPackRemoved: '{provider} rimosso',
            iconPackLoadFailed: 'Impossibile caricare {provider}',
            hiddenFileReveal: 'Il file è nascosto. Abilita "Mostra elementi nascosti" per visualizzarlo'
        },
        confirmations: {
            deleteMultipleFiles: 'Sei sicuro di voler eliminare {count} file?',
            deleteConfirmation: 'Questa azione non può essere annullata.'
        },
        defaultNames: {
            untitled: 'Senza titolo',
            untitledNumber: 'Senza titolo {number}'
        }
    },

    // Drag and drop operations
    dragDrop: {
        errors: {
            cannotMoveIntoSelf: 'Impossibile spostare una cartella in sé stessa o in una sottocartella.',
            itemAlreadyExists: 'Un elemento chiamato "{name}" esiste già in questa posizione.',
            failedToMove: 'Impossibile spostare: {error}',
            failedToAddTag: 'Impossibile aggiungere tag "{tag}"',
            failedToClearTags: 'Impossibile rimuovere i tag',
            failedToMoveFolder: 'Impossibile spostare cartella "{name}"',
            failedToImportFiles: 'Impossibile importare: {names}'
        },
        notifications: {
            filesAlreadyExist: '{count} file esistono già nella destinazione',
            addedTag: 'Aggiunto tag "{tag}" a {count} file',
            filesAlreadyHaveTag: '{count} file hanno già questo tag o uno più specifico',
            clearedTags: 'Rimossi tutti i tag da {count} file',
            noTagsToClear: 'Nessun tag da rimuovere',
            fileImported: 'Importato 1 file',
            filesImported: 'Importati {count} file'
        }
    },

    // Date grouping
    dateGroups: {
        today: 'Oggi',
        yesterday: 'Ieri',
        previous7Days: 'Ultimi 7 giorni',
        previous30Days: 'Ultimi 30 giorni'
    },

    // Weekdays
    weekdays: {
        sunday: 'Domenica',
        monday: 'Lunedì',
        tuesday: 'Martedì',
        wednesday: 'Mercoledì',
        thursday: 'Giovedì',
        friday: 'Venerdì',
        saturday: 'Sabato'
    },

    // Plugin commands
    commands: {
        open: 'Apri', // Command palette: Opens the Notebook Navigator view (English: Open)
        openHomepage: 'Apri homepage', // Command palette: Opens the Notebook Navigator view and loads the homepage file (English: Open homepage)
        revealFile: 'Mostra file', // Command palette: Reveals and selects the currently active file in the navigator (English: Reveal file)
        search: 'Cerca', // Command palette: Toggle search in the file list (English: Search)
        toggleDualPane: 'Attiva/disattiva doppio pannello', // Command palette: Toggles between single-pane and dual-pane layout (English: Toggle dual pane layout)
        selectVaultProfile: 'Seleziona profilo vault', // Command palette: Opens a modal to choose a different vault profile (English: Select vault profile)
        selectVaultProfile1: 'Seleziona profilo vault 1', // Command palette: Activates the first vault profile without opening the modal (English: Select vault profile 1)
        selectVaultProfile2: 'Seleziona profilo vault 2', // Command palette: Activates the second vault profile without opening the modal (English: Select vault profile 2)
        selectVaultProfile3: 'Seleziona profilo vault 3', // Command palette: Activates the third vault profile without opening the modal (English: Select vault profile 3)
        deleteFile: 'Elimina file', // Command palette: Deletes the currently active file (English: Delete file)
        createNewNote: 'Crea nuova nota', // Command palette: Creates a new note in the currently selected folder (English: Create new note)
        moveFiles: 'Sposta file', // Command palette: Move selected files to another folder (English: Move files)
        selectNextFile: 'Seleziona file successivo', // Command palette: Selects the next file in the current view (English: Select next file)
        selectPreviousFile: 'Seleziona file precedente', // Command palette: Selects the previous file in the current view (English: Select previous file)
        convertToFolderNote: 'Converti in nota cartella', // Command palette: Converts the active file into a folder note with a new folder (English: Convert to folder note)
        setAsFolderNote: 'Imposta come nota cartella', // Command palette: Renames the active file to its folder note name (English: Set as folder note)
        detachFolderNote: 'Scollega nota cartella', // Command palette: Renames the active folder note to a new name (English: Detach folder note)
        pinAllFolderNotes: 'Fissa tutte le note cartella', // Command palette: Pins all folder notes to shortcuts (English: Pin all folder notes)
        navigateToFolder: 'Vai alla cartella', // Command palette: Navigate to a folder using fuzzy search (English: Navigate to folder)
        navigateToTag: 'Vai al tag', // Command palette: Navigate to a tag using fuzzy search (English: Navigate to tag)
        addShortcut: 'Aggiungi alle scorciatoie', // Command palette: Adds the current file, folder, or tag to shortcuts (English: Add to shortcuts)
        toggleDescendants: 'Attiva/disattiva discendenti', // Command palette: Toggles showing notes from descendants (English: Toggle descendants)
        toggleHidden: 'Attiva/disattiva cartelle, tag e note nascosti', // Command palette: Toggles showing hidden items (English: Toggle hidden items)
        toggleTagSort: 'Attiva/disattiva ordinamento tag', // Command palette: Toggles between alphabetical and frequency tag sorting (English: Toggle tag sort order)
        collapseExpand: 'Comprimi / espandi tutti gli elementi', // Command palette: Collapse or expand all folders and tags (English: Collapse / expand all items)
        addTag: 'Aggiungi tag ai file selezionati', // Command palette: Opens a dialog to add a tag to selected files (English: Add tag to selected files)
        removeTag: 'Rimuovi tag dai file selezionati', // Command palette: Opens a dialog to remove a tag from selected files (English: Remove tag from selected files)
        removeAllTags: 'Rimuovi tutti i tag dai file selezionati', // Command palette: Removes all tags from selected files (English: Remove all tags from selected files)
        rebuildCache: 'Ricostruisci cache', // Command palette: Rebuilds the local Notebook Navigator cache (English: Rebuild cache),
        paneJumpTop: `Vai all'inizio dell'elenco`,
        paneJumpBottom: `Vai alla fine dell'elenco`,
        paneJumpParent: 'Salta/mostra il file attivo nel tag o nella cartella padre',
        paneJumpChildren: 'Salta/mostra il file attivo nel tag o nella cartella figlio',
    },

    // Plugin UI
    plugin: {
        viewName: 'Notebook Navigator', // Name shown in the view header/tab (English: Notebook Navigator)
        ribbonTooltip: 'Notebook Navigator', // Tooltip for the ribbon icon in the left sidebar (English: Notebook Navigator)
        revealInNavigator: 'Mostra in Notebook Navigator' // Context menu item to reveal a file in the navigator (English: Reveal in Notebook Navigator)
    },

    // Tooltips
    tooltips: {
        lastModifiedAt: 'Ultima modifica',
        createdAt: 'Creato il',
        file: 'file',
        files: 'file',
        folder: 'cartella',
        folders: 'cartelle'
    },

    // Settings
    settings: {
        metadataReport: {
            exportSuccess: 'Report metadati falliti esportato in: {filename}',
            exportFailed: 'Impossibile esportare report metadati'
        },
        sections: {
            general: 'Generale',
            navigationPane: 'Pannello navigazione',
            icons: 'Pacchetti icone',
            folders: 'Cartelle',
            foldersAndTags: 'Cartelle e tag',
            tags: 'Tag',
            search: 'Ricerca',
            searchAndHotkeys: 'Ricerca e scorciatoie',
            listPane: 'Pannello lista',
            notes: 'Note',
            hotkeys: 'Scorciatoie da tastiera',
            advanced: 'Avanzate'
        },
        groups: {
            general: {
                filtering: 'Filtri',
                behavior: 'Comportamento',
                view: 'Aspetto',
                desktopAppearance: 'Aspetto desktop',
                mobileAppearance: 'Aspetto mobile',
                formatting: 'Formattazione'
            },
            navigation: {
                behavior: 'Comportamento',
                appearance: 'Aspetto',
                shortcutsAndRecent: 'Scorciatoie ed elementi recenti'
            },
            list: {
                display: 'Aspetto',
                pinnedNotes: 'Note fissate',
                quickActions: 'Azioni rapide'
            },
            notes: {
                frontmatter: 'Frontmatter',
<<<<<<< HEAD
                display: 'Aspetto',
                textTransformAdd: 'Aggiungi nuova trasformazione',
                textTransformPatternPlaceholder: 'Espressione regolare',
                textTransformReplacementPlaceholder: 'Sostituzione',
                textTransformEmptyTitle: 'Un pattern deve essere una RegExp valida',
=======
                icon: 'Icona',
                title: 'Titolo',
                previewText: 'Testo anteprima',
                featureImage: 'Immagine in evidenza',
                tags: 'Tag',
                date: 'Data',
                parentFolder: 'Cartella superiore'
>>>>>>> be56be02
            }
        },
        items: {
            searchProvider: {
                name: 'Provider di ricerca',
                desc: 'Scegli tra ricerca rapida per nome file o ricerca full-text con il plugin Omnisearch. (non sincronizzato)',
                options: {
                    internal: 'Ricerca con filtro',
                    omnisearch: 'Omnisearch (full-text)'
                },
                info: {
                    filterSearch: {
                        title: 'Ricerca con filtro (predefinito):',
                        description:
                            'Filtra i file per nome e tag nella cartella corrente e sottocartelle. Modalità filtro: testo e tag misti corrispondono a tutti i termini (es. "progetto #lavoro"). Modalità tag: la ricerca solo con tag supporta operatori AND/OR (es. "#lavoro AND #urgente", "#progetto OR #personale"). Cmd/Ctrl+Clic sui tag per aggiungere con AND, Cmd/Ctrl+Maiusc+Clic per aggiungere con OR. Supporta esclusione con prefisso ! (es. !bozza, !#archiviato) e ricerca note senza tag con !#.'
                    },
                    omnisearch: {
                        title: 'Omnisearch:',
                        description:
                            "Ricerca full-text che cerca nell'intero vault, poi filtra i risultati per mostrare solo i file dalla cartella corrente, sottocartelle o tag selezionati. Richiede il plugin Omnisearch installato - se non disponibile, la ricerca tornerà automaticamente alla Ricerca con filtro.",
                        warningNotInstalled: 'Plugin Omnisearch non installato. Viene usata la Ricerca con filtro.',
                        limitations: {
                            title: 'Limitazioni note:',
                            performance: 'Prestazioni: Può essere lento, specialmente cercando meno di 3 caratteri in vault grandi',
                            pathBug:
                                'Bug percorsi: Non può cercare in percorsi con caratteri non-ASCII e non cerca correttamente nei sottopercorsi, influenzando quali file appaiono nei risultati',
                            limitedResults:
                                "Risultati limitati: Poiché Omnisearch cerca nell'intero vault e restituisce un numero limitato di risultati prima del filtro, i file rilevanti dalla cartella corrente potrebbero non apparire se ci sono troppe corrispondenze altrove nel vault",
                            previewText:
                                "Testo anteprima: Le anteprime note sono sostituite con estratti dei risultati Omnisearch, che potrebbero non mostrare l'evidenziazione della corrispondenza se appare altrove nel file"
                        }
                    }
                }
            },
            listPaneTitle: {
                name: 'Titolo pannello lista (solo desktop)',
                desc: 'Scegli dove mostrare il titolo del pannello lista.',
                options: {
                    header: "Mostra nell'intestazione",
                    list: 'Mostra nel pannello lista',
                    hidden: 'Non mostrare'
                }
            },
            sortNotesBy: {
                name: 'Ordina note per',
                desc: "Scegli come ordinare le note nell'elenco.",
                options: {
                    'modified-desc': 'Data modifica (più recenti in alto)',
                    'modified-asc': 'Data modifica (più vecchie in alto)',
                    'created-desc': 'Data creazione (più recenti in alto)',
                    'created-asc': 'Data creazione (più vecchie in alto)',
                    'title-asc': 'Titolo (A in alto)',
                    'title-desc': 'Titolo (Z in alto)'
                }
            },
            revealFileOnListChanges: {
                name: 'Scorri al file selezionato quando la lista cambia',
                desc: "Scorri al file selezionato quando fissi note, mostri note discendenti, cambi l'aspetto cartella o esegui operazioni sui file."
            },
            includeDescendantNotes: {
                name: 'Mostra note da sottocartelle / discendenti (non sincronizzato)',
                desc: 'Includi note da sottocartelle nidificate e tag discendenti quando visualizzi una cartella o tag.'
            },
            limitPinnedToCurrentFolder: {
                name: 'Limita note fissate alla loro cartella',
                desc: 'Le note fissate appaiono solo quando visualizzi la cartella o il tag dove sono state fissate.'
            },
            separateNoteCounts: {
                name: 'Mostra conteggi correnti e discendenti separatamente',
                desc: 'Visualizza i conteggi note nel formato "correnti ▾ discendenti" in cartelle e tag.'
            },
            groupNotes: {
                name: 'Raggruppa note',
                desc: 'Visualizza intestazioni tra note raggruppate per data o cartella. Le viste tag usano gruppi per data quando il raggruppamento per cartella è abilitato.',
                options: {
                    none: 'Non raggruppare',
                    date: 'Raggruppa per data',
                    folder: 'Raggruppa per cartella'
                }
            },
            showPinnedGroupHeader: {
                name: 'Mostra intestazione gruppo fissate',
                desc: "Visualizza l'intestazione della sezione fissate sopra le note fissate."
            },
            showPinnedIcon: {
                name: 'Mostra icona fissate',
                desc: "Mostra l'icona accanto all'intestazione della sezione fissate."
            },
            defaultListMode: {
                name: 'Modalità lista predefinita',
                desc: "Seleziona il layout lista predefinito. Standard mostra titolo, data, descrizione e testo anteprima. Compatto mostra solo il titolo. Sovrascrivi l'aspetto per cartella.",
                options: {
                    standard: 'Standard',
                    compact: 'Compatto'
                }
            },
            showFileIcons: {
                name: 'Mostra icone file',
                desc: 'Visualizza icone file con spaziatura allineata a sinistra. Disabilitando rimuove sia icone che indentazione. Priorità: personalizzato > nome file > tipo file > predefinito.'
            },
            showFilenameMatchIcons: {
                name: 'Icone per nome file',
                desc: 'Assegna icone ai file in base al testo nei loro nomi.'
            },
            fileNameIconMap: {
                name: 'Mappa icone per nome',
                desc: "I file contenenti il testo ottengono l'icona specificata. Una mappatura per riga: testo=icona",
                placeholder: '# testo=icona\nriunione=calendar\nfattura=receipt',
                resetTooltip: 'Ripristina valori predefiniti'
            },
            showCategoryIcons: {
                name: 'Icone per tipo file',
                desc: 'Assegna icone ai file in base alla loro estensione.'
            },
            fileTypeIconMap: {
                name: 'Mappa icone per tipo',
                desc: "I file con l'estensione ottengono l'icona specificata. Una mappatura per riga: estensione=icona",
                placeholder: '# Extension=icon\ncpp=file-code\npdf=book-open',
                resetTooltip: 'Ripristina valori predefiniti'
            },
            optimizeNoteHeight: {
                name: 'Ottimizza altezza note',
                desc: "Riduci l'altezza per note fissate e note senza testo anteprima."
            },
            compactItemHeight: {
                name: 'Altezza elemento compatto',
                desc: "Imposta l'altezza degli elementi lista compatta su desktop e mobile.",
                resetTooltip: 'Ripristina predefinito (28px)'
            },
            compactItemHeightScaleText: {
                name: 'Scala testo con altezza elemento compatto',
                desc: "Scala il testo della lista compatta quando l'altezza elemento è ridotta."
            },
            showParentFolder: {
                name: 'Mostra cartella genitore',
                desc: 'Visualizza il nome della cartella genitore per note in sottocartelle o tag.'
            },
            parentFolderClickRevealsFile: {
                name: 'Click su cartella genitore apre cartella',
                desc: "Cliccando sull'etichetta cartella genitore apre la cartella nel pannello elenco."
            },
            showParentFolderColor: {
                name: 'Mostra colore cartella genitore',
                desc: 'Usa i colori cartella sulle etichette cartella genitore.'
            },
            showQuickActions: {
                name: 'Mostra azioni rapide (solo desktop)',
                desc: 'Mostra pulsanti azione al passaggio del mouse sui file. I controlli pulsanti selezionano quali azioni appaiono.'
            },
            dualPane: {
                name: 'Layout doppio pannello (non sincronizzato)',
                desc: 'Mostra pannello navigazione e pannello lista affiancati su desktop.'
            },
            dualPaneOrientation: {
                name: 'Orientamento doppio pannello (non sincronizzato)',
                desc: 'Scegli layout orizzontale o verticale quando il doppio pannello è attivo.',
                options: {
                    horizontal: 'Divisione orizzontale',
                    vertical: 'Divisione verticale'
                }
            },
            appearanceBackground: {
                name: 'Colore sfondo',
                desc: 'Scegli i colori sfondo per i pannelli navigazione e lista.',
                options: {
                    separate: 'Sfondi separati',
                    primary: 'Usa sfondo lista',
                    secondary: 'Usa sfondo navigazione'
                }
            },
            appearanceScale: {
                name: 'Livello zoom (non sincronizzato)',
                desc: 'Controlla il livello di zoom complessivo di Notebook Navigator.'
            },
            startView: {
                name: "Vista predefinita all'avvio",
                desc: "Scegli quale pannello visualizzare all'apertura di Notebook Navigator. Il pannello navigazione mostra scorciatoie, note recenti e albero cartelle. Il pannello lista mostra subito l'elenco note.",
                options: {
                    navigation: 'Pannello navigazione',
                    files: 'Pannello lista'
                }
            },
            toolbarButtons: {
                name: 'Pulsanti barra strumenti',
                desc: 'Scegli quali pulsanti appaiono nella barra strumenti. I pulsanti nascosti rimangono accessibili tramite comandi e menu.',
                navigationLabel: 'Barra strumenti navigazione',
                listLabel: 'Barra strumenti lista'
            },
            autoRevealActiveNote: {
                name: 'Auto-mostra nota attiva',
                desc: 'Mostra automaticamente le note quando aperte da Switcher rapido, link o ricerca.'
            },
            autoRevealIgnoreRightSidebar: {
                name: 'Ignora eventi dalla barra laterale destra',
                desc: 'Non cambiare nota attiva quando clicchi o cambi note nella barra laterale destra.'
            },
            autoSelectFirstFileOnFocusChange: {
                name: 'Auto-seleziona prima nota (solo desktop)',
                desc: 'Apri automaticamente la prima nota quando cambi cartella o tag.'
            },
            skipAutoScroll: {
                name: 'Disabilita auto-scroll per scorciatoie',
                desc: 'Non scorrere il pannello navigazione quando clicchi elementi nelle scorciatoie.'
            },
            autoExpandFoldersTags: {
                name: 'Espandi alla selezione',
                desc: 'Espandi cartelle e tag quando selezionati. In modalità pannello singolo, la prima selezione espande, la seconda mostra i file.'
            },
            springLoadedFolders: {
                name: 'Espandi durante il trascinamento (solo desktop)',
                desc: 'Espandi cartelle e tag al passaggio del mouse durante il trascinamento.'
            },
            springLoadedFoldersInitialDelay: {
                name: 'Ritardo prima espansione',
                desc: 'Ritardo prima che la prima cartella o tag si espanda durante un trascinamento (secondi).'
            },
            springLoadedFoldersSubsequentDelay: {
                name: 'Ritardo espansioni successive',
                desc: 'Ritardo prima di espandere cartelle o tag aggiuntivi durante lo stesso trascinamento (secondi).'
            },
            navigationBanner: {
                name: 'Banner navigazione (profilo vault)',
                desc: "Visualizza un'immagine sopra il pannello navigazione. Cambia con il profilo vault selezionato.",
                current: 'Banner attuale: {path}',
                chooseButton: 'Scegli immagine'
            },
            showShortcuts: {
                name: 'Mostra scorciatoie',
                desc: 'Visualizza la sezione scorciatoie nel pannello navigazione.'
            },
            showRecentNotes: {
                name: 'Mostra note recenti',
                desc: 'Visualizza la sezione note recenti nel pannello navigazione.'
            },
            recentNotesCount: {
                name: 'Numero note recenti',
                desc: 'Numero di note recenti da visualizzare.'
            },
            pinRecentNotesWithShortcuts: {
                name: 'Fissa note recenti con scorciatoie',
                desc: 'Includi le note recenti quando le scorciatoie sono fissate.'
            },
            showTooltips: {
                name: 'Mostra tooltip',
                desc: 'Visualizza tooltip al passaggio del mouse con informazioni aggiuntive per note e cartelle.'
            },
            showTooltipPath: {
                name: 'Mostra percorso',
                desc: 'Visualizza il percorso cartella sotto i nomi note nei tooltip.'
            },
            resetPaneSeparator: {
                name: 'Ripristina posizione separatore pannelli',
                desc: 'Ripristina il separatore trascinabile tra pannello navigazione e pannello lista alla posizione predefinita.',
                buttonText: 'Ripristina separatore',
                notice: 'Posizione separatore ripristinata. Riavvia Obsidian o riapri Notebook Navigator per applicare.'
            },
            multiSelectModifier: {
                name: 'Modificatore selezione multipla',
                desc: 'Scegli quale tasto modificatore attiva la selezione multipla. Quando Option/Alt è selezionato, Cmd/Ctrl click apre le note in una nuova scheda.',
                options: {
                    cmdCtrl: 'Click Cmd/Ctrl',
                    optionAlt: 'Click Option/Alt'
                }
            },
            fileVisibility: {
                name: 'Mostra tipi file (profilo vault)',
                desc: 'Filtra quali tipi di file vengono mostrati nel navigatore. I tipi file non supportati da Obsidian potrebbero aprirsi in applicazioni esterne.',
                options: {
                    documents: 'Documenti (.md, .canvas, .base)',
                    supported: 'Supportati (si aprono in Obsidian)',
                    all: 'Tutti (potrebbero aprirsi esternamente)'
                }
            },
            homepage: {
                name: 'Homepage',
                desc: 'Scegli il file che Notebook Navigator apre automaticamente, come una dashboard.',
                current: 'Attuale: {path}',
                currentMobile: 'Mobile: {path}',
                chooseButton: 'Scegli file',

                separateMobile: {
                    name: 'Homepage mobile separata',
                    desc: 'Usa una homepage diversa per dispositivi mobili.'
                }
            },
            excludedNotes: {
                name: 'Nascondi note (profilo vault)',
                desc: 'Lista di proprietà frontmatter separate da virgola. Le note contenenti una qualsiasi di queste proprietà saranno nascoste (es. bozza, privato, archiviato).',
                placeholder: 'bozza, privato'
            },
            tagProps: {
                tagPropMode: {
                    name: 'Modalità tag (profilo vault)',
                    desc: `Modalità tag da utilizzare per questo profilo di vault e visualizzata nell'albero dei tag. "Nessuno" indica che vengono utilizzati tag normali. "Sostituisci" indica che sono visibili solo le proprietà dei tag personalizzate e i tag normali sono nascosti. "Unisci" indica che sono visibili sia le proprietà dei tag che i tag normali.`,
                    options: {
                        none: 'Nessuno',
                        replace: 'Sostituire',
                        merge: 'Unisci',
                    }
                },
                mainTagProp: {
                    name: 'Tag principale (profilo del caveau)',
                    desc: `Permette di specificare quale tag o proprietà del tag viene trattato come tag "principale". I tag principali vengono utilizzati nelle operazioni di modifica dei tag. "Default" significa che i tag normali vengono impostati come tag principali. "The First Tag Property" significa che la prima proprietà del tag nell'elenco delle proprietà del tag viene impostata come "principale".`,
                    options: {
                        default: 'Predefinita',
                        firstTagProp: 'La prima proprietà del tag',
                    }
                },
                tagPropList: {
                    name: 'Proprietà tag (profilo vault)',
                    desc: `Elenco separato da virgole delle proprietà del frontmatter. Le proprietà elencate saranno trattate come fonti aggiuntive per i tag (ad esempio, base-tags, note-class-tags).`,
                    placeholder: 'tag-di-base, tag-personalizzati',
                },
            },
            excludedFileNamePatterns: {
                name: 'Nascondi file (profilo vault)',
                desc: 'Lista di pattern di nomi file separati da virgola da nascondere. Supporta caratteri jolly * e percorsi / (es. temp-*, *.png, /assets/*).',
                placeholder: 'temp-*, *.png, /assets/*'
            },
            vaultProfiles: {
                name: 'Profilo vault',
                desc: "I profili memorizzano visibilità tipi file, file nascosti, cartelle nascoste, tag nascosti, note nascoste, scorciatoie e banner navigazione. Cambia profilo dall'intestazione del pannello navigazione.",
                defaultName: 'Predefinito',
                addButton: 'Aggiungi profilo',
                editProfilesButton: 'Modifica profili',
                addProfileOption: 'Aggiungi profilo...',
                applyButton: 'Applica',
                editButton: 'Modifica profilo',
                deleteButton: 'Elimina profilo',
                addModalTitle: 'Aggiungi profilo',
                editProfilesModalTitle: 'Modifica profili',
                editModalTitle: 'Modifica profilo',
                addModalPlaceholder: 'Nome profilo',
                deleteModalTitle: 'Elimina {name}',
                deleteModalMessage:
                    'Rimuovere {name}? I filtri file, cartelle, tag e note nascoste salvati in questo profilo saranno eliminati.',
                moveUp: 'Sposta su',
                moveDown: 'Sposta giù',
                errors: {
                    emptyName: 'Inserisci un nome profilo',
                    duplicateName: 'Nome profilo già esistente'
                }
            },
            excludedFolders: {
                name: 'Nascondi cartelle (profilo vault)',
                desc: 'Lista di cartelle da nascondere separate da virgola. Pattern nome: assets* (cartelle che iniziano con assets), *_temp (che finiscono con _temp). Pattern percorso: /archivio (solo archivio root), /res* (cartelle root che iniziano con res), /*/temp (cartelle temp un livello sotto), /progetti/* (tutte le cartelle in progetti).',
                placeholder: 'modelli, assets*, /archivio, /res*'
            },
            showFileDate: {
                name: 'Mostra data',
                desc: 'Visualizza la data sotto i nomi note.'
            },
            alphabeticalDateMode: {
                name: 'Quando ordini per nome',
                desc: 'Data da mostrare quando le note sono ordinate alfabeticamente.',
                options: {
                    created: 'Data creazione',
                    modified: 'Data modifica'
                }
            },
            showFileTags: {
                name: 'Mostra tag file',
                desc: 'Visualizza tag cliccabili negli elementi file.'
            },
            showFileTagAncestors: {
                name: 'Mostra percorsi tag completi',
                desc: "Visualizza percorsi gerarchia tag completi. Quando abilitato: 'ai/openai', 'lavoro/progetti/2024'. Quando disabilitato: 'openai', '2024'."
            },
            collapseFileTagsToSelectedTag: {
                name: 'Comprimi i tag in un tag selezionato',
                desc: 'Nascondi i segmenti padre che fanno parte di una vista tag selezionata.'
            },
            colorFileTags: {
                name: 'Colora tag file',
                desc: 'Applica colori tag ai badge tag sugli elementi file.'
            },
            prioritizeColoredFileTags: {
                name: 'Mostra tag colorati prima',
                desc: 'Ordina i tag colorati prima degli altri tag sugli elementi file.'
            },
            showFileTagsInCompactMode: {
                name: 'Mostra tag file in modalità compatta',
                desc: 'Visualizza tag quando data, anteprima e immagine sono nascosti.'
            },
            dateFormat: {
                name: 'Formato data',
                desc: 'Formato per visualizzare le date (usa formato date-fns).',
                placeholder: 'd MMM yyyy',
                help: 'Formati comuni:\nd MMM yyyy = 25 mag 2022\ndd/MM/yyyy = 25/05/2022\nyyyy-MM-dd = 2022-05-25\n\nToken:\nyyyy/yy = anno\nMMMM/MMM/MM = mese\ndd/d = giorno\nEEEE/EEE = giorno settimana',
                helpTooltip: 'Clicca per riferimento formato'
            },
            timeFormat: {
                name: 'Formato ora',
                desc: 'Formato per visualizzare le ore (usa formato date-fns).',
                placeholder: 'HH:mm',
                help: 'Formati comuni:\nh:mm a = 2:30 PM (12 ore)\nHH:mm = 14:30 (24 ore)\nh:mm:ss a = 2:30:45 PM\nHH:mm:ss = 14:30:45\n\nToken:\nHH/H = 24 ore\nhh/h = 12 ore\nmm = minuti\nss = secondi\na = AM/PM',
                helpTooltip: 'Clicca per riferimento formato'
            },
            showFilePreview: {
                name: 'Mostra anteprima nota',
                desc: 'Visualizza testo anteprima sotto i nomi note.'
            },
            skipHeadingsInPreview: {
                name: "Salta intestazioni nell'anteprima",
                desc: 'Salta righe intestazione quando generi testo anteprima.'
            },
            skipCodeBlocksInPreview: {
                name: "Salta blocchi codice nell'anteprima",
                desc: 'Salta blocchi codice quando generi testo anteprima.'
            },
            stripHtmlInPreview: {
                name: 'Rimuovi HTML nelle anteprime',
                desc: 'Rimuove i tag HTML dal testo di anteprima. Potrebbe influire sulle prestazioni nelle note lunghe.'
            },
            previewProperties: {
                name: 'Proprietà anteprima',
                desc: 'Lista di proprietà frontmatter separate da virgola da controllare per testo anteprima. La prima proprietà con testo sarà usata.',
                placeholder: 'sommario, descrizione, abstract',
                info: "Se nessun testo anteprima viene trovato nelle proprietà specificate, l'anteprima sarà generata dal contenuto nota."
            },
            previewRows: {
                name: 'Righe anteprima',
                desc: 'Numero di righe da visualizzare per il testo anteprima.',
                options: {
                    '1': '1 riga',
                    '2': '2 righe',
                    '3': '3 righe',
                    '4': '4 righe',
                    '5': '5 righe'
                }
            },
            fileNameRows: {
                name: 'Righe titolo',
                desc: 'Numero di righe da visualizzare per i titoli note.',
                options: {
                    '1': '1 riga',
                    '2': '2 righe'
                }
            },
            titleTransformName: {
                name: 'Trasformazioni del titolo',
                desc: `Sostituisce l'intero titolo o parti di esso con un valore personalizzato. Ad esempio, è possibile utilizzare questa opzione per sostituire "idea" all'inizio del titolo di una nota con un'icona Unicode a forma di lampadina. Utilizza la sintassi "string.replace". Richiede la ricostruzione della cache per applicare le modifiche alle note esistenti.`
            },
            previewTransformName: {
                name: 'Anteprima trasformazioni',
                desc: `Sostituisce l'intera anteprima o parti di essa con un valore personalizzato. Può essere utile se le note contengono blocchi che non si desidera visualizzare nell'elenco delle note. Utilizza la sintassi "string.replace". Richiede la ricostruzione della cache per applicare le modifiche alle note esistenti.`
            },
            showFeatureImage: {
                name: 'Mostra immagine in evidenza',
                desc: 'Visualizza immagini miniatura dal frontmatter. Suggerimento: Usa il plugin "Featured Image" per impostare automaticamente immagini in evidenza per tutti i tuoi documenti.'
            },
            forceSquareFeatureImage: {
                name: 'Forza immagine in evidenza quadrata',
                desc: 'Renderizza immagini in evidenza come miniature quadrate.'
            },
            featureImageProperties: {
                name: 'Proprietà immagine',
                desc: "Lista di proprietà frontmatter separate da virgola da controllare per immagini miniatura. La prima proprietà con un'immagine sarà usata. Se vuoto e l'impostazione fallback è abilitata, la prima immagine incorporata sarà usata.",
                placeholder: 'thumbnail, featureResized, feature'
            },
            useEmbeddedImageFallback: {
                name: 'Usa immagine incorporata come fallback',
                desc: 'Usa la prima immagine incorporata nel documento come fallback quando nessuna miniatura viene trovata nelle proprietà frontmatter (richiede Obsidian 1.9.4+). Disabilita per verificare che le miniature siano configurate correttamente.'
            },
            featureImageSize: {
                name: `Dimensioni dell'immagine in evidenza`,
                desc: `Imposta la dimensione dell'immagine in evidenza da utilizzare nell'elenco delle note.`
            },
            featureImageForPDF: {
                name: 'Immagini in evidenza per PDF',
                desc: 'Consente di generare immagini in evidenza per i PDF.'
            },
            featureImagePersistIntermediate: {
                name: `Salva l'immagine completa sul disco`,
                desc: `Solo per utenti avanzati. Abilitando questa opzione, le immagini intermedie complete vengono salvate su disco. Potrebbe essere utile per velocizzare l'indicizzazione iniziale in caso di modifica delle dimensioni e della sincronizzazione delle immagini in evidenza. Richiede la ricostruzione della cache all'abilitazione. Non pulisce le immagini intermedie dopo la disabilitazione.`
            },
            showRootFolder: {
                name: 'Mostra cartella root',
                desc: "Visualizza il nome vault come cartella root nell'albero."
            },
            showFolderIcons: {
                name: 'Mostra icone cartelle',
                desc: 'Visualizza icone accanto alle cartelle nel pannello navigazione.'
            },
            inheritFolderColors: {
                name: 'Eredita colori cartelle',
                desc: 'Le sottocartelle ereditano il colore dalle cartelle genitore.'
            },
            showNoteCount: {
                name: 'Mostra conteggio note',
                desc: 'Visualizza il numero di note accanto a ogni cartella e tag.'
            },
            showSectionIcons: {
                name: 'Mostra icone per scorciatoie e elementi recenti',
                desc: 'Visualizza icone per sezioni navigazione come Scorciatoie e File recenti.'
            },
            showIconsColorOnly: {
                name: 'Applica colore solo alle icone',
                desc: 'Quando abilitato, i colori personalizzati sono applicati solo alle icone. Quando disabilitato, i colori sono applicati sia alle icone che alle etichette testo.'
            },
            collapseBehavior: {
                name: 'Comprimi elementi',
                desc: 'Scegli cosa influenza il pulsante espandi/comprimi tutto.',
                options: {
                    all: 'Tutte cartelle e tag',
                    foldersOnly: 'Solo cartelle',
                    tagsOnly: 'Solo tag'
                }
            },
            smartCollapse: {
                name: 'Mantieni elemento selezionato espanso',
                desc: 'Quando comprimi, mantieni la cartella o tag attualmente selezionato e i suoi genitori espansi.'
            },
            navIndent: {
                name: 'Indentazione albero',
                desc: 'Regola la larghezza indentazione per cartelle e tag nidificati.'
            },
            navItemHeight: {
                name: 'Altezza elemento',
                desc: "Regola l'altezza di cartelle e tag nel pannello navigazione."
            },
            navItemHeightScaleText: {
                name: 'Scala testo con altezza elemento',
                desc: "Riduci dimensione testo navigazione quando l'altezza elemento è ridotta."
            },
            navRootSpacing: {
                name: 'Spaziatura elementi root',
                desc: 'Spaziatura tra cartelle e tag di livello root.'
            },
            showTags: {
                name: 'Mostra tag',
                desc: 'Visualizza sezione tag nel navigatore.'
            },
            showTagIcons: {
                name: 'Mostra icone tag',
                desc: 'Visualizza icone accanto ai tag nel pannello navigazione.'
            },
            inheritTagColors: {
                name: 'Eredita colori dei tag',
                desc: 'I tag figli ereditano il colore dai tag genitori.'
            },
            tagSortOrder: {
                name: 'Ordine tag',
                desc: 'Scegli come ordinare i tag nel pannello navigazione. (non sincronizzato)',
                options: {
                    alphaAsc: 'A a Z',
                    alphaDesc: 'Z a A',
                    frequencyAsc: 'Frequenza (bassa ad alta)',
                    frequencyDesc: 'Frequenza (alta a bassa)'
                }
            },
            showAllTagsFolder: {
                name: 'Mostra cartella tag',
                desc: 'Visualizza "Tag" come cartella comprimibile.'
            },
            showUntagged: {
                name: 'Mostra note senza tag',
                desc: 'Visualizza elemento "Senza tag" per note senza alcun tag.'
            },
            keepEmptyTagsProperty: {
                name: 'Mantieni proprietà tags dopo rimozione ultimo tag',
                desc: 'Mantieni la proprietà tags frontmatter quando tutti i tag sono rimossi. Quando disabilitato, la proprietà tags è eliminata dal frontmatter.'
            },
            hiddenTags: {
                name: 'Nascondi tag (profilo vault)',
                desc: 'Lista di pattern tag separati da virgola. Pattern nome: tag* (inizia con), *tag (finisce con). Pattern percorso: archivio (tag e discendenti), archivio/* (solo discendenti), progetti/*/bozze (wildcard intermedio).',
                placeholder: 'archivio*, *bozza, progetti/*/vecchio'
            },
            enableFolderNotes: {
                name: 'Abilita note cartella',
                desc: 'Quando abilitato, le cartelle con note associate sono visualizzate come link cliccabili.'
            },
            folderNoteType: {
                name: 'Tipo nota cartella predefinito',
                desc: 'Tipo nota cartella creata dal menu contestuale.',
                options: {
                    ask: 'Chiedi quando crei',
                    markdown: 'Markdown',
                    canvas: 'Canvas',
                    base: 'Base'
                }
            },
            folderNoteName: {
                name: 'Nome nota cartella',
                desc: 'Nome della nota cartella senza estensione. Lascia vuoto per usare lo stesso nome della cartella.',
                placeholder: 'index'
            },
            folderNoteProperties: {
                name: 'Proprietà nota cartella',
                desc: 'YAML frontmatter aggiunto alle nuove note cartella. I marcatori --- sono aggiunti automaticamente.',
                placeholder: 'theme: dark\nfoldernote: true'
            },
            hideFolderNoteInList: {
                name: 'Nascondi note cartella nella lista',
                desc: "Nascondi la nota cartella dall'apparire nell'elenco note della cartella."
            },
            pinCreatedFolderNote: {
                name: 'Fissa note cartella create',
                desc: 'Fissa automaticamente le note cartella quando create dal menu contestuale.'
            },
            confirmBeforeDelete: {
                name: 'Conferma prima di eliminare',
                desc: 'Mostra dialogo conferma quando elimini note o cartelle'
            },
            metadataCleanup: {
                name: 'Pulisci metadati',
                desc: 'Rimuove metadati orfani lasciati quando file, cartelle o tag sono eliminati, spostati o rinominati fuori da Obsidian. Questo influisce solo sul file impostazioni Notebook Navigator.',
                buttonText: 'Pulisci metadati',
                error: 'Pulizia impostazioni fallita',
                loading: 'Controllo metadati...',
                statusClean: 'Nessun metadato da pulire',
                statusCounts: 'Elementi orfani: {folders} cartelle, {tags} tag, {files} file, {pinned} fissati, {separators} separatori'
            },
            rebuildCacheFast: {
                name: 'Aggiorna la cache',
                desc: `Utilizza questa opzione se riscontri tag mancanti, anteprime errate o immagini mancanti. Questo può accadere dopo conflitti di sincronizzazione o chiusure impreviste. È una versione molto più leggera di "Ricostruisci cache", ma potrebbe non risolvere tutti i problemi.`,
                buttonText: 'Aggiorna la cache',
                success: 'Cache aggiornata',
                error: 'Impossibile aggiornare la cache'
            },
            rebuildCache: {
                name: 'Ricostruisci cache',
                desc: 'Usa se riscontri tag mancanti, anteprime errate o immagini in evidenza mancanti. Questo può accadere dopo conflitti sync o chiusure inaspettate.',
                buttonText: 'Ricostruisci cache',
                success: 'Cache ricostruita',
                error: 'Impossibile ricostruire cache'
            },
            hotkeys: {
                intro: 'Modifica <cartella plugin>/notebook-navigator/data.json per personalizzare le scorciatoie da tastiera di Notebook Navigator. Apri il file e trova la sezione "keyboardShortcuts". Ogni voce usa questa struttura:',
                example: '"pane:move-up": [ { "key": "ArrowUp", "modifiers": [] }, { "key": "K", "modifiers": [] } ]',
                modifierList: [
                    '"Mod" = Cmd (macOS) / Ctrl (Win/Linux)',
                    '"Alt" = Alt/Option',
                    '"Shift" = Shift',
                    '"Ctrl" = Control (preferisci "Mod" per cross-platform)'
                ],
                guidance:
                    'Aggiungi più mapping per supportare tasti alternativi, come i binding ArrowUp e K mostrati sopra. Combina modificatori in una voce elencando ogni valore, ad esempio "modifiers": ["Mod", "Shift"]. Sequenze tastiera come "gg" o "dd" non sono supportate. Ricarica Obsidian dopo aver modificato il file.'
            },
            externalIcons: {
                downloadButton: 'Scarica',
                downloadingLabel: 'Scaricamento...',
                removeButton: 'Rimuovi',
                statusInstalled: 'Scaricato (versione {version})',
                statusNotInstalled: 'Non scaricato',
                versionUnknown: 'sconosciuta',
                downloadFailed: 'Impossibile scaricare {name}. Controlla la connessione e riprova.',
                removeFailed: 'Impossibile rimuovere {name}.',
                infoNote:
                    'I pacchetti icone scaricati sincronizzano lo stato installazione tra dispositivi. I pacchetti icone rimangono nel database locale su ogni dispositivo; la sync traccia solo se scaricarli o rimuoverli. I pacchetti icone si scaricano dal repository Notebook Navigator (https://github.com/johansan/notebook-navigator/tree/main/icon-assets).'
            },
            useFrontmatterDates: {
                name: 'Usa metadati frontmatter',
                desc: 'Usa frontmatter per nome nota, timestamp, icone e colori'
            },
            frontmatterIconField: {
                name: 'Campo icona',
                desc: 'Campo frontmatter per icone file. Lascia vuoto per usare icone salvate nelle impostazioni.',
                placeholder: 'icon'
            },
            frontmatterColorField: {
                name: 'Campo colore',
                desc: 'Campo frontmatter per colori file. Lascia vuoto per usare colori salvati nelle impostazioni.',
                placeholder: 'color'
            },
            frontmatterSaveMetadata: {
                name: 'Salva icone e colori nel frontmatter',
                desc: 'Scrivi automaticamente icone e colori file nel frontmatter usando i campi configurati sopra.'
            },
            frontmatterMigration: {
                name: 'Migra icone e colori dalle impostazioni',
                desc: 'Salvati nelle impostazioni: {icons} icone, {colors} colori.',
                button: 'Migra',
                buttonWorking: 'Migrazione...',
                noticeNone: 'Nessuna icona o colore file salvato nelle impostazioni.',
                noticeDone: 'Migrati {migratedIcons}/{icons} icone, {migratedColors}/{colors} colori.',
                noticeFailures: 'Voci fallite: {failures}.',
                noticeError: 'Migrazione fallita. Controlla console per dettagli.'
            },
            frontmatterNameField: {
                name: 'Campi nome',
                desc: 'Elenco di campi frontmatter separati da virgola. Viene usato il primo valore non vuoto. Usa il nome file come alternativa.',
                placeholder: 'titolo, nome'
            },
            frontmatterCreatedField: {
                name: 'Campo timestamp creazione',
                desc: 'Nome campo frontmatter per timestamp creazione. Lascia vuoto per usare solo data file system.',
                placeholder: 'created'
            },
            frontmatterModifiedField: {
                name: 'Campo timestamp modifica',
                desc: 'Nome campo frontmatter per timestamp modifica. Lascia vuoto per usare solo data file system.',
                placeholder: 'modified'
            },
            frontmatterDateFormat: {
                name: 'Formato timestamp',
                desc: 'Formato usato per parsare timestamp nel frontmatter. Lascia vuoto per usare formato ISO 8601',
                helpTooltip: 'Vedi documentazione formato date-fns',
                help: "Formati comuni:\nyyyy-MM-dd'T'HH:mm:ss → 2025-01-04T14:30:45\nyyyy-MM-dd'T'HH:mm:ssXXX → 2025-08-07T16:53:39+02:00\ndd/MM/yyyy HH:mm:ss → 04/01/2025 14:30:45\nMM/dd/yyyy h:mm:ss a → 01/04/2025 2:30:45 PM"
            },
            supportDevelopment: {
                name: 'Supporta lo sviluppo',
                desc: 'Se ami usare Notebook Navigator, considera di supportare il suo sviluppo continuo.',
                buttonText: '❤️ Sponsorizza',
                coffeeButton: '☕️ Offrimi un caffè'
            },
            updateCheckOnStart: {
                name: "Controlla nuova versione all'avvio",
                desc: "Controlla nuovi rilasci plugin all'avvio e mostra notifica quando un aggiornamento è disponibile. Ogni versione è annunciata solo una volta, e i controlli avvengono al massimo una volta al giorno.",
                status: 'Nuova versione disponibile: {version}'
            },
            whatsNew: {
                name: 'Novità in Notebook Navigator {version}',
                desc: 'Vedi aggiornamenti e miglioramenti recenti',
                buttonText: 'Vedi aggiornamenti recenti'
            },
            cacheStatistics: {
                localCache: 'Cache locale',
                items: 'elementi',
                withTags: 'con tag',
                withPreviewText: 'con testo anteprima',
                withFeatureImage: 'con immagine in evidenza',
                withMetadata: 'con metadati'
            },
            metadataInfo: {
                successfullyParsed: 'Parsati con successo',
                itemsWithName: 'elementi con nome',
                withCreatedDate: 'con data creazione',
                withModifiedDate: 'con data modifica',
                withIcon: 'con icona',
                withColor: 'con colore',
                failedToParse: 'Impossibile parsare',
                createdDates: 'date creazione',
                modifiedDates: 'date modifica',
                checkTimestampFormat: 'Controlla il formato timestamp.',
                exportFailed: 'Esporta errori'
            }
        }
    },
    whatsNew: {
        title: 'Novità in Notebook Navigator',
        supportMessage: 'Se trovi Notebook Navigator utile, considera di supportare il suo sviluppo.',
        supportButton: 'Offrimi un caffè',
        thanksButton: 'Grazie!'
    }
};<|MERGE_RESOLUTION|>--- conflicted
+++ resolved
@@ -598,21 +598,17 @@
             },
             notes: {
                 frontmatter: 'Frontmatter',
-<<<<<<< HEAD
-                display: 'Aspetto',
-                textTransformAdd: 'Aggiungi nuova trasformazione',
-                textTransformPatternPlaceholder: 'Espressione regolare',
-                textTransformReplacementPlaceholder: 'Sostituzione',
-                textTransformEmptyTitle: 'Un pattern deve essere una RegExp valida',
-=======
                 icon: 'Icona',
                 title: 'Titolo',
                 previewText: 'Testo anteprima',
                 featureImage: 'Immagine in evidenza',
                 tags: 'Tag',
                 date: 'Data',
-                parentFolder: 'Cartella superiore'
->>>>>>> be56be02
+                parentFolder: 'Cartella superiore',
+                textTransformAdd: 'Aggiungi nuova trasformazione',
+                textTransformPatternPlaceholder: 'Espressione regolare',
+                textTransformReplacementPlaceholder: 'Sostituzione',
+                textTransformEmptyTitle: 'Un pattern deve essere una RegExp valida',
             }
         },
         items: {
