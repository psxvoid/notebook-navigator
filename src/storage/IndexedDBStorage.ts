--- conflicted
+++ resolved
@@ -24,11 +24,7 @@
 
 const STORE_NAME = 'keyvaluepairs';
 const DB_SCHEMA_VERSION = 1; // IndexedDB structure version
-<<<<<<< HEAD
-const DB_CONTENT_VERSION = 6.3; // Data format version
-=======
-const DB_CONTENT_VERSION = 7; // Data format version
->>>>>>> 95a4c76c
+const DB_CONTENT_VERSION = 7.3; // Data format version
 
 /**
  * Sentinel values for metadata date fields
