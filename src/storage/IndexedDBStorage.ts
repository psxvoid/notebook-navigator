--- conflicted
+++ resolved
@@ -21,11 +21,7 @@
 
 import { MemoryFileCache } from './MemoryFileCache';
 import { contentMigrations } from './migrations';
-<<<<<<< HEAD
-import { EMPTY_ARRAY } from '../utils/empty';
-=======
 import { EMPTY_ARRAY, EMPTY_MAP } from '../utils/empty';
->>>>>>> 13acfc53
 
 const STORE_NAME = 'keyvaluepairs';
 const DB_SCHEMA_VERSION = 1; // IndexedDB structure version
@@ -72,9 +68,6 @@
 export type FileDataCacheV2 = Omit<FileDataV2, 'featureImageResized'>
 export type FileDataCache = FileDataCacheV2 // Review: Refactoring: remove
 
-export type TagsV1 = readonly string[] | null
-export type TagsV2 = Map<string, readonly string[] | null> | null
-
 function emptyFileData(): FileData {
     return {
         mtime: 0,
@@ -102,9 +95,6 @@
     return getTagsByProp(tagsV2, CacheCustomFields.TagDefault) 
 }
 
-<<<<<<< HEAD
-export interface FileContentChange {
-=======
 export function mergeTags(tags: TagsV2, tagProps: readonly string[]): readonly string[] {
     return tagProps.flatMap(tagProp => getTagsByProp(tags, tagProp) ?? EMPTY_ARRAY).filter((v, i, acc) => acc.indexOf(v) === i)
 }
@@ -120,7 +110,6 @@
 }
 
 export interface FileContentChangeV1 {
->>>>>>> 13acfc53
     path: string;
     changes: FileContentChangeItemV1;
     changeType?: 'metadata' | 'content' | 'both';
