/*
 * Notebook Navigator - Plugin for Obsidian
 * Copyright (c) 2025 Johan Sanneblad
 *
 * This program is free software: you can redistribute it and/or modify
 * it under the terms of the GNU General Public License as published by
 * the Free Software Foundation, either version 3 of the License, or
 * (at your option) any later version.
 *
 * This program is distributed in the hope that it will be useful,
 * but WITHOUT ANY WARRANTY; without even the implied warranty of
 * MERCHANTABILITY or FITNESS FOR A PARTICULAR PURPOSE.  See the
 * GNU General Public License for more details.
 *
 * You should have received a copy of the GNU General Public License
 * along with this program.  If not, see <https://www.gnu.org/licenses/>.
 */

import { TFile } from 'obsidian';
import { NotebookNavigatorSettings } from '../settings';
import { TAGGED_TAG_ID, UNTAGGED_TAG_ID } from '../types';
import { IndexedDBStorage } from '../storage/IndexedDBStorage';
import { normalizeTagPathValue } from './tagPrefixMatcher';
import { findTagNode } from './tagTree';
import type { TagTreeNode } from '../types/storage';
import { ListExpandMode } from 'src/hooks/useNavigatorReveal';

/**
 * Normalizes tag paths for internal lookups.
 * Removes leading # when present and returns lowercase path.
 */
export function normalizeTagPath(tagPath: string | null | undefined): string | null {
    if (!tagPath) {
        return null;
    }

    const trimmed = tagPath.trim();
    if (trimmed === '') {
        return null;
    }

    const normalized = normalizeTagPathValue(trimmed);
    return normalized === '' ? null : normalized;
}

/**
 * Resolves the canonical lowercase tag path used across state stores.
 * Returns the node path when available, otherwise the normalized string.
 */
export function resolveCanonicalTagPath(tagPath: string | null | undefined, tagTree?: Map<string, TagTreeNode>): string | null {
    if (tagPath === TAGGED_TAG_ID) {
        return TAGGED_TAG_ID;
    }
    if (tagPath === UNTAGGED_TAG_ID) {
        return UNTAGGED_TAG_ID;
    }

    const normalized = normalizeTagPath(tagPath);
    if (!tagTree || !normalized) {
        return normalized;
    }

    const node = findTagNode(tagTree, normalized);
    return node?.path ?? normalized;
}

/**
 * Gets normalized tags for a file (without # prefix and in lowercase)
 */
function getNormalizedTagsForFile(file: TFile, storage: IndexedDBStorage): string[] {
    if (file.extension !== 'md') {
        return [];
    }

    // Get tags from memory cache
    const fileData = storage.getFile(file.path);
    const fileTags = fileData?.tags;

    if (!fileTags || fileTags.length === 0) {
        return [];
    }

    // Tags in cache are already without # prefix, just normalize consistently
    return fileTags.map((tag: string) => normalizeTagPathValue(tag)).filter((value): value is string => value.length > 0);
}

/**
 * Checks if a file has a specific tag - exact match only, no ancestor checking.
 * Comparison is case-insensitive (e.g., "TODO" matches "todo").
 */
function fileHasExactTag(file: TFile, tag: string, storage: IndexedDBStorage): boolean {
    const normalizedTags = getNormalizedTagsForFile(file, storage);
    const normalizedSearchTag = normalizeTagPathValue(tag);
    if (normalizedSearchTag.length === 0) {
        return false;
    }

    return normalizedTags.some(fileTag => fileTag === normalizedSearchTag);
}

/**
 * Determines which tag to reveal for a file based on current selection and settings
 */
export function determineTagToReveal(
    file: TFile,
    currentTag: string | null,
    settings: NotebookNavigatorSettings,
    storage: IndexedDBStorage
): string | null {
    // Check if file has no tags
    const fileTags = getNormalizedTagsForFile(file, storage);
    if (fileTags.length === 0) {
        // If untagged is shown, reveal it
        return settings.showUntagged ? UNTAGGED_TAG_ID : null;
    }

    if (currentTag === TAGGED_TAG_ID) {
        return TAGGED_TAG_ID;
    }

    // Check if we should stay on the current tag
    if (currentTag && currentTag !== UNTAGGED_TAG_ID && currentTag !== TAGGED_TAG_ID) {
        // First check exact match
        if (fileHasExactTag(file, currentTag, storage)) {
            return currentTag; // Stay on current tag
        }

        // For auto-reveals (which tag reveals always are), check if current tag is a parent
        // This is similar to how folder auto-reveals preserve parent folders with includeDescendantNotes
        const normalizedCurrentTag = normalizeTagPathValue(currentTag);
        if (normalizedCurrentTag.length > 0) {
            const currentTagPrefix = `${normalizedCurrentTag}/`;

            // Check if any of the file's tags are children of the current tag
            for (const fileTag of fileTags) {
                if (fileTag.startsWith(currentTagPrefix)) {
                    return currentTag; // Stay on parent tag (shortest path)
                }
            }
        }
    }

    // File has different tags - return the first tag of the file
    // Get the original tags from cache (they preserve case)
    const fileData = storage.getFile(file.path);
    const originalTags = fileData?.tags;
    if (originalTags && originalTags.length > 0) {
        // Tags in cache are already without # prefix
        return originalTags[0];
    }

    return null;
}

function isTagVisible(tagPath: string, expandedTags: Set<string>): boolean {
    if (!tagPath || tagPath === UNTAGGED_TAG_ID || tagPath === TAGGED_TAG_ID) {
        return true;
    }

    const parts = tagPath.split('/');
    let currentPath = '';

    for (let index = 0; index < parts.length - 1; index++) {
        currentPath = currentPath ? `${currentPath}/${parts[index]}` : parts[index];
        if (!expandedTags.has(currentPath)) {
            return false;
        }
    }

    return true;
}

<<<<<<< HEAD
export function findNearestVisibleTagAncestor(tagPath: string, expandedTags: Set<string>): string {
    if (!tagPath || tagPath === UNTAGGED_TAG_ID || tagPath === TAGGED_TAG_ID) {
=======
export function findNearestVisibleTagAncestor(tagPath: string, expandedTags: Set<string>, expandMode: ListExpandMode = ListExpandMode.None): string {
    if (!tagPath || tagPath === UNTAGGED_TAG_ID) {
>>>>>>> 541b7276
        return tagPath;
    }

    const segments = tagPath.split('/');

    if (expandMode === ListExpandMode.ToParent && segments.length > 0) {
        segments.pop()
    }

    for (let length = segments.length; length > 0; length--) {
        const candidate = segments.slice(0, length).join('/');
        if (isTagVisible(candidate, expandedTags)) {
            return candidate;
        }
    }

    return tagPath;
}<|MERGE_RESOLUTION|>--- conflicted
+++ resolved
@@ -170,13 +170,8 @@
     return true;
 }
 
-<<<<<<< HEAD
-export function findNearestVisibleTagAncestor(tagPath: string, expandedTags: Set<string>): string {
+export function findNearestVisibleTagAncestor(tagPath: string, expandedTags: Set<string>, expandMode: ListExpandMode = ListExpandMode.None): string {
     if (!tagPath || tagPath === UNTAGGED_TAG_ID || tagPath === TAGGED_TAG_ID) {
-=======
-export function findNearestVisibleTagAncestor(tagPath: string, expandedTags: Set<string>, expandMode: ListExpandMode = ListExpandMode.None): string {
-    if (!tagPath || tagPath === UNTAGGED_TAG_ID) {
->>>>>>> 541b7276
         return tagPath;
     }
 
