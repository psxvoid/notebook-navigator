/*
 * Notebook Navigator - Plugin for Obsidian
 * Copyright (c) 2025 Johan Sanneblad
 *
 * This program is free software: you can redistribute it and/or modify
 * it under the terms of the GNU General Public License as published by
 * the Free Software Foundation, either version 3 of the License, or
 * (at your option) any later version.
 *
 * This program is distributed in the hope that it will be useful,
 * but WITHOUT ANY WARRANTY; without even the implied warranty of
 * MERCHANTABILITY or FITNESS FOR A PARTICULAR PURPOSE.  See the
 * GNU General Public License for more details.
 *
 * You should have received a copy of the GNU General Public License
 * along with this program.  If not, see <https://www.gnu.org/licenses/>.
 */

import { Platform, TFile } from 'obsidian';
import { MultiSelectModifier, NotebookNavigatorSettings } from '../settings';
import { TAGGED_TAG_ID, UNTAGGED_TAG_ID } from '../types';
import { IndexedDBStorage } from '../storage/IndexedDBStorage';
import { normalizeTagPathValue } from './tagPrefixMatcher';
import { findTagNode } from './tagTree';
import type { TagTreeNode } from '../types/storage';
<<<<<<< HEAD
import type { InclusionOperator } from './filterSearch';

export const TAG_CHARACTER_CLASS = '[\\p{L}\\p{N}_\\-/]';
const TAG_NAME_PATTERN = new RegExp(`^${TAG_CHARACTER_CLASS}+$`, 'u');

/**
 * Checks if a tag value only contains allowed tag characters.
 * Trims whitespace and rejects empty values.
 */
export function hasValidTagCharacters(tagValue: string | null | undefined): boolean {
    if (!tagValue) {
        return false;
    }

    const trimmed = tagValue.trim();
    if (trimmed.length === 0) {
        return false;
    }

    return TAG_NAME_PATTERN.test(trimmed);
}

/**
 * Checks if a character is a valid preceding character for a tag.
 * Tags can be preceded by whitespace, start of line, or certain punctuation.
 */
export function isValidTagPrecedingChar(char: string | null | undefined): boolean {
    if (!char) {
        return true; // Start of line/string
    }
    return /\s/.test(char) || char === '!';
}
=======
import { ListExpandMode } from 'src/hooks/useNavigatorReveal';
>>>>>>> 5ec5db0a

/**
 * Normalizes tag paths for internal lookups.
 * Removes leading # when present and returns lowercase path.
 */
export function normalizeTagPath(tagPath: string | null | undefined): string | null {
    if (!tagPath) {
        return null;
    }

    const trimmed = tagPath.trim();
    if (trimmed === '') {
        return null;
    }

    const normalized = normalizeTagPathValue(trimmed);
    return normalized === '' ? null : normalized;
}

/**
 * Resolves the canonical lowercase tag path used across state stores.
 * Returns the node path when available, otherwise the normalized string.
 */
export function resolveCanonicalTagPath(tagPath: string | null | undefined, tagTree?: Map<string, TagTreeNode>): string | null {
    if (tagPath === TAGGED_TAG_ID) {
        return TAGGED_TAG_ID;
    }
    if (tagPath === UNTAGGED_TAG_ID) {
        return UNTAGGED_TAG_ID;
    }

    const normalized = normalizeTagPath(tagPath);
    if (!tagTree || !normalized) {
        return normalized;
    }

    const node = findTagNode(tagTree, normalized);
    return node?.path ?? normalized;
}

interface TagModifierState {
    altKey: boolean;
    ctrlKey: boolean;
    metaKey: boolean;
    shiftKey: boolean;
}

/**
 * Determines which inclusion operator to use when a modifier-click should mutate tag search filters.
 */
export function getTagSearchModifierOperator(
    event: TagModifierState | null | undefined,
    modifierSetting: MultiSelectModifier,
    isMobile: boolean
): InclusionOperator | null {
    if (!event || isMobile) {
        return null;
    }

    const prefersCmdCtrl = modifierSetting === 'cmdCtrl';
    const hasCmdCtrl = Platform.isMacOS ? event.metaKey : event.metaKey || event.ctrlKey;
    const modifierPressed = prefersCmdCtrl ? hasCmdCtrl : event.altKey;

    if (!modifierPressed) {
        return null;
    }

    return event.shiftKey ? 'OR' : 'AND';
}

/**
 * Gets normalized tags for a file (without # prefix and in lowercase)
 */
function getNormalizedTagsForFile(file: TFile, storage: IndexedDBStorage): string[] {
    if (file.extension !== 'md') {
        return [];
    }

    // Get tags from memory cache
    const fileData = storage.getFile(file.path);
    const fileTags = fileData?.tags;

    if (!fileTags || fileTags.length === 0) {
        return [];
    }

    // Tags in cache are already without # prefix, just normalize consistently
    return fileTags.map((tag: string) => normalizeTagPathValue(tag)).filter((value): value is string => value.length > 0);
}

/**
 * Checks if a file has a specific tag - exact match only, no ancestor checking.
 * Comparison is case-insensitive (e.g., "TODO" matches "todo").
 */
function fileHasExactTag(file: TFile, tag: string, storage: IndexedDBStorage): boolean {
    const normalizedTags = getNormalizedTagsForFile(file, storage);
    const normalizedSearchTag = normalizeTagPathValue(tag);
    if (normalizedSearchTag.length === 0) {
        return false;
    }

    return normalizedTags.some(fileTag => fileTag === normalizedSearchTag);
}

/**
 * Determines which tag to reveal for a file based on current selection and settings
 */
export function determineTagToReveal(
    file: TFile,
    currentTag: string | null,
    settings: NotebookNavigatorSettings,
    storage: IndexedDBStorage
): string | null {
    // Check if file has no tags
    const fileTags = getNormalizedTagsForFile(file, storage);
    if (fileTags.length === 0) {
        // If untagged is shown, reveal it
        return settings.showUntagged ? UNTAGGED_TAG_ID : null;
    }

    if (currentTag === TAGGED_TAG_ID) {
        return TAGGED_TAG_ID;
    }

    // Check if we should stay on the current tag
    if (currentTag && currentTag !== UNTAGGED_TAG_ID && currentTag !== TAGGED_TAG_ID) {
        // First check exact match
        if (fileHasExactTag(file, currentTag, storage)) {
            return currentTag; // Stay on current tag
        }

        // For auto-reveals (which tag reveals always are), check if current tag is a parent
        // This is similar to how folder auto-reveals preserve parent folders with includeDescendantNotes
        const normalizedCurrentTag = normalizeTagPathValue(currentTag);
        if (normalizedCurrentTag.length > 0) {
            const currentTagPrefix = `${normalizedCurrentTag}/`;

            // Check if any of the file's tags are children of the current tag
            for (const fileTag of fileTags) {
                if (fileTag.startsWith(currentTagPrefix)) {
                    return currentTag; // Stay on parent tag (shortest path)
                }
            }
        }
    }

    // File has different tags - return the first tag of the file
    // Get the original tags from cache (they preserve case)
    const fileData = storage.getFile(file.path);
    const originalTags = fileData?.tags;
    if (originalTags && originalTags.length > 0) {
        // Tags in cache are already without # prefix
        return originalTags[0];
    }

    return null;
}

function isTagVisible(tagPath: string, expandedTags: Set<string>): boolean {
    if (!tagPath || tagPath === UNTAGGED_TAG_ID || tagPath === TAGGED_TAG_ID) {
        return true;
    }

    const parts = tagPath.split('/');
    let currentPath = '';

    for (let index = 0; index < parts.length - 1; index++) {
        currentPath = currentPath ? `${currentPath}/${parts[index]}` : parts[index];
        if (!expandedTags.has(currentPath)) {
            return false;
        }
    }

    return true;
}

export function findNearestVisibleTagAncestor(tagPath: string, expandedTags: Set<string>, expandMode: ListExpandMode = ListExpandMode.None): string {
    if (!tagPath || tagPath === UNTAGGED_TAG_ID || tagPath === TAGGED_TAG_ID) {
        return tagPath;
    }

    const segments = tagPath.split('/');

    if (expandMode === ListExpandMode.ToParent && segments.length > 0) {
        segments.pop()
    }

    for (let length = segments.length; length > 0; length--) {
        const candidate = segments.slice(0, length).join('/');
        if (isTagVisible(candidate, expandedTags)) {
            return candidate;
        }
    }

    return tagPath;
}<|MERGE_RESOLUTION|>--- conflicted
+++ resolved
@@ -23,7 +23,7 @@
 import { normalizeTagPathValue } from './tagPrefixMatcher';
 import { findTagNode } from './tagTree';
 import type { TagTreeNode } from '../types/storage';
-<<<<<<< HEAD
+import { ListExpandMode } from 'src/hooks/useNavigatorReveal';
 import type { InclusionOperator } from './filterSearch';
 
 export const TAG_CHARACTER_CLASS = '[\\p{L}\\p{N}_\\-/]';
@@ -56,9 +56,6 @@
     }
     return /\s/.test(char) || char === '!';
 }
-=======
-import { ListExpandMode } from 'src/hooks/useNavigatorReveal';
->>>>>>> 5ec5db0a
 
 /**
  * Normalizes tag paths for internal lookups.
