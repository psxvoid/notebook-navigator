--- conflicted
+++ resolved
@@ -16,13 +16,8 @@
  * along with this program.  If not, see <https://www.gnu.org/licenses/>.
  */
 
-<<<<<<< HEAD
-import { Plugin, TFile, FileView, TFolder, WorkspaceLeaf } from 'obsidian';
+import { Plugin, TFile, FileView, TFolder, WorkspaceLeaf, Platform } from 'obsidian';
 import { NotebookNavigatorSettings, DEFAULT_SETTINGS, NotebookNavigatorSettingTab, updateFeatureImageSize } from './settings';
-=======
-import { Plugin, TFile, FileView, TFolder, WorkspaceLeaf, Platform } from 'obsidian';
-import { NotebookNavigatorSettings, DEFAULT_SETTINGS, NotebookNavigatorSettingTab } from './settings';
->>>>>>> 8a36511e
 import {
     LocalStorageKeys,
     NOTEBOOK_NAVIGATOR_VIEW,
