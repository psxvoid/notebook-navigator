/*
 * Notebook Navigator - Plugin for Obsidian
 */

import { Notice, TFile, TFolder } from 'obsidian';
import type NotebookNavigatorPlugin from '../../main';
import { NOTEBOOK_NAVIGATOR_VIEW } from '../../types';
import { strings } from '../../i18n';
import { isFolderNote, isSupportedFolderNoteExtension } from '../../utils/folderNotes';
import { isFolderInExcludedFolder, shouldExcludeFile } from '../../utils/fileFilters';
import { getEffectiveFrontmatterExclusions, isFileHiddenBySettings } from '../../utils/exclusionUtils';
import { runAsyncAction } from '../../utils/async';
import { NotebookNavigatorView } from '../../view/NotebookNavigatorView';
import { CacheRebuildMode } from '../../main';

/**
 * Reveals the navigator view and focuses whichever pane is currently visible
 * @param plugin - The plugin instance
 */
function focusNavigatorVisiblePane(plugin: NotebookNavigatorPlugin) {
    const navigatorLeaves = plugin.app.workspace.getLeavesOfType(NOTEBOOK_NAVIGATOR_VIEW);
    if (navigatorLeaves.length > 0) {
        const leaf = navigatorLeaves[0];
        plugin.app.workspace.revealLeaf(leaf);
        const view = leaf.view;
        if (view instanceof NotebookNavigatorView) {
            view.focusVisiblePane();
        }
    }
}

/**
 * Opens the navigator view if not already open, otherwise reveals the existing view
 * @param plugin - The plugin instance
 * @returns The workspace leaf containing the navigator view
 */
async function ensureNavigatorOpen(plugin: NotebookNavigatorPlugin) {
    const navigatorLeaves = plugin.app.workspace.getLeavesOfType(NOTEBOOK_NAVIGATOR_VIEW);
    if (navigatorLeaves.length > 0) {
        plugin.app.workspace.revealLeaf(navigatorLeaves[0]);
        return navigatorLeaves[0];
    }

    return plugin.activateView();
}

/**
 * Registers all navigator commands with the plugin
 */
export default function registerNavigatorCommands(plugin: NotebookNavigatorPlugin): void {
    // Command to open the navigator or focus it if already open
    plugin.addCommand({
        id: 'open',
        name: strings.commands.open,
        callback: () => {
            runAsyncAction(async () => {
                const navigatorLeaves = plugin.app.workspace.getLeavesOfType(NOTEBOOK_NAVIGATOR_VIEW);
                if (navigatorLeaves.length > 0) {
                    focusNavigatorVisiblePane(plugin);
                    return;
                }
                await plugin.activateView();
            });
        }
    });

    // Command to open the configured homepage file
    plugin.addCommand({
        id: 'open-homepage',
        name: strings.commands.openHomepage,
        checkCallback: (checking: boolean) => {
            const homepageFile = plugin.resolveHomepageFile();
            if (!homepageFile) {
                return false;
            }

            if (!checking) {
                runAsyncAction(() => plugin.openHomepage('command'));
            }

            return true;
        }
    });

    // Command to reveal the currently active file in the navigator
    plugin.addCommand({
        id: 'reveal-file',
        name: strings.commands.revealFile,
        checkCallback: (checking: boolean) => {
            const activeFile = plugin.app.workspace.getActiveFile();
            if (activeFile && activeFile.parent) {
                if (!checking) {
                    runAsyncAction(async () => {
                        await plugin.activateView();
                        if (isFileHiddenBySettings(activeFile, plugin.settings, plugin.app, plugin.getUXPreferences().showHiddenItems)) {
                            new Notice(strings.fileSystem.notifications.hiddenFileReveal);
                        }
                        await plugin.revealFileInActualFolder(activeFile);
                    });
                }
                return true;
            }
            return false;
        }
    });

    // Command to toggle showing descendant files in folders
    plugin.addCommand({
        id: 'toggle-descendants',
        name: strings.commands.toggleDescendants,
        callback: () => {
            runAsyncAction(async () => {
                await plugin.activateView();
                plugin.toggleIncludeDescendantNotes();
            });
        }
    });

    // Command to toggle showing hidden files and folders
    plugin.addCommand({
        id: 'toggle-hidden',
        name: strings.commands.toggleHidden,
        callback: () => {
            runAsyncAction(async () => {
                await plugin.activateView();
                plugin.toggleShowHiddenItems();
            });
        }
    });

    // Command to toggle between alphabetical and frequency tag sorting
    plugin.addCommand({
        id: 'toggle-tag-sort',
        name: strings.commands.toggleTagSort,
        callback: () => {
            runAsyncAction(async () => {
                await plugin.activateView();
                plugin.settings.tagSortOrder = plugin.settings.tagSortOrder === 'frequency-desc' ? 'alpha-asc' : 'frequency-desc';
                await plugin.saveSettingsAndUpdate();
            });
        }
    });

    // Command to toggle between single and dual pane layouts
    plugin.addCommand({
        id: 'toggle-dual-pane',
        name: strings.commands.toggleDualPane,
        callback: () => {
            runAsyncAction(async () => {
                await plugin.activateView();
                plugin.toggleDualPanePreference();
            });
        }
    });

    // Command to collapse or expand all folders in the navigation pane
    plugin.addCommand({
        id: 'collapse-expand',
        name: strings.commands.collapseExpand,
        callback: () => {
            runAsyncAction(async () => {
                await plugin.activateView();

                const navigatorLeaves = plugin.app.workspace.getLeavesOfType(NOTEBOOK_NAVIGATOR_VIEW);
                for (const leaf of navigatorLeaves) {
                    const view = leaf.view;
                    if (view instanceof NotebookNavigatorView) {
                        view.triggerCollapse();
                        break;
                    }
                }
            });
        }
    });

    // Command to create a new note in the currently selected folder
    plugin.addCommand({
        id: 'new-note',
        name: strings.commands.createNewNote,
        callback: () => {
            runAsyncAction(async () => {
                await plugin.activateView();

                const navigatorLeaves = plugin.app.workspace.getLeavesOfType(NOTEBOOK_NAVIGATOR_VIEW);
                for (const leaf of navigatorLeaves) {
                    const view = leaf.view;
                    if (view instanceof NotebookNavigatorView) {
                        await view.createNoteInSelectedFolder();
                        break;
                    }
                }
            });
        }
    });

    // Command to move selected files to a different folder
    plugin.addCommand({
        id: 'move-files',
        name: strings.commands.moveFiles,
        callback: () => {
            runAsyncAction(async () => {
                await plugin.activateView();

                const navigatorLeaves = plugin.app.workspace.getLeavesOfType(NOTEBOOK_NAVIGATOR_VIEW);
                for (const leaf of navigatorLeaves) {
                    const view = leaf.view;
                    if (view instanceof NotebookNavigatorView) {
                        await view.moveSelectedFiles();
                        break;
                    }
                }
            });
        }
    });

    // Command to select the next file in the current view
    plugin.addCommand({
        id: 'select-next-file',
        name: strings.commands.selectNextFile,
        callback: () => {
            runAsyncAction(async () => {
                const leaf = await ensureNavigatorOpen(plugin);
                const view = leaf?.view;
                if (view instanceof NotebookNavigatorView) {
                    await view.selectNextFileInCurrentView();
                }
            });
        }
    });

    // Command to select the previous file in the current view
    plugin.addCommand({
        id: 'select-previous-file',
        name: strings.commands.selectPreviousFile,
        callback: () => {
            runAsyncAction(async () => {
                const leaf = await ensureNavigatorOpen(plugin);
                const view = leaf?.view;
                if (view instanceof NotebookNavigatorView) {
                    await view.selectPreviousFileInCurrentView();
                }
            });
        }
    });

    // Command to convert the active file into a folder note
    plugin.addCommand({
        id: 'convert-to-folder-note',
        name: strings.commands.convertToFolderNote,
        checkCallback: (checking: boolean) => {
            const activeFile = plugin.app.workspace.getActiveFile();
            if (!activeFile) {
                return false;
            }

            if (!plugin.settings.enableFolderNotes) {
                return false;
            }

            if (!isSupportedFolderNoteExtension(activeFile.extension)) {
                return false;
            }

            const parent = activeFile.parent;
            if (!parent || !(parent instanceof TFolder)) {
                return false;
            }

            if (
                isFolderNote(activeFile, parent, {
                    enableFolderNotes: plugin.settings.enableFolderNotes,
                    folderNoteName: plugin.settings.folderNoteName
                })
            ) {
                return false;
            }

            const fileSystemOps = plugin.fileSystemOps;
            if (!fileSystemOps) {
                return false;
            }

            if (checking) {
                return true;
            }

            runAsyncAction(() => fileSystemOps.convertFileToFolderNote(activeFile, plugin.settings));
            return true;
        }
    });

    // Command to pin all folder notes to the shortcuts list
    plugin.addCommand({
        id: 'pin-all-folder-notes',
        name: strings.commands.pinAllFolderNotes,
        checkCallback: (checking: boolean) => {
            // Command only available when folder notes are enabled
            if (!plugin.settings.enableFolderNotes) {
                return false;
            }

            const metadataService = plugin.metadataService;
            if (!metadataService) {
                return false;
            }

            // Settings object for folder note detection
            const folderNoteSettings = {
                enableFolderNotes: plugin.settings.enableFolderNotes,
                folderNoteName: plugin.settings.folderNoteName
            };

            // List of folder notes that can be pinned
            const eligible: TFile[] = [];
            // Resolves frontmatter exclusions, returns empty array when hidden items are shown
            const { showHiddenItems } = plugin.getUXPreferences();
            const effectiveExcludedFiles = getEffectiveFrontmatterExclusions(plugin.settings, showHiddenItems);

            // Find all eligible folder notes in vault
            plugin.app.vault.getAllLoadedFiles().forEach(file => {
                // Skip non-file entries
                if (!(file instanceof TFile)) {
                    return;
                }

                // Skip files without parent folders
                const parent = file.parent;
                if (!parent || !(parent instanceof TFolder)) {
                    return;
                }

                // Skip files that are not folder notes
                if (!isFolderNote(file, parent, folderNoteSettings)) {
                    return;
                }

                // Skip folder notes in excluded folders when hidden items are disabled
                if (!plugin.getUXPreferences().showHiddenItems && isFolderInExcludedFolder(parent, plugin.settings.excludedFolders)) {
                    return;
                }

                // Skip files that are excluded by frontmatter when hidden items are disabled
                if (effectiveExcludedFiles.length > 0 && shouldExcludeFile(file, effectiveExcludedFiles, plugin.app)) {
                    return;
                }

                // Skip folder notes that are already pinned
                if (metadataService.isFilePinned(file.path, 'folder')) {
                    return;
                }

                eligible.push(file);
            });

            // Disable command if no folder notes can be pinned
            if (eligible.length === 0) {
                return false;
            }

            // Pin all eligible folder notes
            if (!checking) {
                runAsyncAction(async () => {
                    for (const note of eligible) {
                        await metadataService.togglePin(note.path, 'folder');
                    }

                    // Show notification with count of pinned folder notes
                    new Notice(strings.shortcuts.folderNotesPinned.replace('{count}', eligible.length.toString()));
                });
            }

            return true;
        }
    });

    // Command to delete the currently active file
    plugin.addCommand({
        id: 'delete-files',
        name: strings.commands.deleteFile,
        callback: () => {
            runAsyncAction(async () => {
                await plugin.activateView();

                const navigatorLeaves = plugin.app.workspace.getLeavesOfType(NOTEBOOK_NAVIGATOR_VIEW);
                navigatorLeaves.forEach(leaf => {
                    const view = leaf.view;
                    if (view instanceof NotebookNavigatorView) {
                        view.deleteActiveFile();
                    }
                });
            });
        }
    });

    // Command to clear and rebuild the entire local cache database
    plugin.addCommand({
        id: 'rebuild-cache',
        name: strings.commands.rebuildCache,
<<<<<<< HEAD
        callback: async () => {
            try {
                await plugin.rebuildCache(CacheRebuildMode.DropDatabaseSlow)
            } catch (error) {
                console.error('Failed to rebuild cache:', error);
            }
=======
        callback: () => {
            runAsyncAction(async () => {
                try {
                    await plugin.rebuildCache();
                } catch (error) {
                    console.error('Failed to rebuild cache:', error);
                }
            });
>>>>>>> 5a78c8b3
        }
    });

    // Command to add a tag to selected files
    plugin.addCommand({
        id: 'add-tag',
        name: strings.commands.addTag,
        callback: () => {
            runAsyncAction(async () => {
                await plugin.activateView();

                const navigatorLeaves = plugin.app.workspace.getLeavesOfType(NOTEBOOK_NAVIGATOR_VIEW);
                for (const leaf of navigatorLeaves) {
                    const view = leaf.view;
                    if (view instanceof NotebookNavigatorView) {
                        await view.addTagToSelectedFiles();
                        break;
                    }
                }
            });
        }
    });

    // Command to remove a tag from selected files
    plugin.addCommand({
        id: 'remove-tag',
        name: strings.commands.removeTag,
        callback: () => {
            runAsyncAction(async () => {
                await plugin.activateView();

                const navigatorLeaves = plugin.app.workspace.getLeavesOfType(NOTEBOOK_NAVIGATOR_VIEW);
                for (const leaf of navigatorLeaves) {
                    const view = leaf.view;
                    if (view instanceof NotebookNavigatorView) {
                        await view.removeTagFromSelectedFiles();
                        break;
                    }
                }
            });
        }
    });

    // Command to remove all tags from selected files
    plugin.addCommand({
        id: 'remove-all-tags',
        name: strings.commands.removeAllTags,
        callback: () => {
            runAsyncAction(async () => {
                await plugin.activateView();

                const navigatorLeaves = plugin.app.workspace.getLeavesOfType(NOTEBOOK_NAVIGATOR_VIEW);
                for (const leaf of navigatorLeaves) {
                    const view = leaf.view;
                    if (view instanceof NotebookNavigatorView) {
                        await view.removeAllTagsFromSelectedFiles();
                        break;
                    }
                }
            });
        }
    });

    // Command to show a modal for navigating to any folder
    plugin.addCommand({
        id: 'navigate-to-folder',
        name: strings.commands.navigateToFolder,
        callback: () => {
            runAsyncAction(async () => {
                await plugin.activateView();

                const navigatorLeaves = plugin.app.workspace.getLeavesOfType(NOTEBOOK_NAVIGATOR_VIEW);
                for (const leaf of navigatorLeaves) {
                    const view = leaf.view;
                    if (view instanceof NotebookNavigatorView) {
                        await view.navigateToFolderWithModal();
                        break;
                    }
                }
            });
        }
    });

    // Command to show a modal for navigating to any tag
    plugin.addCommand({
        id: 'navigate-to-tag',
        name: strings.commands.navigateToTag,
        callback: () => {
            runAsyncAction(async () => {
                await plugin.activateView();

                const navigatorLeaves = plugin.app.workspace.getLeavesOfType(NOTEBOOK_NAVIGATOR_VIEW);
                for (const leaf of navigatorLeaves) {
                    const view = leaf.view;
                    if (view instanceof NotebookNavigatorView) {
                        await view.navigateToTagWithModal();
                        break;
                    }
                }
            });
        }
    });

    // Command to add the current selection or active file to shortcuts
    plugin.addCommand({
        id: 'add-shortcut',
        name: strings.commands.addShortcut,
        callback: () => {
            runAsyncAction(async () => {
                await ensureNavigatorOpen(plugin);

                const navigatorLeaves = plugin.app.workspace.getLeavesOfType(NOTEBOOK_NAVIGATOR_VIEW);
                for (const leaf of navigatorLeaves) {
                    const view = leaf.view;
                    if (view instanceof NotebookNavigatorView) {
                        await view.addShortcutForCurrentSelection();
                        break;
                    }
                }
            });
        }
    });

    // Command to open or focus the search input
    plugin.addCommand({
        id: 'search',
        name: strings.commands.search,
        callback: () => {
            runAsyncAction(async () => {
                await ensureNavigatorOpen(plugin);

                const navigatorLeaves = plugin.app.workspace.getLeavesOfType(NOTEBOOK_NAVIGATOR_VIEW);
                for (const leaf of navigatorLeaves) {
                    const view = leaf.view;
                    if (view instanceof NotebookNavigatorView) {
                        view.toggleSearch();
                        break;
                    }
                }
            });
        }
    });
}<|MERGE_RESOLUTION|>--- conflicted
+++ resolved
@@ -396,23 +396,14 @@
     plugin.addCommand({
         id: 'rebuild-cache',
         name: strings.commands.rebuildCache,
-<<<<<<< HEAD
-        callback: async () => {
-            try {
-                await plugin.rebuildCache(CacheRebuildMode.DropDatabaseSlow)
-            } catch (error) {
-                console.error('Failed to rebuild cache:', error);
-            }
-=======
         callback: () => {
             runAsyncAction(async () => {
                 try {
-                    await plugin.rebuildCache();
+                    await plugin.rebuildCache(CacheRebuildMode.DropDatabaseSlow)
                 } catch (error) {
                     console.error('Failed to rebuild cache:', error);
                 }
             });
->>>>>>> 5a78c8b3
         }
     });
 
