/*
 * Notebook Navigator - Plugin for Obsidian
 */

import { Notice, TFile, TFolder, type WorkspaceLeaf } from 'obsidian';
import type NotebookNavigatorPlugin from '../../main';
import { strings } from '../../i18n';
import { isFolderNote, isSupportedFolderNoteExtension } from '../../utils/folderNotes';
import { isFolderInExcludedFolder, shouldExcludeFile } from '../../utils/fileFilters';
import { getEffectiveFrontmatterExclusions, isFileHiddenBySettings } from '../../utils/exclusionUtils';
import { runAsyncAction } from '../../utils/async';
import { NotebookNavigatorView } from '../../view/NotebookNavigatorView';
<<<<<<< HEAD
import { CacheRebuildMode } from '../../main';
=======
import { getActiveHiddenFolders } from '../../utils/vaultProfiles';
>>>>>>> 088db43f

/**
 * Reveals the navigator view and focuses whichever pane is currently visible
 * @param plugin - The plugin instance
 */
async function focusNavigatorVisiblePane(plugin: NotebookNavigatorPlugin, existingLeaves?: WorkspaceLeaf[]): Promise<void> {
    const navigatorLeaves = existingLeaves ?? plugin.getNavigatorLeaves();
    if (navigatorLeaves.length > 0) {
        const leaf = navigatorLeaves[0];
        await plugin.app.workspace.revealLeaf(leaf);
        const view = leaf.view;
        if (view instanceof NotebookNavigatorView) {
            view.focusVisiblePane();
        }
    }
}

/**
 * Opens the navigator view if not already open, otherwise reveals the existing view
 * @param plugin - The plugin instance
 * @returns The workspace leaf containing the navigator view
 */
async function ensureNavigatorOpen(
    plugin: NotebookNavigatorPlugin,
    existingLeaves?: WorkspaceLeaf[]
): Promise<NotebookNavigatorView | null> {
    const navigatorLeaves = existingLeaves ?? plugin.getNavigatorLeaves();
    if (navigatorLeaves.length > 0) {
        const leaf = navigatorLeaves[0];
        await plugin.app.workspace.revealLeaf(leaf);
        const view = leaf.view;
        return view instanceof NotebookNavigatorView ? view : null;
    }

    const createdLeaf = await plugin.activateView();
    if (!createdLeaf) {
        return null;
    }
    const view = createdLeaf.view;
    return view instanceof NotebookNavigatorView ? view : null;
}

/**
 * Registers all navigator commands with the plugin
 */
export default function registerNavigatorCommands(plugin: NotebookNavigatorPlugin): void {
    // Command to open the navigator or focus it if already open
    plugin.addCommand({
        id: 'open',
        name: strings.commands.open,
        callback: () => {
            runAsyncAction(async () => {
                const navigatorLeaves = plugin.getNavigatorLeaves();
                if (navigatorLeaves.length > 0) {
                    await focusNavigatorVisiblePane(plugin, navigatorLeaves);
                    return;
                }
                await plugin.activateView();
            });
        }
    });

    // Command to open the configured homepage file
    plugin.addCommand({
        id: 'open-homepage',
        name: strings.commands.openHomepage,
        checkCallback: (checking: boolean) => {
            const homepageFile = plugin.resolveHomepageFile();
            if (!homepageFile) {
                return false;
            }

            if (!checking) {
                runAsyncAction(() => plugin.openHomepage('command'));
            }

            return true;
        }
    });

    // Command to reveal the currently active file in the navigator
    plugin.addCommand({
        id: 'reveal-file',
        name: strings.commands.revealFile,
        checkCallback: (checking: boolean) => {
            const activeFile = plugin.app.workspace.getActiveFile();
            if (activeFile && activeFile.parent) {
                if (!checking) {
                    runAsyncAction(async () => {
                        await plugin.activateView();
                        if (isFileHiddenBySettings(activeFile, plugin.settings, plugin.app, plugin.getUXPreferences().showHiddenItems)) {
                            new Notice(strings.fileSystem.notifications.hiddenFileReveal);
                        }
                        await plugin.revealFileInActualFolder(activeFile);
                    });
                }
                return true;
            }
            return false;
        }
    });

    // Command to toggle showing descendant files in folders
    plugin.addCommand({
        id: 'toggle-descendants',
        name: strings.commands.toggleDescendants,
        callback: () => {
            runAsyncAction(async () => {
                await plugin.activateView();
                plugin.toggleIncludeDescendantNotes();
            });
        }
    });

    // Command to toggle showing hidden files and folders
    plugin.addCommand({
        id: 'toggle-hidden',
        name: strings.commands.toggleHidden,
        callback: () => {
            runAsyncAction(async () => {
                await plugin.activateView();
                plugin.toggleShowHiddenItems();
            });
        }
    });

    // Command to toggle between alphabetical and frequency tag sorting
    plugin.addCommand({
        id: 'toggle-tag-sort',
        name: strings.commands.toggleTagSort,
        callback: () => {
            runAsyncAction(async () => {
                await plugin.activateView();
                plugin.settings.tagSortOrder = plugin.settings.tagSortOrder === 'frequency-desc' ? 'alpha-asc' : 'frequency-desc';
                await plugin.saveSettingsAndUpdate();
            });
        }
    });

    // Command to toggle between single and dual pane layouts
    plugin.addCommand({
        id: 'toggle-dual-pane',
        name: strings.commands.toggleDualPane,
        callback: () => {
            runAsyncAction(async () => {
                await plugin.activateView();
                plugin.toggleDualPanePreference();
            });
        }
    });

    // Command to collapse or expand all folders in the navigation pane
    plugin.addCommand({
        id: 'collapse-expand',
        name: strings.commands.collapseExpand,
        callback: () => {
            runAsyncAction(async () => {
                const view = await ensureNavigatorOpen(plugin);
                if (view) {
                    view.triggerCollapse();
                }
            });
        }
    });

    // Command to create a new note in the currently selected folder
    plugin.addCommand({
        id: 'new-note',
        name: strings.commands.createNewNote,
        callback: () => {
            runAsyncAction(async () => {
                const view = await ensureNavigatorOpen(plugin);
                if (view) {
                    await view.createNoteInSelectedFolder();
                }
            });
        }
    });

    // Command to move selected files to a different folder
    plugin.addCommand({
        id: 'move-files',
        name: strings.commands.moveFiles,
        callback: () => {
            runAsyncAction(async () => {
                const view = await ensureNavigatorOpen(plugin);
                if (view) {
                    await view.moveSelectedFiles();
                }
            });
        }
    });

    // Command to select the next file in the current view
    plugin.addCommand({
        id: 'select-next-file',
        name: strings.commands.selectNextFile,
        callback: () => {
            runAsyncAction(async () => {
                const view = await ensureNavigatorOpen(plugin);
                if (view) {
                    await view.selectNextFileInCurrentView();
                }
            });
        }
    });

    // Command to select the previous file in the current view
    plugin.addCommand({
        id: 'select-previous-file',
        name: strings.commands.selectPreviousFile,
        callback: () => {
            runAsyncAction(async () => {
                const view = await ensureNavigatorOpen(plugin);
                if (view) {
                    await view.selectPreviousFileInCurrentView();
                }
            });
        }
    });

    // Command to convert the active file into a folder note
    plugin.addCommand({
        id: 'convert-to-folder-note',
        name: strings.commands.convertToFolderNote,
        checkCallback: (checking: boolean) => {
            const activeFile = plugin.app.workspace.getActiveFile();
            if (!activeFile) {
                return false;
            }

            if (!plugin.settings.enableFolderNotes) {
                return false;
            }

            if (!isSupportedFolderNoteExtension(activeFile.extension)) {
                return false;
            }

            const parent = activeFile.parent;
            if (!parent || !(parent instanceof TFolder)) {
                return false;
            }

            if (
                isFolderNote(activeFile, parent, {
                    enableFolderNotes: plugin.settings.enableFolderNotes,
                    folderNoteName: plugin.settings.folderNoteName
                })
            ) {
                return false;
            }

            const fileSystemOps = plugin.fileSystemOps;
            if (!fileSystemOps) {
                return false;
            }

            if (checking) {
                return true;
            }

            runAsyncAction(() => fileSystemOps.convertFileToFolderNote(activeFile, plugin.settings));
            return true;
        }
    });

    // Command to pin all folder notes to the shortcuts list
    plugin.addCommand({
        id: 'pin-all-folder-notes',
        name: strings.commands.pinAllFolderNotes,
        checkCallback: (checking: boolean) => {
            // Command only available when folder notes are enabled
            if (!plugin.settings.enableFolderNotes) {
                return false;
            }

            const metadataService = plugin.metadataService;
            if (!metadataService) {
                return false;
            }

            // Settings object for folder note detection
            const folderNoteSettings = {
                enableFolderNotes: plugin.settings.enableFolderNotes,
                folderNoteName: plugin.settings.folderNoteName
            };

            // List of folder notes that can be pinned
            const eligible: TFile[] = [];
            // Resolves frontmatter exclusions, returns empty array when hidden items are shown
            const { showHiddenItems } = plugin.getUXPreferences();
            const effectiveExcludedFiles = getEffectiveFrontmatterExclusions(plugin.settings, showHiddenItems);
            // Gets the list of folders hidden by the active vault profile
            const hiddenFolders = getActiveHiddenFolders(plugin.settings);

            // Find all eligible folder notes in vault
            plugin.app.vault.getAllLoadedFiles().forEach(file => {
                // Skip non-file entries
                if (!(file instanceof TFile)) {
                    return;
                }

                // Skip files without parent folders
                const parent = file.parent;
                if (!parent || !(parent instanceof TFolder)) {
                    return;
                }

                // Skip files that are not folder notes
                if (!isFolderNote(file, parent, folderNoteSettings)) {
                    return;
                }

                // Skip folder notes in excluded folders when hidden items are disabled
                if (!plugin.getUXPreferences().showHiddenItems && isFolderInExcludedFolder(parent, hiddenFolders)) {
                    return;
                }

                // Skip files that are excluded by frontmatter when hidden items are disabled
                if (effectiveExcludedFiles.length > 0 && shouldExcludeFile(file, effectiveExcludedFiles, plugin.app)) {
                    return;
                }

                // Skip folder notes that are already pinned
                if (metadataService.isFilePinned(file.path, 'folder')) {
                    return;
                }

                eligible.push(file);
            });

            // Disable command if no folder notes can be pinned
            if (eligible.length === 0) {
                return false;
            }

            // Pin all eligible folder notes
            if (!checking) {
                runAsyncAction(async () => {
                    for (const note of eligible) {
                        await metadataService.togglePin(note.path, 'folder');
                    }

                    // Show notification with count of pinned folder notes
                    new Notice(strings.shortcuts.folderNotesPinned.replace('{count}', eligible.length.toString()));
                });
            }

            return true;
        }
    });

    // Command to delete the currently active file
    plugin.addCommand({
        id: 'delete-files',
        name: strings.commands.deleteFile,
        callback: () => {
            runAsyncAction(async () => {
                await plugin.activateView();

                const navigatorLeaves = plugin.getNavigatorLeaves();
                navigatorLeaves.forEach(leaf => {
                    const view = leaf.view;
                    if (view instanceof NotebookNavigatorView) {
                        view.deleteActiveFile();
                    }
                });
            });
        }
    });

    // Command to clear and rebuild the entire local cache database
    plugin.addCommand({
        id: 'rebuild-cache',
        name: strings.commands.rebuildCache,
        callback: () => {
            runAsyncAction(async () => {
                try {
                    await plugin.rebuildCache(CacheRebuildMode.DropDatabaseSlow)
                } catch (error) {
                    console.error('Failed to rebuild cache:', error);
                }
            });
        }
    });

    // Command to add a tag to selected files
    plugin.addCommand({
        id: 'add-tag',
        name: strings.commands.addTag,
        callback: () => {
            runAsyncAction(async () => {
                const view = await ensureNavigatorOpen(plugin);
                if (view) {
                    await view.addTagToSelectedFiles();
                }
            });
        }
    });

    // Command to remove a tag from selected files
    plugin.addCommand({
        id: 'remove-tag',
        name: strings.commands.removeTag,
        callback: () => {
            runAsyncAction(async () => {
                const view = await ensureNavigatorOpen(plugin);
                if (view) {
                    await view.removeTagFromSelectedFiles();
                }
            });
        }
    });

    // Command to remove all tags from selected files
    plugin.addCommand({
        id: 'remove-all-tags',
        name: strings.commands.removeAllTags,
        callback: () => {
            runAsyncAction(async () => {
                const view = await ensureNavigatorOpen(plugin);
                if (view) {
                    await view.removeAllTagsFromSelectedFiles();
                }
            });
        }
    });

    // Command to show a modal for navigating to any folder
    plugin.addCommand({
        id: 'navigate-to-folder',
        name: strings.commands.navigateToFolder,
        callback: () => {
            runAsyncAction(async () => {
                const view = await ensureNavigatorOpen(plugin);
                if (view) {
                    await view.navigateToFolderWithModal();
                }
            });
        }
    });

    // Command to show a modal for navigating to any tag
    plugin.addCommand({
        id: 'navigate-to-tag',
        name: strings.commands.navigateToTag,
        callback: () => {
            runAsyncAction(async () => {
                const view = await ensureNavigatorOpen(plugin);
                if (view) {
                    await view.navigateToTagWithModal();
                }
            });
        }
    });

    // Command to add the current selection or active file to shortcuts
    plugin.addCommand({
        id: 'add-shortcut',
        name: strings.commands.addShortcut,
        callback: () => {
            runAsyncAction(async () => {
                const view = await ensureNavigatorOpen(plugin);
                if (view) {
                    await view.addShortcutForCurrentSelection();
                }
            });
        }
    });

    // Command to open or focus the search input
    plugin.addCommand({
        id: 'search',
        name: strings.commands.search,
        callback: () => {
            runAsyncAction(async () => {
                const view = await ensureNavigatorOpen(plugin);
                if (view) {
                    view.toggleSearch();
                }
            });
        }
    });
}<|MERGE_RESOLUTION|>--- conflicted
+++ resolved
@@ -10,11 +10,9 @@
 import { getEffectiveFrontmatterExclusions, isFileHiddenBySettings } from '../../utils/exclusionUtils';
 import { runAsyncAction } from '../../utils/async';
 import { NotebookNavigatorView } from '../../view/NotebookNavigatorView';
-<<<<<<< HEAD
+import { getActiveHiddenFolders } from '../../utils/vaultProfiles';
+
 import { CacheRebuildMode } from '../../main';
-=======
-import { getActiveHiddenFolders } from '../../utils/vaultProfiles';
->>>>>>> 088db43f
 
 /**
  * Reveals the navigator view and focuses whichever pane is currently visible
