--- conflicted
+++ resolved
@@ -78,8 +78,6 @@
     collectTagPaths(node: TagTreeNode): Set<string> {
         return collectAllTagPaths(node);
     }
-<<<<<<< HEAD
-=======
 
     /**
      * Collects file paths for the specified tag and its descendants.
@@ -92,7 +90,6 @@
         const files = collectTagFilePaths(node);
         return Array.from(files);
     }
->>>>>>> dae6e41c
     /**
      * Gets the count of tagged files
      */
