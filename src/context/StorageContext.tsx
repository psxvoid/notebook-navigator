--- conflicted
+++ resolved
@@ -751,7 +751,6 @@
         // Clear the entire IndexedDB database
         try {
             const db = getDBInstance();
-<<<<<<< HEAD
             switch (mode) {
                 case CacheRebuildMode.DropDatabaseSlow:
                     await db.clearDatabase();
@@ -764,11 +763,7 @@
                 default:
                     assertNever(AssertId.RebuildCacheUnknown, mode)
             }
-        } catch (error) {
-=======
-            await db.clearDatabase();
         } catch (error: unknown) {
->>>>>>> 9a50f5d6
             console.error('Failed to clear database during cache rebuild:', error);
             stoppedRef.current = previousStopped;
             throw error;
