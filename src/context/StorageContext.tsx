/*
 * Notebook Navigator - Plugin for Obsidian
 * Copyright (c) 2025 Johan Sanneblad, modifications by Pavel Sapehin
 *
 * This program is free software: you can redistribute it and/or modify
 * it under the terms of the GNU General Public License as published by
 * the Free Software Foundation, either version 3 of the License, or
 * (at your option) any later version.
 *
 * This program is distributed in the hope that it will be useful,
 * but WITHOUT ANY WARRANTY; without even the implied warranty of
 * MERCHANTABILITY or FITNESS FOR A PARTICULAR PURPOSE.  See the
 * GNU General Public License for more details.
 *
 * You should have received a copy of the GNU General Public License
 * along with this program.  If not, see <https://www.gnu.org/licenses/>.
 */

/**
 * StorageContext - Central state management for storage system
 *
 * What it does:
 * - Monitors vault changes and syncs with database
 * - Builds and maintains the tag tree structure
 * - Coordinates content generation via ContentProviderRegistry
 * - Provides real-time content updates to UI components
 *
 * Relationships:
 * - Uses: IndexedDBStorage, ContentProviderRegistry, FileOperations, DiffCalculator
 * - Provides: StorageContext to all child components
 * - Integrates with: Obsidian vault and metadata APIs
 *
 * Key responsibilities:
 * - Monitor file system events (create, delete, rename, modify)
 * - Calculate diffs and update database accordingly
 * - Rebuild tag tree when tags change
 * - Queue content generation for new/modified files
 * - Handle settings changes and trigger regeneration
 * - Provide metadata extraction methods with frontmatter fallback
 */

import { createContext, useContext, useState, useEffect, useRef, ReactNode, useMemo, useCallback } from 'react';
import { App, TAbstractFile, TFile, debounce, EventRef, getAllTags } from 'obsidian';
import { TIMEOUTS } from '../types/obsidian-extended';
import { ProcessedMetadata, extractMetadata } from '../utils/metadataExtractor';
import { ContentProviderRegistry } from '../services/content/ContentProviderRegistry';
import { PreviewContentProvider } from '../services/content/PreviewContentProvider';
import { FeatureImageContentProvider } from '../services/content/FeatureImageContentProvider';
import { MetadataContentProvider } from '../services/content/MetadataContentProvider';
import { TagContentProvider } from '../services/content/TagContentProvider';
import { IndexedDBStorage, FileDataCache as DBFileData, METADATA_SENTINEL, getDefaultTags, TagsV1, TagsV2 } from '../storage/IndexedDBStorage';
import { runAsyncAction } from '../utils/async';
import { calculateFileDiff } from '../storage/diffCalculator';
import { recordFileChanges, markFilesForRegeneration, removeFilesFromCache, getDBInstance, markPathsForRegeneration } from '../storage/fileOperations';
import { TagTreeNode } from '../types/storage';
import { getFilteredMarkdownFiles } from '../utils/fileFilters';
import { getFileDisplayName as getDisplayName } from '../utils/fileNameUtils';
import { clearNoteCountCache } from '../utils/tagTree';
import { buildTagTreeFromDatabase, findTagNode, collectAllTagPaths } from '../utils/tagTree';
import { useServices } from './ServicesContext';
import { useSettingsState, useActiveProfile } from './SettingsContext';
import { useUXPreferences } from './UXPreferencesContext';
import { NotebookNavigatorSettings } from '../settings';
import type { NotebookNavigatorAPI } from '../api/NotebookNavigatorAPI';
import type { ContentType } from '../interfaces/IContentProvider';
import { getActiveHiddenFileNamePatterns, getActiveHiddenFiles, getActiveHiddenFolders, getActiveTagProps, getActiveTagPropsMain } from '../utils/vaultProfiles';

import { EMPTY_ARRAY, EMPTY_MAP } from '../utils/empty';
import { transformTitle } from '../services/content/common/TextReplacerTransform';
import { AssertId, assertNever } from '../utils/asserts';
import { CacheCustomFields, CacheRebuildMode } from '../types';

/**
 * Returns content types that require Obsidian's metadata cache to be ready
 */
function getMetadataDependentTypes(settings: NotebookNavigatorSettings): ContentType[] {
    const types: ContentType[] = [];
    if (settings.showTags) {
        types.push('tags');
    }
    if (settings.showFeatureImage) {
        types.push('featureImage');
    }
    const hiddenFiles = getActiveHiddenFiles(settings);
    if (settings.useFrontmatterMetadata || hiddenFiles.length > 0) {
        types.push('metadata');
    }
    return types;
}

/**
 * Filters requested content types to only those currently enabled in settings
 */
function resolveMetadataDependentTypes(settings: NotebookNavigatorSettings, requested?: ContentType[]): ContentType[] {
    const baseTypes = requested ?? getMetadataDependentTypes(settings);
    return baseTypes.filter(type => {
        if (type === 'tags') {
            return settings.showTags;
        }
        if (type === 'featureImage') {
            return settings.showFeatureImage;
        }
        if (type === 'metadata') {
            return settings.useFrontmatterMetadata || getActiveHiddenFiles(settings).length > 0;
        }
        return false;
    });
}

// Compares two string arrays for deep equality, handling null/undefined cases
function haveStringArraysChanged(prev?: readonly string[] | null, next?: readonly string[] | null): boolean {
    if (prev === next) {
        return false;
    }
    if (!prev || !next) {
        return (prev?.length ?? 0) !== (next?.length ?? 0);
    }
    if (prev.length !== next.length) {
        return true;
    }
    for (let index = 0; index < prev.length; index += 1) {
        if (prev[index] !== next[index]) {
            return true;
        }
    }
    return false;
}

/**
 * Returns files that need metadata-dependent content providers to run
 * Filters out files that already have cached content for the requested types
 */
function filterFilesRequiringMetadataSources(files: TFile[], types: ContentType[], settings: NotebookNavigatorSettings): TFile[] {
    if (files.length === 0 || types.length === 0) {
        return [];
    }

    const db = getDBInstance();
    const records = db.getFiles(files.map(file => file.path));
    const requiresHiddenState = getActiveHiddenFiles(settings).length > 0;
    const needsTags = types.includes('tags');
    const needsFeatureImage = types.includes('featureImage');
    const needsMetadata = types.includes('metadata');

    return files.filter(file => {
        const record = records.get(file.path);
        // Include files not in database
        if (!record) {
            return true;
        }

        // Include files modified since last cache
        if (record.mtime !== file.stat.mtime) {
            return true;
        }

        // Include files missing tags
        if (needsTags && record.tags === null) {
            return true;
        }

        // Include files missing feature image
        if (needsFeatureImage && record.featureImage === null) {
            return true;
        }

        // Include files missing metadata or hidden state
        if (needsMetadata) {
            const metadata = record.metadata;
            if (metadata === null) {
                return true;
            }
            if (requiresHiddenState && file.extension === 'md' && metadata.hidden === undefined) {
                return true;
            }
        }

        return false;
    });
}

/**
 * Data structure containing the hierarchical tag trees and untagged file count
 */
interface FileData {
    tagTree: Map<string, TagTreeNode>;
    tagged: number;
    untagged: number;
    hiddenRootTags: Map<string, TagTreeNode>;
}

/**
 * Context value providing both file data (tag tree) and the file cache
 */
interface StorageContextValue {
    fileData: FileData;
    // Methods to get file metadata with frontmatter extraction
    getFileDisplayName: (file: TFile) => string;
    getFileCreatedTime: (file: TFile) => number;
    getFileModifiedTime: (file: TFile) => number;
    getFileMetadata: (file: TFile) => { name: string; created: number; modified: number };
    // IndexedDB storage instance for FileItem to use
    getDB: () => IndexedDBStorage;
    // Synchronous database access methods
    getFile: (path: string) => DBFileData | null;
    // Tag tree access methods
    getTagTree: () => Map<string, TagTreeNode>;
    findTagInTree: (tagPath: string) => TagTreeNode | null;
    getAllTagPaths: () => string[];
    getTagDisplayPath: (path: string) => string;
    getFiles: (paths: string[]) => Map<string, DBFileData>;
    hasPreview: (path: string) => boolean;
    // Storage initialization state
    isStorageReady: boolean;
    stopAllProcessing: () => void;
    rebuildCache: () => Promise<void>;
    rebuildCacheFast: () => Promise<void>;
}

const StorageContext = createContext<StorageContextValue | null>(null);

interface StorageProviderProps {
    app: App;
    api: NotebookNavigatorAPI | null;
    children: ReactNode;
}

export function StorageProvider({ app, api, children }: StorageProviderProps) {
    const settings = useSettingsState();
    const { hiddenFolders, hiddenFiles, hiddenFileNamePatterns, hiddenTags, tagProps, fileVisibility, profile } = useActiveProfile();
    const uxPreferences = useUXPreferences();
    const showHiddenItems = uxPreferences.showHiddenItems;
    const hiddenFoldersRef = useRef(hiddenFolders);
    const hiddenTagsRef = useRef(hiddenTags);
    const { tagTreeService } = useServices();
    const [fileData, setFileData] = useState<FileData>({ tagTree: new Map(), tagged: 0, untagged: 0, hiddenRootTags: new Map() });

    // Registry managing all content providers for generating preview text, feature images, metadata, and tags
    const contentRegistry = useRef<ContentProviderRegistry | null>(null);
    const isFirstLoad = useRef(true);
    // ID of any scheduled timeout for deferred processing, used for cancellation on unmount
    const pendingSyncTimeoutId = useRef<number | null>(null);
    // Flag indicating whether all processing should be stopped (plugin disabled or view closed)
    const stoppedRef = useRef<boolean>(false);
    // Cleanup function for current metadata wait operation
    const waitDisposerRef = useRef<(() => void) | null>(null);
    const metadataWaitDisposersRef = useRef<Set<() => void>>(new Set());
    const pendingMetadataWaitPathsRef = useRef<Map<string, Set<ContentType>>>(new Map());
    const pendingRenameDataRef = useRef<Map<string, DBFileData>>(new Map());
    const latestSettingsRef = useRef(settings);
    latestSettingsRef.current = settings;
    const activeVaultEventRefs = useRef<EventRef[] | null>(null);
    const activeMetadataEventRef = useRef<EventRef | null>(null);
    const rebuildFileCacheRef = useRef<ReturnType<typeof debounce> | null>(null);
    const buildFileCacheFnRef = useRef<((isInitialLoad?: boolean) => Promise<void>) | null>(null);

    // State tracking whether storage system and IndexedDB are fully initialized
    const [isStorageReady, setIsStorageReady] = useState(false);
    const [isIndexedDBReady, setIsIndexedDBReady] = useState(false);

    // Flag preventing duplicate initial cache building during startup
    const hasBuiltInitialCache = useRef(false);

    // Previous settings reference for detecting what changed between renders
    const prevSettings = useRef<NotebookNavigatorSettings | null>(null);

    // Returns markdown files visible in the UI after applying exclusion filters
    const getVisibleMarkdownFiles = useCallback((): TFile[] => {
        return getFilteredMarkdownFiles(app, latestSettingsRef.current, { showHiddenItems });
    }, [app, showHiddenItems]);

    // Returns all markdown files regardless of hidden/excluded settings for indexing
    const getIndexableMarkdownFiles = useCallback((): TFile[] => {
        return getFilteredMarkdownFiles(app, latestSettingsRef.current, { showHiddenItems: true });
    }, [app]);

    useEffect(() => {
        hiddenFoldersRef.current = hiddenFolders;
    }, [hiddenFolders]);

    useEffect(() => {
        hiddenTagsRef.current = hiddenTags;
    }, [hiddenTags]);

    // Rebuilds the complete tag tree structure from database contents
    const rebuildTagTree = useCallback(() => {
        const db = getDBInstance();
        // Hidden items override: when enabled, include all folders in tag tree regardless of exclusions
        const excludedFolderPatterns = showHiddenItems ? [] : hiddenFoldersRef.current;
        // Filter database results to only include files matching current visibility settings
        const includedPaths = new Set(getVisibleMarkdownFiles().map(f => f.path));
        const {
            tagTree,
            tagged: newTagged,
            untagged: newUntagged,
            hiddenRootTags
        } = buildTagTreeFromDatabase(db, settings, excludedFolderPatterns, includedPaths, hiddenTagsRef.current, showHiddenItems);
        clearNoteCountCache();
        const untaggedCount = newUntagged;
        setFileData({ tagTree, tagged: newTagged, untagged: untaggedCount, hiddenRootTags });

        // Propagate updated tag trees to the global TagTreeService for cross-component access
        if (tagTreeService) {
            tagTreeService.updateTagTree(tagTree, newTagged, untaggedCount);
        }

        return tagTree;
    }, [showHiddenItems, tagTreeService, getVisibleMarkdownFiles, settings]); // Review: Refactoring: provide partial settings

    /**
     * Effect: Rebuild tag tree when hidden items visibility changes
     *
     * When the user toggles "Show hidden items" in the UI, we need to rebuild
     * the tag tree because:
     * - Hidden items setting affects which folders are excluded from tag counting
     * - Tag tree needs to recalculate note counts with the new exclusion rules
     * - This ensures tag counts stay accurate when showing/hiding excluded folders
     */
    useEffect(() => {
        if (!isStorageReady) return;
        if (settings.showTags) {
            rebuildTagTree();
        }
    }, [
        showHiddenItems,
        settings.showTags,
        isStorageReady,
        rebuildTagTree,
        hiddenFolders,
        hiddenFiles,
        hiddenTags,
        fileVisibility,
        profile.id
    ]);

    /**
     * Effect: Clean up pending metadata waits for disabled content types
     *
     * When settings change, removes any pending metadata wait operations for
     * content types that are no longer enabled (tags, feature images, metadata).
     * Cleans up entries with no remaining pending types.
     */
    useEffect(() => {
        const activeTypes = new Set(getMetadataDependentTypes(settings));
        pendingMetadataWaitPathsRef.current.forEach((types, path) => {
            for (const type of Array.from(types)) {
                if (!activeTypes.has(type)) {
                    types.delete(type);
                }
            }
            if (types.size === 0) {
                pendingMetadataWaitPathsRef.current.delete(path);
            }
        });
    }, [settings]);

    /**
     * Effect: Clean up tag-related metadata operations when tags are disabled
     *
     * When the user disables tags in settings, we need to:
     * 1. Cancel any pending metadata wait operations for tag extraction
     * 2. Clear the set of files waiting for metadata
     * 3. This prevents unnecessary processing and memory leaks
     *
     * The effect only runs cleanup when tags are disabled (showTags = false).
     * When tags are enabled, we keep existing operations running.
     */
    useEffect(() => {
        if (settings.showTags) {
            return;
        }

        // Clean up all active metadata wait disposers
        if (metadataWaitDisposersRef.current.size > 0) {
            for (const dispose of metadataWaitDisposersRef.current) {
                try {
                    dispose();
                } catch {
                    // ignore cleanup errors
                }
            }
            metadataWaitDisposersRef.current.clear();
        }

        // Clear the set of paths waiting for metadata
        pendingMetadataWaitPathsRef.current.clear();
    }, [settings.showTags]);

    /**
     * Waits until all provided markdown files have entries in Obsidian's metadata cache.
     *
     * Why this works:
     * - Obsidian emits a global `resolved` event once the initial index pass completes.
     * - Subsequent metadata recalculations emit `changed` with the affected file.
     * - `getFileCache` returns `null` until the indexer has produced a cache object, even when
     *   the file has malformed frontmatter.
     *
     * Strategy:
     * 1. Filter down to real markdown files and remember their paths.
     * 2. If every tracked file already has cache data (common after the first load), bail out immediately.
     * 3. Otherwise, subscribe to `resolved` and `changed`.
     *    - `resolved` covers the initial indexing burst.
     *    - `changed` lets us react when specific files are recalculated later.
     * 4. On each event, re-check the tracked paths. As soon as every file reports a cache entry,
     *    detach the listeners and run the callback.
     *
     * The callback still only fires when Obsidian surfaces metadata for every tracked file.
     * If any files never resolve (large notes, invalid frontmatter), we log an error after 10s
     * so users know why tags remain disabled, but we do not fall back to partial data.
     */
    const waitForMetadataCache = useCallback(
        (files: TFile[], callback: () => void): (() => void) => {
            if (files.length === 0) {
                callback();
                return () => {};
            }

            // Waiting is only meaningful for real markdown files that still exist in the vault.
            const trackedPaths = new Set(files.filter((file): file is TFile => file instanceof TFile).map(file => file.path));

            // Checks which files have metadata ready and removes them from tracking
            const removeReadyPaths = (paths: Iterable<string>) => {
                for (const path of paths) {
                    // Skip paths not being tracked
                    if (!trackedPaths.has(path)) {
                        continue;
                    }
                    const abstract = app.vault.getAbstractFileByPath(path);
                    // Remove deleted or non-file paths from tracking
                    if (!abstract || !(abstract instanceof TFile)) {
                        trackedPaths.delete(path);
                        continue;
                    }
                    // Check if metadata cache has data for this file
                    const metadata = app.metadataCache.getFileCache(abstract);
                    // Remove from tracking if metadata is available
                    if (metadata !== null && metadata !== undefined) {
                        trackedPaths.delete(path);
                    }
                }
            };

            removeReadyPaths(trackedPaths);

            if (trackedPaths.size === 0) {
                callback();
                return () => {};
            }

            let resolvedEventRef: EventRef | null = null;
            let changedEventRef: EventRef | null = null;
            let disposed = false;
            let warningTimeoutId: number | null = null;

            // Clears the warning timer if it's currently scheduled
            const clearWarningTimer = () => {
                if (warningTimeoutId !== null && typeof window !== 'undefined') {
                    window.clearTimeout(warningTimeoutId);
                    warningTimeoutId = null;
                }
            };

            // Schedules a warning message after 10 seconds if metadata hasn't resolved
            const scheduleWarning = () => {
                // Don't schedule if already scheduled
                if (warningTimeoutId !== null) {
                    return;
                }
                // Skip in non-browser environments
                if (typeof window === 'undefined') {
                    return;
                }
                warningTimeoutId = window.setTimeout(() => {
                    warningTimeoutId = null;
                    // Don't warn if all files resolved
                    if (trackedPaths.size === 0) {
                        return;
                    }
                    // Log first 20 unresolved files for debugging
                    const unresolved = Array.from(trackedPaths).slice(0, 20);
                    console.error(
                        'Notebook Navigator could not resolve metadata for all files. Tags remain disabled until metadata becomes available.',
                        {
                            unresolved,
                            totalPending: trackedPaths.size,
                            hint: 'Reduce file size, fix invalid frontmatter, exclude the files, or disable tags.'
                        }
                    );
                }, 10000);
            };

            const cleanup = () => {
                if (disposed) {
                    return;
                }
                disposed = true;
                clearWarningTimer();
                if (resolvedEventRef) {
                    try {
                        app.metadataCache.offref(resolvedEventRef);
                    } catch {
                        // ignore
                    }
                    resolvedEventRef = null;
                }
                if (changedEventRef) {
                    try {
                        app.metadataCache.offref(changedEventRef);
                    } catch {
                        // ignore
                    }
                    changedEventRef = null;
                }
            };

            const maybeFinish = () => {
                if (!disposed && trackedPaths.size === 0) {
                    cleanup();
                    callback();
                }
            };

            // Listen for Obsidian's initial metadata indexing completion
            resolvedEventRef = app.metadataCache.on('resolved', () => {
                // Clear any existing warning timer since we're checking again
                clearWarningTimer();
                // Check all tracked paths for metadata availability
                removeReadyPaths(trackedPaths);
                // Schedule warning if files remain unresolved
                if (trackedPaths.size > 0) {
                    scheduleWarning();
                }
                // Fire callback if all files are ready
                maybeFinish();
            });
            // Listen for individual file metadata updates
            changedEventRef = app.metadataCache.on('changed', file => {
                // Ignore non-file events
                if (!file || !(file instanceof TFile)) {
                    return;
                }
                // Ignore files we're not tracking
                if (!trackedPaths.has(file.path)) {
                    return;
                }
                // Check if this file's metadata is now ready
                removeReadyPaths([file.path]);
                // Fire callback if all files are ready
                maybeFinish();
            });

            // Schedule a warning in case metadata never resolves after the initial sweep.
            scheduleWarning();

            return cleanup;
        },
        [app]
    );

    /**
     * Queues metadata-dependent content providers (tags, metadata, feature images)
     * once Obsidian's metadata cache has entries for the provided files.
     */
    const queueMetadataContentWhenReady = useCallback(
        (files: TFile[], includeTypes?: ContentType[], settingsOverride?: NotebookNavigatorSettings) => {
            const baseSettings = settingsOverride ?? latestSettingsRef.current;
            const requestedTypes = resolveMetadataDependentTypes(baseSettings, includeTypes);

            if (requestedTypes.length === 0) {
                return;
            }

            // Deduplicate files by path
            const uniqueFiles = new Map<string, TFile>();
            for (const file of files) {
                if (!uniqueFiles.has(file.path)) {
                    uniqueFiles.set(file.path, file);
                }
            }

            // Filter to markdown files only
            const markdownFiles = Array.from(uniqueFiles.values()).filter(file => file.extension === 'md');
            if (markdownFiles.length === 0) {
                return;
            }

            // Filter to files that actually need content generation
            const filesNeedingContent = filterFilesRequiringMetadataSources(markdownFiles, requestedTypes, baseSettings);
            if (filesNeedingContent.length === 0) {
                return;
            }

            // Split files into those with metadata cache ready and those waiting
            const immediateFiles: TFile[] = [];
            const waitingFiles: TFile[] = [];

            for (const file of filesNeedingContent) {
                const pendingTypes = pendingMetadataWaitPathsRef.current.get(file.path);
                const hasAllPending = pendingTypes ? requestedTypes.every(type => pendingTypes.has(type)) : false;
                // Skip files already waiting for all requested types
                if (hasAllPending) {
                    continue;
                }

                const cacheReady = !!app.metadataCache.getFileCache(file);
                if (cacheReady) {
                    immediateFiles.push(file);
                } else {
                    waitingFiles.push(file);
                }
            }

            // Queues files for content generation with the requested types
            const queueFilesForTypes = (targetFiles: TFile[]) => {
                if (targetFiles.length === 0 || stoppedRef.current) {
                    return;
                }
                const latestSettings = latestSettingsRef.current;
                const activeTypes = resolveMetadataDependentTypes(latestSettings, includeTypes);
                if (activeTypes.length === 0 || !contentRegistry.current) {
                    return;
                }
                contentRegistry.current.queueFilesForAllProviders(targetFiles, latestSettings, { include: activeTypes });
            };

            // Queue files with metadata cache already ready
            if (immediateFiles.length > 0) {
                queueFilesForTypes(immediateFiles);
            }

            if (waitingFiles.length === 0) {
                return;
            }

            const trackedPaths = waitingFiles.map(file => file.path);

            // Marks file paths as pending for the requested content types
            const markPending = () => {
                for (const path of trackedPaths) {
                    const existing = pendingMetadataWaitPathsRef.current.get(path) ?? new Set<ContentType>();
                    requestedTypes.forEach(type => existing.add(type));
                    pendingMetadataWaitPathsRef.current.set(path, existing);
                }
            };

            // Removes requested types from pending list for tracked paths
            const releaseTrackedPaths = () => {
                for (const path of trackedPaths) {
                    const pending = pendingMetadataWaitPathsRef.current.get(path);
                    if (!pending) {
                        continue;
                    }
                    requestedTypes.forEach(type => pending.delete(type));
                    if (pending.size === 0) {
                        pendingMetadataWaitPathsRef.current.delete(path);
                    }
                }
            };

            markPending();

            let cleanupWrapper: (() => void) | null = null;
            let firedImmediately = false;

            // Called when metadata cache is ready for all waiting files
            const handleReady = () => {
                firedImmediately = true;
                releaseTrackedPaths();
                if (cleanupWrapper) {
                    metadataWaitDisposersRef.current.delete(cleanupWrapper);
                    cleanupWrapper = null;
                }
                queueFilesForTypes(waitingFiles);
            };

            let rawCleanup: (() => void) | null = null;
            try {
                rawCleanup = waitForMetadataCache(waitingFiles, handleReady);
            } catch (error: unknown) {
                releaseTrackedPaths();
                throw error;
            }

            // Track cleanup function if callback didn't fire immediately
            if (!firedImmediately && rawCleanup) {
                cleanupWrapper = () => {
                    releaseTrackedPaths();
                    try {
                        rawCleanup();
                    } catch {
                        // ignore cleanup errors
                    }
                };
                metadataWaitDisposersRef.current.add(cleanupWrapper);
            } else if (!firedImmediately) {
                releaseTrackedPaths();
                if (rawCleanup) {
                    try {
                        rawCleanup();
                    } catch {
                        // ignore cleanup errors
                    }
                }
            }
        },
        [app, waitForMetadataCache]
    );

    /**
     * Clears all cached data and rebuilds the entire cache from scratch.
     * Stops all ongoing processing, clears the database, resets state,
     * and triggers a full initial cache rebuild.
     */
    const rebuildCacheCommon = useCallback(async (mode: CacheRebuildMode) => {
        // Save the current processing state to restore after rebuild
        const previousStopped = stoppedRef.current;
        stoppedRef.current = true;

        // Stop all content processing operations (previews, feature images, etc.)
        if (contentRegistry.current) {
            contentRegistry.current.stopAllProcessing();
        }

        // Cancel any scheduled background processing
        if (pendingSyncTimeoutId.current !== null) {
            if (typeof window !== 'undefined') {
                window.clearTimeout(pendingSyncTimeoutId.current);
            }
            pendingSyncTimeoutId.current = null;
        }

        // Cancel any debounced file cache rebuild operations
        const rebuildFileCache = rebuildFileCacheRef.current;
        if (rebuildFileCache) {
            try {
                rebuildFileCache.cancel();
            } catch {
                // ignore
            }
        }

        // Clean up any active wait disposers for metadata loading
        if (waitDisposerRef.current) {
            try {
                waitDisposerRef.current();
            } catch {
                // ignore
            }
            waitDisposerRef.current = null;
        }

        // Clean up all tracked metadata wait disposers
        if (metadataWaitDisposersRef.current.size > 0) {
            for (const dispose of metadataWaitDisposersRef.current) {
                try {
                    dispose();
                } catch {
                    // ignore errors during cleanup
                }
            }
            metadataWaitDisposersRef.current.clear();
        }

        pendingMetadataWaitPathsRef.current.clear();

        // Clear the entire IndexedDB database
        try {
            const db = getDBInstance();
            switch (mode) {
                case CacheRebuildMode.DropDatabaseSlow:
                    await db.clearDatabase();
                    break;
                case CacheRebuildMode.RefreshFast: {
                    const paths: readonly string[] = db.getAllFiles().map(x => x.path)
                    await markPathsForRegeneration(paths)
                }
                    break;
                default:
                    assertNever(AssertId.RebuildCacheUnknown, mode)
            }
        } catch (error: unknown) {
            console.error('Failed to clear database during cache rebuild:', error);
            stoppedRef.current = previousStopped;
            throw error;
        }

        // Reset in-memory tag tree structures to empty state
        const emptyTagTree = new Map<string, TagTreeNode>();
        setFileData({ tagTree: emptyTagTree, tagged: 0, untagged: 0, hiddenRootTags: new Map() });
        if (tagTreeService) {
            tagTreeService.updateTagTree(emptyTagTree, 0, 0);
        }
        clearNoteCountCache();

        // Mark storage as not ready while rebuilding
        setIsStorageReady(false);
        api?.setStorageReady(false);
        hasBuiltInitialCache.current = false;

        // Verify the cache building function is available
        const buildCache = buildFileCacheFnRef.current;
        if (!buildCache) {
            stoppedRef.current = previousStopped;
            console.error('Rebuild cache requested before initialization completed.');
            return;
        }

        // Re-enable processing and trigger full cache rebuild
        stoppedRef.current = false;

        try {
            hasBuiltInitialCache.current = true;
            await buildCache(true);
        } catch (error: unknown) {
            hasBuiltInitialCache.current = false;
            stoppedRef.current = previousStopped;
            throw error;
        }

        // Restore the original processing state
        stoppedRef.current = previousStopped;
    }, [api, tagTreeService]);

<<<<<<< HEAD
    /**
     * Much lighter version of the rebuildCache which updates the cache
     * without clearing all cached data. Might not fix all issues.
     */
    const rebuildCacheFast = useCallback(async () => {
        await rebuildCacheCommon(CacheRebuildMode.RefreshFast)
    }, [rebuildCacheCommon]);

    /**
     * Clears all cached data and rebuilds the entire cache from scratch.
     * Stops all ongoing processing, clears the database, resets state,
     * and triggers a full initial cache rebuild.
     */
    const rebuildCache = useCallback(async () => {
        await rebuildCacheCommon(CacheRebuildMode.DropDatabaseSlow)
    }, [rebuildCacheCommon])

    /**
     * Memoized context value to prevent unnecessary re-renders
     *
     * This memo creates the context value object that will be provided to all child
     * components. It includes:
     * - Helper methods for getting file metadata with frontmatter support
     * - Direct database access methods
     * - Tag tree navigation methods
     * - Storage state information
     *
     * The value is memoized to only recreate when its dependencies change,
     * preventing child components from re-rendering unnecessarily.
     */
    const contextValue = useMemo(() => {
        // Gets the display name for a file, using frontmatter if configured
        const getFileDisplayName = (file: TFile): string => {
            const cachedDisplayName = getDBInstance().getFile(file.path)?.metadata?.name

            if (cachedDisplayName != null) {
                return cachedDisplayName
            }

            let displayName: string | undefined;

=======
    const getFileDisplayName = useCallback(
        (file: TFile): string => {
>>>>>>> be56be02
            if (settings.useFrontmatterMetadata) {
                displayName = extractMetadata(app, file, settings)?.fn
            }
<<<<<<< HEAD

            if (displayName == null) {
                displayName = getDisplayName(file, undefined, settings);
            }

            return transformTitle(displayName, settings)
        };
=======
            return getDisplayName(file, undefined, settings);
        },
        [app, settings]
    );
>>>>>>> be56be02

    const getFileCreatedTime = useCallback(
        (file: TFile): number => {
            if (settings.useFrontmatterMetadata) {
                const metadata = extractMetadata(app, file, settings);
                if (
                    metadata.fc !== undefined &&
                    metadata.fc !== METADATA_SENTINEL.FIELD_NOT_CONFIGURED &&
                    metadata.fc !== METADATA_SENTINEL.PARSE_FAILED
                ) {
                    return metadata.fc;
                }
            }

            return file.stat.ctime;
        },
        [app, settings]
    );

    const getFileModifiedTime = useCallback(
        (file: TFile): number => {
            if (settings.useFrontmatterMetadata) {
                const metadata = extractMetadata(app, file, settings);
                if (
                    metadata.fm !== undefined &&
                    metadata.fm !== METADATA_SENTINEL.FIELD_NOT_CONFIGURED &&
                    metadata.fm !== METADATA_SENTINEL.PARSE_FAILED
                ) {
                    return metadata.fm;
                }
            }

            return file.stat.mtime;
        },
        [app, settings]
    );

    const getFileMetadata = useCallback(
        (file: TFile): { name: string; created: number; modified: number } => {
            let extractedMetadata: ProcessedMetadata | null = null;
            if (settings.useFrontmatterMetadata) {
                extractedMetadata = extractMetadata(app, file, settings);
            }

            return {
                name: extractedMetadata?.fn || getDisplayName(file, undefined, settings),
                created:
                    extractedMetadata?.fc !== undefined &&
                    extractedMetadata.fc !== METADATA_SENTINEL.FIELD_NOT_CONFIGURED &&
                    extractedMetadata.fc !== METADATA_SENTINEL.PARSE_FAILED
                        ? extractedMetadata.fc
                        : file.stat.ctime,
                modified:
                    extractedMetadata?.fm !== undefined &&
                    extractedMetadata.fm !== METADATA_SENTINEL.FIELD_NOT_CONFIGURED &&
                    extractedMetadata.fm !== METADATA_SENTINEL.PARSE_FAILED
                        ? extractedMetadata.fm
                        : file.stat.mtime
            };
        },
        [app, settings]
    );

    /**
     * Memoized context value to prevent unnecessary re-renders
     *
     * This memo creates the context value object that will be provided to all child
     * components. It includes:
     * - Helper methods for getting file metadata with frontmatter support
     * - Direct database access methods
     * - Tag tree navigation methods
     * - Storage state information
     *
     * The value is memoized to only recreate when its dependencies change,
     * preventing child components from re-rendering unnecessarily.
     */
    const contextValue = useMemo(() => {
        // Direct accessors for tag tree data structures
        const getTagTree = () => fileData.tagTree;

        // Finds a tag node by path in the main tag tree
        const findTagInTree = (tagPath: string) => {
            return findTagNode(fileData.tagTree, tagPath);
        };

        // Collects all tag paths from the tree
        const getAllTagPaths = () => {
            const allPaths: string[] = [];
            for (const rootNode of fileData.tagTree.values()) {
                const paths = collectAllTagPaths(rootNode);
                allPaths.push(...paths);
            }
            return allPaths;
        };

        // Gets the display path for a tag (may differ from actual path due to display settings)
        const getTagDisplayPath = (path: string): string => {
            const tagNode = findTagNode(fileData.tagTree, path);
            return tagNode?.displayPath ?? path;
        };

        return {
            fileData,
            getFileDisplayName,
            getFileCreatedTime,
            getFileModifiedTime,
            getFileMetadata,
            getDB: getDBInstance,
            getFile: (path: string) => getDBInstance().getFile(path),
            getFiles: (paths: string[]) => getDBInstance().getFiles(paths),
            hasPreview: (path: string) => getDBInstance().hasPreview(path),
            isStorageReady,
            getTagTree,
            findTagInTree,
            getAllTagPaths,
            getTagDisplayPath,
            rebuildCache,
            rebuildCacheFast
        };
<<<<<<< HEAD
    }, [fileData, settings, app, isStorageReady, rebuildCache, rebuildCacheFast]);
=======
    }, [fileData, getFileDisplayName, getFileCreatedTime, getFileModifiedTime, getFileMetadata, isStorageReady, rebuildCache]);
>>>>>>> be56be02

    /**
     * Centralized handler for all content-related settings changes
     * Delegates to the ContentProviderRegistry to determine what needs regeneration
     */
    const handleSettingsChanges = useCallback(
        async (oldSettings: NotebookNavigatorSettings, newSettings: NotebookNavigatorSettings) => {
            const registry = contentRegistry.current;
            if (!registry) {
                return;
            }

            // Let the registry handle settings changes
            await registry.handleSettingsChange(oldSettings, newSettings);

            if (stoppedRef.current || !contentRegistry.current) {
                return;
            }

            // Queue content generation for all files if needed
            const allFiles = getIndexableMarkdownFiles();
            if (stoppedRef.current || !contentRegistry.current) {
                return;
            }
            const metadataDependentTypes = getMetadataDependentTypes(newSettings);
            const options = metadataDependentTypes.length > 0 ? { exclude: metadataDependentTypes } : undefined;
            contentRegistry.current.queueFilesForAllProviders(allFiles, newSettings, options);

            if (metadataDependentTypes.length > 0) {
                queueMetadataContentWhenReady(allFiles, metadataDependentTypes, newSettings);
            }
        },
        [getIndexableMarkdownFiles, queueMetadataContentWhenReady]
    );

    // ==================== Effects ====================

    /**
     * Effect: Initialize content provider registry
     *
     * Creates and configures the ContentProviderRegistry with all content providers:
     * - PreviewContentProvider: Generates preview text for files
     * - FeatureImageContentProvider: Extracts feature images from frontmatter
     * - MetadataContentProvider: Extracts custom metadata from frontmatter
     * - TagContentProvider: Extracts tags from file content and frontmatter
     *
     * The registry coordinates all content generation and handles provider lifecycle.
     * On cleanup, it stops all processing and cleans up resources.
     */
    useEffect(() => {
        // Only create registry if it doesn't exist
        if (!contentRegistry.current) {
            // Create content provider registry and register providers
            contentRegistry.current = new ContentProviderRegistry();
            contentRegistry.current.registerProvider(new PreviewContentProvider(app));
            contentRegistry.current.registerProvider(new FeatureImageContentProvider(app));
            contentRegistry.current.registerProvider(new MetadataContentProvider(app));
            contentRegistry.current.registerProvider(new TagContentProvider(app));
        }

        return () => {
            if (contentRegistry.current) {
                contentRegistry.current.stopAllProcessing();
                contentRegistry.current = null;
            }
            // Also cancel any pending idle callback here as an extra safeguard
            if (pendingSyncTimeoutId.current !== null) {
                if (typeof window !== 'undefined') {
                    window.clearTimeout(pendingSyncTimeoutId.current);
                }
                pendingSyncTimeoutId.current = null;
            }
        };
    }, [app]); // Only recreate when app changes, not settings

    /**
     * Effect: Check if IndexedDB is ready and available
     *
     * This effect verifies that the database has been properly initialized by the plugin.
     * The database is initialized early in main.ts during plugin load, but we need to
     * confirm it's ready before attempting any database operations.
     *
     * The 'cancelled' flag prevents state updates if the component unmounts during
     * the async initialization check.
     */
    useEffect(() => {
        let cancelled = false;
        const initializeDatabase = async () => {
            try {
                const db = getDBInstance();
                await db.init();
                if (!cancelled) setIsIndexedDBReady(true);
            } catch (error: unknown) {
                console.error('Database not available for StorageContext:', error);
                if (!cancelled) setIsIndexedDBReady(false);
            }
        };
        runAsyncAction(initializeDatabase);
        return () => {
            cancelled = true;
        };
    }, []);

    /**
     * Effect: Listen for tag changes in the database to rebuild tag tree
     *
     * This subscribes to database content changes specifically for tag updates.
     * When any file's tags are modified (added, removed, or changed), we need to:
     * - Rebuild the entire tag tree structure to reflect the new tag hierarchy
     * - Update note counts for affected tags and their parent tags
     * - Update the untagged notes count if files gained or lost all tags
     *
     * The subscription is only active when storage is ready and tags are enabled.
     */
    useEffect(() => {
        if (!isStorageReady) return;

        const db = getDBInstance();
        const unsubscribe = db.onContentChange(changes => {
            if (stoppedRef.current) return;
            // Check if any changes include tags
            const hasTagChanges = changes.some(change => change.changes.tags !== undefined);

            if (hasTagChanges && settings.showTags) {
                // Rebuild tag tree when tags change
                rebuildTagTree();
            }
        });

        return unsubscribe;
    }, [isStorageReady, settings.showTags, rebuildTagTree]);

    /**
     * Main Effect: Initialize storage system and monitor vault changes
     *
     * This is the core effect that:
     * 1. Performs initial database synchronization on startup
     * 2. Sets up vault event listeners for file changes
     * 3. Manages content generation queuing
     * 4. Handles both cold boot (empty database) and warm boot (existing data)
     *
     * The effect has two main code paths:
     * - Initial load (isInitialLoad=true): Synchronous processing for immediate UI
     * - Background updates: Uses deferred timeouts to avoid blocking the UI and to run on all platforms
     */
    useEffect(() => {
        /**
         * Process vault files and sync with database
         *
         * @param allFiles - All markdown files in the vault (after exclusion filters)
         * @param isInitialLoad - True for initial startup, false for background updates
         *
         * Initial load path (isInitialLoad=true):
         * - Runs synchronously to get UI ready quickly
         * - Calculates diff between vault and database
         * - Updates database with changes
         * - Builds tag tree
         * - Marks storage as ready
         * - Waits for Obsidian metadata cache before extracting tags
         * - Queues content generation for new/modified files
         *
         * Background update path (isInitialLoad=false):
         * - Uses deferred scheduling to avoid blocking UI
         * - Processes changes incrementally
         * - Only rebuilds tag tree if files were deleted
         */
        const processExistingCache = async (allFiles: TFile[], isInitialLoad: boolean = false) => {
            if (stoppedRef.current) return;
            if (isFirstLoad.current) {
                isFirstLoad.current = false;
            }

            if (isInitialLoad) {
                try {
                    // Step 1: Calculate differences between vault and database
                    // This MUST happen first to ensure the database reflects the current vault state
                    // toAdd: Files in vault but not in database (new files)
                    // toUpdate: Files modified since last cached (mtime mismatch)
                    // toRemove: Files in database but not in vault (deleted files)
                    // cachedFiles: Current database state for comparison
                    const { toAdd, toUpdate, toRemove, cachedFiles } = await calculateFileDiff(allFiles, pendingRenameDataRef.current);

                    // Step 2: Update database with changes
                    if (toRemove.length > 0) {
                        await removeFilesFromCache(toRemove);
                    }

                    if (toAdd.length > 0 || toUpdate.length > 0) {
                        await recordFileChanges([...toAdd, ...toUpdate], cachedFiles, pendingRenameDataRef.current);
                    }

                    // Step 3: Build tag tree from the now-synced database
                    // This ensures the tag tree accurately reflects the current vault state
                    rebuildTagTree();

                    // Step 4: Mark storage as ready
                    setIsStorageReady(true);

                    // Notify API that storage is ready
                    // The API will trigger the storage-ready event internally
                    if (api) {
                        api.setStorageReady(true);
                    }

                    // Step 5: Wait for Obsidian's metadata cache before extracting tags
                    // Tags come from Obsidian's metadata cache, not from reading files directly.
                    // We must wait until Obsidian has parsed the frontmatter and content of each file
                    // before we can extract tags. This is especially important on cold boot when
                    // Obsidian is still indexing the vault.
                    if (settings.showTags) {
                        const filesNeedingTags = allFiles.filter(file => {
                            const fileData = getDBInstance().getFile(file.path);
                            return fileData && fileData.tags === null;
                        });

                        if (filesNeedingTags.length > 0) {
                            // waitForMetadataCache will fire the callback when all files have metadata
                            const disposer = waitForMetadataCache(filesNeedingTags, () => {
                                if (contentRegistry.current) {
                                    contentRegistry.current.queueFilesForAllProviders(filesNeedingTags, settings, {
                                        include: ['tags']
                                    });
                                }
                            });
                            waitDisposerRef.current = disposer;
                        }
                    }

                    // Step 6: Queue remaining content generation for new/modified files
                    const metadataDependentTypes = getMetadataDependentTypes(settings);
                    const contentEnabled = settings.showFilePreview || metadataDependentTypes.length > 0;

                    if (contentRegistry.current && contentEnabled && (toAdd.length > 0 || toUpdate.length > 0)) {
                        const nonMetadataOptions = metadataDependentTypes.length > 0 ? { exclude: metadataDependentTypes } : undefined;

                        contentRegistry.current.queueFilesForAllProviders([...toAdd, ...toUpdate], settings, nonMetadataOptions);

                        if (metadataDependentTypes.length > 0) {
                            queueMetadataContentWhenReady([...toAdd, ...toUpdate], metadataDependentTypes, settings);
                        }
                    }
                } catch (error: unknown) {
                    console.error('Failed during initial load sequence:', error);
                }
            } else {
                // Background update path: Process changes asynchronously without blocking the UI.
                // This path is used for all vault changes after initial load to batch bursts of events.

                // Cancel any previously scheduled background work before queuing a new one
                // This ensures we don't process stale updates if multiple changes happen quickly
                if (pendingSyncTimeoutId.current !== null) {
                    if (typeof window !== 'undefined') {
                        window.clearTimeout(pendingSyncTimeoutId.current);
                    }
                    pendingSyncTimeoutId.current = null;
                }

                const processDiff = async () => {
                    if (stoppedRef.current) return;
                    try {
                        const { toAdd, toUpdate, toRemove, cachedFiles } = await calculateFileDiff(allFiles, pendingRenameDataRef.current);

                        if (toAdd.length > 0 || toUpdate.length > 0 || toRemove.length > 0) {
                            try {
                                const filesToUpdate = [...toAdd, ...toUpdate];
                                if (filesToUpdate.length > 0) {
                                    await recordFileChanges(filesToUpdate, cachedFiles, pendingRenameDataRef.current);
                                }

                                if (toRemove.length > 0) {
                                    await removeFilesFromCache(toRemove);
                                    if (settings.showTags) {
                                        rebuildTagTree();
                                    }
                                }
                            } catch (error: unknown) {
                                console.error('Failed to update IndexedDB cache:', error);
                            }

                            const metadataDependentTypes = getMetadataDependentTypes(settings);
                            const contentEnabled = settings.showFilePreview || metadataDependentTypes.length > 0;

                            if (contentRegistry.current && contentEnabled) {
                                const db = getDBInstance();
                                let filesToProcess: TFile[] = [];

                                try {
                                    const filesToCheck = [...toAdd, ...toUpdate];
                                    const paths = filesToCheck.map(f => f.path);
                                    const indexedFiles = db.getFiles(paths);
                                    const metadataEnabled = metadataDependentTypes.includes('metadata');
                                    const featureImageEnabled = metadataDependentTypes.includes('featureImage');

                                    filesToProcess = filesToCheck.filter(file => {
                                        const fileData = indexedFiles.get(file.path);
                                        if (!fileData) {
                                            return true;
                                        }

                                        if (fileData.mtime !== file.stat.mtime) {
                                            return true;
                                        }

                                        return (
                                            (settings.showFilePreview && fileData.preview === null && file.extension === 'md') ||
                                            (featureImageEnabled && fileData.featureImage === null) ||
                                            (metadataEnabled && fileData.metadata === null && file.extension === 'md')
                                        );
                                    });

                                    if (filesToProcess.length === 0) {
                                        const tagsEnabled = metadataDependentTypes.includes('tags');
                                        const filesNeedingTags = tagsEnabled ? db.getFilesNeedingContent('tags') : new Set<string>();
                                        const filesNeedingPreview = settings.showFilePreview
                                            ? db.getFilesNeedingContent('preview')
                                            : new Set<string>();
                                        const filesNeedingImage = featureImageEnabled
                                            ? db.getFilesNeedingContent('featureImage')
                                            : new Set<string>();
                                        const filesNeedingMetadata = metadataEnabled
                                            ? db.getFilesNeedingContent('metadata')
                                            : new Set<string>();

                                        const pathsNeedingContent = new Set([
                                            ...filesNeedingTags,
                                            ...filesNeedingPreview,
                                            ...filesNeedingImage,
                                            ...filesNeedingMetadata
                                        ]);

                                        if (pathsNeedingContent.size > 0) {
                                            filesToProcess = allFiles.filter(file => pathsNeedingContent.has(file.path));
                                        }
                                    }
                                } catch (error: unknown) {
                                    console.error('Failed to check content needs from IndexedDB:', error);
                                }

                                if (filesToProcess.length > 0) {
                                    const options = metadataDependentTypes.length > 0 ? { exclude: metadataDependentTypes } : undefined;
                                    contentRegistry.current.queueFilesForAllProviders(filesToProcess, settings, options);
                                    if (metadataDependentTypes.length > 0) {
                                        queueMetadataContentWhenReady(filesToProcess, metadataDependentTypes, settings);
                                    }
                                }
                            }
                        }
                    } catch (error: unknown) {
                        console.error('Error processing file cache diff:', error);
                    }
                };

                if (typeof window !== 'undefined') {
                    pendingSyncTimeoutId.current = window.setTimeout(() => {
                        pendingSyncTimeoutId.current = null;
                        runAsyncAction(() => processDiff());
                    }, 0);
                } else {
                    runAsyncAction(() => processDiff());
                }
            }
        };

        /**
         * Build or rebuild the file cache
         *
         * This is the entry point for all cache building operations.
         * Called with isInitialLoad=true on startup, false for updates.
         */
        const buildFileCache = async (isInitialLoad: boolean = false) => {
            if (stoppedRef.current) return;
            const allFiles = getIndexableMarkdownFiles();
            await processExistingCache(allFiles, isInitialLoad);
        };

        buildFileCacheFnRef.current = buildFileCache;

        /**
         * Debounced cache rebuild for vault events
         *
         * Vault events (create, delete, rename) often come in bursts when:
         * - Multiple files are moved/deleted at once
         * - Sync operations update many files
         * - Plugins modify multiple files
         *
         * The trailing debounce waits for events to stop before processing,
         * extending the delay with each new event. This batches updates efficiently.
         */
        let rebuildFileCache = rebuildFileCacheRef.current;
        if (!rebuildFileCache) {
            rebuildFileCache = debounce(
                () => {
                    if (stoppedRef.current) {
                        return;
                    }
                    const build = buildFileCacheFnRef.current;
                    if (!build) {
                        return;
                    }
                    runAsyncAction(() => build(false));
                },
                TIMEOUTS.FILE_OPERATION_DELAY,
                true
            );
            rebuildFileCacheRef.current = rebuildFileCache;
        }

        // Only build initial cache if IndexedDB is ready and we haven't built it yet
        if (isIndexedDBReady && !hasBuiltInitialCache.current) {
            hasBuiltInitialCache.current = true;
            runAsyncAction(() => buildFileCache(true));
        }

        /**
         * Set up vault event listeners
         *
         * These listeners trigger cache updates when files change:
         * - create: New file added to vault
         * - delete: File removed from vault
         * - rename: File moved or renamed
         * - modify: File content changed (special handling for immediate tag updates)
         *
         * Most events use debounced processing except 'modify' which processes
         * immediately to ensure tags update quickly when editing files.
         */
        /**
         * Handles file rename events by preserving metadata from the old path.
         * This ensures that file icons, colors, and other metadata survive renames.
         */
        const handleRename = async (file: TAbstractFile, oldPath: string) => {
            if (file instanceof TFile) {
                try {
                    const db = getDBInstance();
                    const existing = db.getFile(oldPath);
                    const existingFull = existing?.featureImage != null
                        ? await db.getFileWithPreview(oldPath)
                        : existing

                    const meta = app.metadataCache.getFileCache(file)
                    const fastTags = meta != null
                        ? getAllTags(meta)?.filter(x => x != null).map(x => x.replace('#', '')).filter(x => x.length > 0) ?? EMPTY_ARRAY
                        : EMPTY_ARRAY

                    const existingTags: TagsV2 = existingFull?.tags ?? EMPTY_MAP
                    const existingDefaultTags: TagsV1 = getDefaultTags(existingTags)
                    if (existingFull != null && fastTags.length > 0 && (existingFull.tags == null || !fastTags.every(x => existingDefaultTags?.includes(x)))) {
                        const defaultTags: readonly string[] = [...(existingDefaultTags ?? EMPTY_ARRAY), ...fastTags].filter(x => x != null && x.length > 0)
                        const allTags = Array.from(existingTags.entries()).filter(x => x != null && x[0] !== CacheCustomFields.TagDefault as string && x[1] !== null) as readonly [string, readonly string[]][] 
                        existingFull.tags = new Map<string, readonly string[]>([
                            ...allTags,
                            [CacheCustomFields.TagDefault, defaultTags]
                        ])
                    }

                    if (existingFull) {
                        pendingRenameDataRef.current.set(file.path, existingFull);
                        // Preload memory cache with existing data to avoid re-fetching after rename
                        db.seedMemoryFile(file.path, existingFull);
                    }
                } catch (error: unknown) {
                    console.error('Failed to capture renamed file data:', error);
                }
            }
            rebuildFileCache();
        };

        /**
         * Queues a file for content regeneration by all registered content providers.
         * Separates metadata-dependent providers to be queued after metadata is ready.
         */
        const queueFileContentRefresh = (file: TFile) => {
            if (stoppedRef.current || !contentRegistry.current) {
                return;
            }

            try {
                const liveSettings = latestSettingsRef.current;
                // Identify content providers that depend on metadata (e.g., feature images from frontmatter)
                const metadataDependentTypes = getMetadataDependentTypes(liveSettings);
                // Exclude metadata-dependent providers from immediate processing if any exist
                const options = metadataDependentTypes.length > 0 ? { exclude: metadataDependentTypes } : undefined;
                // Queue file for all non-metadata-dependent content providers
                contentRegistry.current.queueFilesForAllProviders([file], liveSettings, options);
                if (metadataDependentTypes.length > 0) {
                    // Queue metadata-dependent providers to run after metadata cache is ready
                    queueMetadataContentWhenReady([file], metadataDependentTypes, liveSettings);
                }
            } catch (error: unknown) {
                console.error('Failed to queue content refresh for file:', file.path, error);
            }
        };

        /**
         * Handles vault file modification events.
         * Records file changes in the database and queues content regeneration.
         */
        const handleModify = (file: TAbstractFile) => {
            if (stoppedRef.current) {
                return;
            }
            if (!(file instanceof TFile) || file.extension !== 'md') {
                return;
            }

            // Process file change asynchronously to avoid blocking the UI
            runAsyncAction(async () => {
                try {
                    const db = getDBInstance();
                    const existingData = db.getFiles([file.path]);
                    // Update file metadata in the database (tracks new files and stat changes)
                    await recordFileChanges([file], existingData, pendingRenameDataRef.current);
                } catch (error: unknown) {
                    console.error('Failed to record file change on modify:', error);
                    return;
                }

                // Trigger content regeneration for all registered providers
                queueFileContentRefresh(file);
            });
        };

        const vaultEvents = [
            app.vault.on('create', rebuildFileCache),
            app.vault.on('delete', rebuildFileCache),
            app.vault.on('rename', handleRename),
            app.vault.on('modify', handleModify)
        ];
        activeVaultEventRefs.current = vaultEvents;

        /**
         * Listen for metadata cache changes
         *
         * This handles frontmatter changes that might not trigger file modify events:
         * - External tools changing files without updating mtime
         * - Sync conflicts that preserve timestamps
         * - Some plugins that modify frontmatter directly
         *
         * We mark files for regeneration to ensure content stays in sync.
         */
        const handleMetadataChange = (file: TAbstractFile | null) => {
            if (stoppedRef.current) {
                return;
            }
            if (!(file instanceof TFile) || file.extension !== 'md') {
                return;
            }

            // Process metadata change asynchronously to avoid blocking the UI
            runAsyncAction(async () => {
                try {
                    // Force content regeneration by marking the file's cache as stale
                    await markFilesForRegeneration([file]);
                } catch (error: unknown) {
                    console.error('Failed to mark file for regeneration:', error);
                    return;
                }

                // Trigger content regeneration for all registered providers
                queueFileContentRefresh(file);
            });
        };

        const metadataEvent = app.metadataCache.on('changed', handleMetadataChange);
        activeMetadataEventRef.current = metadataEvent;

        // Cleanup
        const activeMetadataWaitDisposers = metadataWaitDisposersRef.current;

        return () => {
            buildFileCacheFnRef.current = null;
            vaultEvents.forEach(eventRef => app.vault.offref(eventRef));
            app.metadataCache.offref(metadataEvent);
            activeVaultEventRefs.current = null;
            activeMetadataEventRef.current = null;
            // Cancel any pending scheduled background work
            if (pendingSyncTimeoutId.current !== null) {
                if (typeof window !== 'undefined') {
                    window.clearTimeout(pendingSyncTimeoutId.current);
                }
                pendingSyncTimeoutId.current = null;
            }
            // Cancel any pending metadata wait
            if (waitDisposerRef.current) {
                try {
                    waitDisposerRef.current();
                } catch {
                    // ignore
                }
                waitDisposerRef.current = null;
            }

            // Clean up all metadata wait disposers that were queued
            if (activeMetadataWaitDisposers.size > 0) {
                for (const dispose of activeMetadataWaitDisposers) {
                    try {
                        dispose();
                    } catch {
                        // ignore errors during cleanup
                    }
                }
                activeMetadataWaitDisposers.clear();
            }
        };
    }, [
        app,
        api,
        isIndexedDBReady,
        getIndexableMarkdownFiles,
        rebuildTagTree,
        settings,
        waitForMetadataCache,
        queueMetadataContentWhenReady
    ]);

    /**
     * Effect: Handle settings changes and exclusion updates
     *
     * This effect monitors for two types of changes:
     * 1. Content settings (preview, images, metadata) - handled by ContentProviderRegistry
     * 2. Exclusion settings (excluded folders/files) - requires cache resync
     *
     * When exclusions change, we must:
     * - Recalculate which files should be in the cache
     * - Add newly included files
     * - Remove newly excluded files
     * - Rebuild tag tree with new exclusion rules
     */
    useEffect(() => {
        // Skip on initial mount
        const previousSettings = prevSettings.current;
        if (!previousSettings) {
            prevSettings.current = settings;
            return;
        }
        // Settings UIs debounce excluded folders/files edits, so this effect only runs after the user stops typing
        // Use captured previousSettings variable instead of ref to ensure consistent comparison
        runAsyncAction(() => handleSettingsChanges(previousSettings, settings));

        // Detect exclusion setting changes and resync cache / tag tree
        const previousHiddenFolders = getActiveHiddenFolders(previousSettings);
        const excludedFoldersChanged = haveStringArraysChanged(previousHiddenFolders, hiddenFolders);
        const previousHiddenFiles = getActiveHiddenFiles(previousSettings);
        const excludedFilesChanged = haveStringArraysChanged(previousHiddenFiles, hiddenFiles);
        const previousHiddenFileNamePatterns = getActiveHiddenFileNamePatterns(previousSettings);
        const previousTagProps = getActiveTagProps(previousSettings); // also handles TagPropMode
        const previousTagMain = getActiveTagPropsMain(previousSettings); // also handles TagPropMode
        const excludedFileNamePatternsChanged = haveStringArraysChanged(previousHiddenFileNamePatterns, hiddenFileNamePatterns);
        const tagPropsChanged = haveStringArraysChanged(previousTagProps, tagProps)
            && previousTagMain !== getActiveTagPropsMain(settings);

        if (excludedFoldersChanged || excludedFilesChanged) {
            runAsyncAction(async () => {
                try {
                    const allFiles = getIndexableMarkdownFiles();
                    const { toAdd, toUpdate, toRemove, cachedFiles } = await calculateFileDiff(allFiles, pendingRenameDataRef.current);

                    if (toRemove.length > 0) {
                        await removeFilesFromCache(toRemove);
                    }

                    if (toAdd.length > 0 || toUpdate.length > 0) {
                        await recordFileChanges([...toAdd, ...toUpdate], cachedFiles, pendingRenameDataRef.current);
                    }

                    // Always rebuild tag tree so folder exclusion rule changes take effect immediately
                    if (settings.showTags) {
                        rebuildTagTree();
                    }

                    // Queue content generation for newly added/updated items if needed
                    const metadataDependentTypes = getMetadataDependentTypes(settings);
                    const contentEnabled = settings.showFilePreview || metadataDependentTypes.length > 0;

                    if (contentRegistry.current && contentEnabled) {
                        const db = getDBInstance();
                        let filesToProcess: TFile[] = [];

                        try {
                            const filesToCheck = [...toAdd, ...toUpdate];
                            const paths = filesToCheck.map(f => f.path);
                            const indexedFiles = db.getFiles(paths);

                            const metadataEnabled = metadataDependentTypes.includes('metadata');
                            const featureImageEnabled = metadataDependentTypes.includes('featureImage');
                            const tagsEnabled = metadataDependentTypes.includes('tags');

                            filesToProcess = filesToCheck.filter(file => {
                                const fileData = indexedFiles.get(file.path);
                                if (!fileData) return true;
                                if (fileData.mtime !== file.stat.mtime) return true;
                                const needsContent =
                                    (settings.showFilePreview && fileData.preview === null && file.extension === 'md') ||
                                    (featureImageEnabled && fileData.featureImage === null) ||
                                    (metadataEnabled && fileData.metadata === null && file.extension === 'md');
                                return needsContent;
                            });

                            if (filesToProcess.length === 0) {
                                const filesNeedingTags = tagsEnabled ? db.getFilesNeedingContent('tags') : new Set<string>();
                                const filesNeedingPreview = settings.showFilePreview
                                    ? db.getFilesNeedingContent('preview')
                                    : new Set<string>();
                                const filesNeedingImage = featureImageEnabled
                                    ? db.getFilesNeedingContent('featureImage')
                                    : new Set<string>();
                                const filesNeedingMetadata = metadataEnabled ? db.getFilesNeedingContent('metadata') : new Set<string>();

                                const pathsNeedingContent = new Set([
                                    ...filesNeedingTags,
                                    ...filesNeedingPreview,
                                    ...filesNeedingImage,
                                    ...filesNeedingMetadata
                                ]);

                                if (pathsNeedingContent.size > 0) {
                                    filesToProcess = allFiles.filter(file => pathsNeedingContent.has(file.path));
                                }
                            }
                        } catch (error: unknown) {
                            console.error('Failed to check content needs from IndexedDB:', error);
                        }

                        if (filesToProcess.length > 0) {
                            const options = metadataDependentTypes.length > 0 ? { exclude: metadataDependentTypes } : undefined;
                            contentRegistry.current.queueFilesForAllProviders(filesToProcess, settings, options);
                            if (metadataDependentTypes.length > 0) {
                                queueMetadataContentWhenReady(filesToProcess, metadataDependentTypes, settings);
                            }
                        }
                    }
                } catch (error: unknown) {
                    console.error('Error resyncing cache after exclusion changes:', error);
                }
            });
        } else if (excludedFileNamePatternsChanged || tagPropsChanged) {
            if (settings.showTags) {
                rebuildTagTree();
            }
        }

        prevSettings.current = settings;
    }, [
        settings,
        hiddenFolders,
        hiddenFiles,
        hiddenFileNamePatterns,
        handleSettingsChanges,
        rebuildTagTree,
        getIndexableMarkdownFiles,
        queueMetadataContentWhenReady,
        tagProps,
    ]);

    /**
     * Augment context with control methods
     *
     * Adds the stopAllProcessing method to the context value.
     * This method is called when:
     * - The view is being closed
     * - The plugin is being disabled
     * - A cache rebuild is starting (to stop current operations)
     *
     * It ensures clean shutdown by:
     * - Stopping all content providers
     * - Cancelling pending operations
     * - Detaching event listeners
     * - Preventing any new operations from starting
     */
    const contextWithControls = useMemo(() => {
        return {
            ...contextValue,
            stopAllProcessing: () => {
                // Mark stopped to gate any subsequent event handlers
                stoppedRef.current = true;
                // Stop all provider processing
                if (contentRegistry.current) {
                    contentRegistry.current.stopAllProcessing();
                }
                // Cancel any pending scheduled work initiated by StorageContext
                if (pendingSyncTimeoutId.current !== null) {
                    if (typeof window !== 'undefined') {
                        window.clearTimeout(pendingSyncTimeoutId.current);
                    }
                    pendingSyncTimeoutId.current = null;
                }
                // Optionally detach event subscriptions and cancel debouncers
                try {
                    if (activeVaultEventRefs.current) {
                        activeVaultEventRefs.current.forEach(ref => app.vault.offref(ref));
                        activeVaultEventRefs.current = null;
                    }
                    if (activeMetadataEventRef.current) {
                        app.metadataCache.offref(activeMetadataEventRef.current);
                        activeMetadataEventRef.current = null;
                    }
                } catch {
                    // ignore
                }
                try {
                    rebuildFileCacheRef.current?.cancel();
                } catch {
                    // ignore
                }
                rebuildFileCacheRef.current = null;
                // Cancel any pending metadata cache wait
                if (waitDisposerRef.current) {
                    try {
                        waitDisposerRef.current();
                    } catch {
                        // ignore
                    }
                    waitDisposerRef.current = null;
                }
                // Clean up all tracked metadata wait disposers on shutdown
                if (metadataWaitDisposersRef.current.size > 0) {
                    for (const dispose of metadataWaitDisposersRef.current) {
                        try {
                            dispose();
                        } catch {
                            // ignore errors during cleanup
                        }
                    }
                    metadataWaitDisposersRef.current.clear();
                }
                pendingMetadataWaitPathsRef.current.clear();
            }
        };
    }, [contextValue, app.vault, app.metadataCache]);

    return <StorageContext.Provider value={contextWithControls}>{children}</StorageContext.Provider>;
}

/**
 * Hook to access file cache and file data
 *
 * Returns:
 * - fileData: Contains the tag tree and untagged file count
 * - Methods to get file metadata from frontmatter
 */
export function useFileCache() {
    const context = useContext(StorageContext);
    if (!context) {
        throw new Error('useFileCache must be used within StorageProvider');
    }
    return context;
}<|MERGE_RESOLUTION|>--- conflicted
+++ resolved
@@ -821,7 +821,6 @@
         stoppedRef.current = previousStopped;
     }, [api, tagTreeService]);
 
-<<<<<<< HEAD
     /**
      * Much lighter version of the rebuildCache which updates the cache
      * without clearing all cached data. Might not fix all issues.
@@ -839,22 +838,8 @@
         await rebuildCacheCommon(CacheRebuildMode.DropDatabaseSlow)
     }, [rebuildCacheCommon])
 
-    /**
-     * Memoized context value to prevent unnecessary re-renders
-     *
-     * This memo creates the context value object that will be provided to all child
-     * components. It includes:
-     * - Helper methods for getting file metadata with frontmatter support
-     * - Direct database access methods
-     * - Tag tree navigation methods
-     * - Storage state information
-     *
-     * The value is memoized to only recreate when its dependencies change,
-     * preventing child components from re-rendering unnecessarily.
-     */
-    const contextValue = useMemo(() => {
-        // Gets the display name for a file, using frontmatter if configured
-        const getFileDisplayName = (file: TFile): string => {
+    const getFileDisplayName = useCallback(
+        (file: TFile): string => {
             const cachedDisplayName = getDBInstance().getFile(file.path)?.metadata?.name
 
             if (cachedDisplayName != null) {
@@ -863,27 +848,18 @@
 
             let displayName: string | undefined;
 
-=======
-    const getFileDisplayName = useCallback(
-        (file: TFile): string => {
->>>>>>> be56be02
             if (settings.useFrontmatterMetadata) {
                 displayName = extractMetadata(app, file, settings)?.fn
             }
-<<<<<<< HEAD
 
             if (displayName == null) {
                 displayName = getDisplayName(file, undefined, settings);
             }
 
             return transformTitle(displayName, settings)
-        };
-=======
-            return getDisplayName(file, undefined, settings);
         },
         [app, settings]
     );
->>>>>>> be56be02
 
     const getFileCreatedTime = useCallback(
         (file: TFile): number => {
@@ -1003,11 +979,7 @@
             rebuildCache,
             rebuildCacheFast
         };
-<<<<<<< HEAD
-    }, [fileData, settings, app, isStorageReady, rebuildCache, rebuildCacheFast]);
-=======
-    }, [fileData, getFileDisplayName, getFileCreatedTime, getFileModifiedTime, getFileMetadata, isStorageReady, rebuildCache]);
->>>>>>> be56be02
+    }, [fileData, getFileDisplayName, getFileCreatedTime, getFileModifiedTime, getFileMetadata, isStorageReady, rebuildCache, rebuildCacheFast]);
 
     /**
      * Centralized handler for all content-related settings changes
