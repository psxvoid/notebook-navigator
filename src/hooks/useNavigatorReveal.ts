/*
 * Notebook Navigator - Plugin for Obsidian
 * Copyright (c) 2025 Johan Sanneblad
 *
 * This program is free software: you can redistribute it and/or modify
 * it under the terms of the GNU General Public License as published by
 * the Free Software Foundation, either version 3 of the License, or
 * (at your option) any later version.
 *
 * This program is distributed in the hope that it will be useful,
 * but WITHOUT ANY WARRANTY; without even the implied warranty of
 * MERCHANTABILITY or FITNESS FOR A PARTICULAR PURPOSE.  See the
 * GNU General Public License for more details.
 *
 * You should have received a copy of the GNU General Public License
 * along with this program.  If not, see <https://www.gnu.org/licenses/>.
 */

import { useEffect, useRef, useCallback, RefObject, useState } from 'react';
import { TFile, TFolder, App, FileView } from 'obsidian';
import { getLeafSplitLocation } from '../utils/workspaceSplit';
import type { ListPaneHandle } from '../components/ListPane';
import type { NavigationPaneHandle } from '../components/NavigationPane';
import { useExpansionState, useExpansionDispatch } from '../context/ExpansionContext';
import { useSelectionState, useSelectionDispatch } from '../context/SelectionContext';
import type { SelectionRevealSource } from '../context/SelectionContext';
import { useSettingsState } from '../context/SettingsContext';
import { useUXPreferences } from '../context/UXPreferencesContext';
import { useUIState, useUIDispatch } from '../context/UIStateContext';
import { useFileCache } from '../context/StorageContext';
import { useCommandQueue } from '../context/ServicesContext';
<<<<<<< HEAD
import { determineTagToReveal, findNearestVisibleTagAncestor, resolveCanonicalTagPath } from '../utils/tagUtils';
import { ItemType } from '../types';
=======
import { determineTagToReveal, findNearestVisibleTagAncestor, isRootTag, resolveCanonicalTagPath } from '../utils/tagUtils';
import { ItemType, UNTAGGED_TAG_ID } from '../types';
>>>>>>> 3b83de92
import { TIMEOUTS } from '../types/obsidian-extended';
import { normalizeNavigationPath } from '../utils/navigationIndex';
import { doesFolderContainPath } from '../utils/pathUtils';
import type { Align } from '../types/scroll';

import { EMPTY_FUNC, EMPTY_STRING } from 'src/utils/empty';
<<<<<<< HEAD
import { isVirtualTagCollectionId } from '../utils/virtualTagCollections';

interface FocusPaneOptions {
    updateSinglePaneView?: boolean;
}
=======
import { last } from 'src/utils/arrayUtils';
>>>>>>> 3b83de92

interface UseNavigatorRevealOptions {
    app: App;
    navigationPaneRef: RefObject<NavigationPaneHandle | null>;
    listPaneRef: RefObject<ListPaneHandle | null>;
    focusNavigationPane: (options?: FocusPaneOptions) => void;
    focusFilesPane: (options?: FocusPaneOptions) => void;
}

export const enum ListExpandMode {
    None,
    ToParent,
    ToChildren,
}

export interface RevealFileOptions {
    // Indicates the source of the reveal action
    source?: SelectionRevealSource;
    // True if this reveal happens during plugin startup
    isStartupReveal?: boolean;
    // Prevents switching focus away from the navigation pane
    preserveNavigationFocus?: boolean;
    // additionally to revealing a file, expands current folder/tag to a parent of a current
    mode?: ListExpandMode
}

export interface NavigateToFolderOptions {
    // Skip navigation pane scroll request when navigating to a folder
    skipScroll?: boolean;
    // Marks how this navigation was triggered
    source?: SelectionRevealSource;
    // When true, keep the navigation pane focused in single pane mode
    preserveNavigationFocus?: boolean;
}

export interface RevealTagOptions {
    // Skip switching to files pane in single pane mode
    skipSinglePaneSwitch?: boolean;
    // Skip navigation pane scroll request when revealing a tag
    skipScroll?: boolean;
    // Marks how this reveal was triggered
    source?: SelectionRevealSource;
}

/**
 * Custom hook that handles revealing items (files, folders, tags) in the Navigator, including:
 * - Manual reveal (via commands, context menus, or direct navigation)
 * - Auto-reveal (on file open/startup when enabled in settings)
 * - Parent expansion behavior (expanding ancestor folders/tags to make items visible)
 * - View switching (between navigation and file list in single-pane mode)
 *
 * This hook encapsulates the complex reveal logic that was previously
 * in the NotebookNavigatorComponent, making it reusable and testable.
 */
export function useNavigatorReveal({
    app,
    navigationPaneRef,
    listPaneRef,
    focusNavigationPane,
    focusFilesPane
}: UseNavigatorRevealOptions) {
    const settings = useSettingsState();
    const uxPreferences = useUXPreferences();
    const includeDescendantNotes = uxPreferences.includeDescendantNotes;
    const expansionState = useExpansionState();
    const expansionDispatch = useExpansionDispatch();
    const selectionState = useSelectionState();
    const selectionDispatch = useSelectionDispatch();
    const uiState = useUIState();
    const uiDispatch = useUIDispatch();
    const { getDB, findTagInTree } = useFileCache();
    const commandQueue = useCommandQueue();

    // Auto-reveal state
    const [fileToReveal, setFileToReveal] = useState<TFile | null>(null);
    const [isStartupReveal, setIsStartupReveal] = useState<boolean>(false);
    const activeFileRef = useRef<string | null>(null);
    const hasInitializedRef = useRef<boolean>(false);

    const getRevealTargetFolder = useCallback(
        (folder: TFolder | null, expandMode: ListExpandMode = ListExpandMode.None): { target: TFolder | null; expandAncestors: boolean } => {
            if (!folder) {
                return { target: null, expandAncestors: false };
            }

            if (expandMode === ListExpandMode.ToChildren) {
                return { target: folder, expandAncestors: false };
            }

            if (!includeDescendantNotes) {
                return { target: folder, expandAncestors: true };
            }

            const root = app.vault.getRoot();
            const rootPath = root?.path ?? '/';

            const isFolderVisible = (candidate: TFolder): boolean => {
                if (!settings.showRootFolder && root && candidate === root) {
                    return false;
                }

                let current: TFolder | null = candidate;
                while (current) {
                    const parent: TFolder | null = current.parent;
                    if (!parent) {
                        break;
                    }
                    const parentIsRoot = root && parent.path === rootPath;

                    if (parentIsRoot && !settings.showRootFolder) {
                        current = parent;
                        continue;
                    }

                    if (!expansionState.expandedFolders.has(parent.path)) {
                        return false;
                    }

                    current = parent;
                }

                return true;
            };

            let current: TFolder | null = (expandMode === ListExpandMode.ToParent ? folder.parent : folder) ?? folder;

            while (current && !isFolderVisible(current)) {
                current = current.parent;
            }

            if (!current) {
                const fallback = settings.showRootFolder ? (root ?? folder) : folder;
                return { target: fallback, expandAncestors: false };
            }

            if (!settings.showRootFolder && root && current === root) {
                return { target: folder, expandAncestors: false };
            }

            return { target: current, expandAncestors: false };
        },
        [includeDescendantNotes, settings.showRootFolder, expansionState.expandedFolders, app]
    );

    /**
     * Handles manual file reveals triggered from commands or context menus.
     * Selects the file, switches the view to its parent folder (always the real parent when descendant notes are shown),
     * expands any collapsed ancestor folders, focuses the list pane, and requests navigation pane scroll to the target folder.
     *
     * @param file - File to surface in the navigator
     */
    const revealFileInActualFolder = useCallback(
        (file: TFile, options?: RevealFileOptions) => {
            if (!file?.parent) return;

            const parentFolder = file.parent;
            // Determine which folder the navigator should display after reveal
            const { target, expandAncestors } = getRevealTargetFolder(parentFolder);

            // Always resolve to the actual parent folder for manual reveals
            const resolvedFolder = includeDescendantNotes ? parentFolder : (target ?? parentFolder);

            const foldersToExpand: string[] = [];
            let ancestor: TFolder | null = parentFolder.parent;

            // Collect ancestor folders so manual reveal can expand collapsed levels
            while (ancestor) {
                foldersToExpand.unshift(ancestor.path);
                if (ancestor.path === '/') break;
                ancestor = ancestor.parent;
            }

            const shouldExpandFolders =
                foldersToExpand.length > 0 && (expandAncestors || foldersToExpand.some(path => !expansionState.expandedFolders.has(path)));

            if (shouldExpandFolders) {
                // Expand collapsed ancestors to ensure the folder becomes visible in navigation pane
                expansionDispatch({ type: 'EXPAND_FOLDERS', folderPaths: foldersToExpand });
            }

            // Switch selection to the file and its resolved folder so the list pane updates immediately
            selectionDispatch({
                type: 'REVEAL_FILE',
                file,
                preserveFolder: false,
                isManualReveal: true,
                targetFolder: resolvedFolder ?? undefined,
                source: options?.source
            });

            // In single pane mode, switch to list pane view
            if (uiState.singlePane && uiState.currentSinglePaneView === 'navigation') {
                uiDispatch({ type: 'SET_SINGLE_PANE_VIEW', view: 'files' });
            }

            // Shift focus to list pane unless already there
            if (uiState.focusedPane !== 'files') {
                uiDispatch({ type: 'SET_FOCUSED_PANE', pane: 'files' });
            }

            if (navigationPaneRef.current && resolvedFolder) {
                // Scroll navigation pane so the resolved folder stays in view for manual reveals
                navigationPaneRef.current.requestScroll(resolvedFolder.path, { align: 'auto', itemType: ItemType.FOLDER });
            }
        },
        [
            expansionState.expandedFolders,
            expansionDispatch,
            selectionDispatch,
            uiState,
            uiDispatch,
            navigationPaneRef,
            getRevealTargetFolder,
            includeDescendantNotes
        ]
    );

    /**
     * Reveals a tag in the navigation pane by expanding parent tags if needed.
     *
     * @param tagPath - The tag path to reveal (without # prefix)
     */
    const revealTag = useCallback(
        (tagPath: string, options?: RevealTagOptions) => {
            if (!tagPath) {
                return;
            }

            const canonicalPath = resolveCanonicalTagPath(tagPath);
            if (!canonicalPath) {
                return;
            }

            // Check if this is a virtual tag collection rather than a real tag
            const isVirtualCollection = isVirtualTagCollectionId(canonicalPath);

            // Validate tag exists in tree for real tags
            if (!isVirtualCollection) {
                const tagNode = findTagInTree(canonicalPath);
                if (!tagNode) {
                    return;
                }
            }

            // Expand virtual folders if needed
            const virtualFoldersToExpand: string[] = [];

            // Check if we need to expand virtual folders based on settings
            if (settings.showTags && settings.showAllTagsFolder) {
                virtualFoldersToExpand.push('tags-root');
            }

            // Expand virtual folders if needed
            const virtualFoldersNeedExpansion = virtualFoldersToExpand.some(id => !expansionState.expandedVirtualFolders.has(id));
            if (virtualFoldersNeedExpansion) {
                const newExpanded = new Set(expansionState.expandedVirtualFolders);
                virtualFoldersToExpand.forEach(id => newExpanded.add(id));
                expansionDispatch({ type: 'SET_EXPANDED_VIRTUAL_FOLDERS', folders: newExpanded });
            }

            // Expand parent tags for real tags, skip for virtual collections
            if (!isVirtualCollection) {
                const tagsToExpand: string[] = [];
                const parts = canonicalPath.split('/');

                for (let i = 1; i < parts.length; i++) {
                    const parentPath = parts.slice(0, i).join('/');
                    tagsToExpand.push(parentPath);
                }

                const needsExpansion = tagsToExpand.some(path => !expansionState.expandedTags.has(path));
                if (needsExpansion) {
                    expansionDispatch({ type: 'EXPAND_TAGS', tagPaths: tagsToExpand });
                }
            }

            selectionDispatch({ type: 'SET_SELECTED_TAG', tag: canonicalPath, source: options?.source });

            // In single pane mode, switch to list pane view (same as revealFileInActualFolder)
            const shouldSkipSinglePaneSwitch = options?.skipSinglePaneSwitch ?? false;
            const shouldSkipScroll = Boolean(options?.skipScroll);
            if (uiState.singlePane && uiState.currentSinglePaneView === 'navigation' && !shouldSkipSinglePaneSwitch) {
                uiDispatch({ type: 'SET_SINGLE_PANE_VIEW', view: 'files' });
            }

            if (shouldSkipSinglePaneSwitch) {
                uiDispatch({ type: 'SET_FOCUSED_PANE', pane: 'navigation' });
            } else {
                // Always shift focus to list pane (same as revealFileInActualFolder)
                uiDispatch({ type: 'SET_FOCUSED_PANE', pane: 'files' });
            }

            if (!shouldSkipScroll && navigationPaneRef.current) {
                navigationPaneRef.current.requestScroll(canonicalPath, { align: 'auto', itemType: ItemType.TAG });
            }

            // If we have a selected file, trigger a reveal to ensure proper item visibility
            // This makes tag reveal follow the same flow as folder reveal
            if (selectionState.selectedFile) {
                selectionDispatch({
                    type: 'REVEAL_FILE',
                    file: selectionState.selectedFile,
                    preserveFolder: true, // We're in tag view, preserve it
                    isManualReveal: false, // This is part of auto-reveal
                    targetTag: canonicalPath,
                    source: options?.source
                });
            }
        },
        [
            expansionState.expandedTags,
            expansionState.expandedVirtualFolders,
            expansionDispatch,
            selectionDispatch,
            uiState,
            uiDispatch,
            settings,
            selectionState.selectedFile,
            findTagInTree,
            navigationPaneRef
        ]
    );

    /**
     * Handles implicit file reveals (auto-reveal, shortcuts, recent notes).
     * Keeps the current visible context when possible by targeting the first ancestor that is currently expanded,
     * switches tag views when needed, and only falls back to the real parent when no ancestor is visible.
     *
     * @param file - File to surface while preserving the visible navigation context
     */
    const revealFileInNearestFolder = useCallback(
        (file: TFile, options?: RevealFileOptions) => {
            if (!file?.parent) return;

            // Check if we're in tag view and should switch tags
            let targetTag: string | null | undefined = undefined;
            let targetFolderOverride: TFolder | null = null;
            let preserveFolder = false;
            const revealSource: SelectionRevealSource | undefined = options?.isStartupReveal ? 'startup' : options?.source;
            const shouldCenterNavigation = Boolean(options?.isStartupReveal && settings.startView === 'navigation');
            const navigationAlign: Align = shouldCenterNavigation ? 'center' : 'auto';
            const expandMode = options?.mode ?? ListExpandMode.None
            const jumpHistory = selectionState.jumpHistory

            if (expandMode === ListExpandMode.ToChildren && jumpHistory.length === 0) {
                return
            }

            const jumpToChildren = expandMode !== ListExpandMode.ToChildren ? EMPTY_FUNC : () => {
                const jumpTarget = last(jumpHistory)
                selectionDispatch({ type: 'JUMP_HISTORY_POP' })
                return jumpTarget
            }

            if (selectionState.selectionType === 'tag') {
                targetTag = jumpToChildren() ?? determineTagToReveal(file, selectionState.selectedTag, settings, getDB());

                if (targetTag) {
                    if (expandMode === ListExpandMode.ToParent && !isRootTag(targetTag)) {
                        selectionDispatch({ type: 'JUMP_HISTORY_PUSH', newEntry: targetTag })
                    }
                    
                    const visibleTag = findNearestVisibleTagAncestor(targetTag, expansionState.expandedTags, options?.mode);
                    targetTag = visibleTag;
                }
            }

            let resolvedFolder: TFolder | null = null;

            if ((targetTag === null || targetTag === undefined) && file.parent) {

                const parent = expandMode === ListExpandMode.ToChildren
                    ? app.vault.getFolderByPath(jumpToChildren() ?? EMPTY_STRING)
                    : expandMode === ListExpandMode.ToParent
                    ? selectionState.selectedFolder ?? file.parent
                    : file.parent

<<<<<<< HEAD
                if (expandMode === ListExpandMode.ToParent && targetTag == null) {
                    selectionDispatch({ type: 'JUMP_HISTORY_PUSH', newEntry: parent?.path ?? EMPTY_STRING })
=======
                if (expandMode === ListExpandMode.ToParent && targetTag == null && parent != null && parent.path !== '/') {
                    selectionDispatch({ type: 'JUMP_HISTORY_PUSH', newEntry: selectionState.selectedFolder?.path ?? EMPTY_STRING })
>>>>>>> 3b83de92
                }
                
                if (expandMode !== ListExpandMode.None && parent === null) {
                    return
                }

                const { target, expandAncestors } = getRevealTargetFolder(parent, options?.mode);

                resolvedFolder = target;

                const selectedFolder = selectionState.selectedFolder;
                // Check if selected folder contains file when including descendants
                const shouldPreserveSelectedFolder =
                    includeDescendantNotes &&
                    selectionState.selectionType === 'folder' &&
                    selectedFolder !== null &&
                    doesFolderContainPath(selectedFolder.path, file.parent.path) &&
                    expandMode === ListExpandMode.None;

                if (target) {
                    const isCurrentFolderSelected = selectedFolder && selectedFolder.path === target.path;
                    if (isCurrentFolderSelected || shouldPreserveSelectedFolder) {
                        preserveFolder = true;
                    } else {
                        targetFolderOverride = target;
                    }
                } else if (shouldPreserveSelectedFolder) {
                    // No reveal target but selected folder contains the file
                    preserveFolder = true;
                }

                if (expandAncestors) {
                    const foldersToExpand: string[] = [];
                    let currentFolder: TFolder | null = file.parent;

                    if (currentFolder && currentFolder.parent) {
                        currentFolder = currentFolder.parent;
                        while (currentFolder) {
                            foldersToExpand.unshift(currentFolder.path);
                            if (currentFolder.path === '/') break;
                            currentFolder = currentFolder.parent;
                        }
                    }

                    if (foldersToExpand.some(path => !expansionState.expandedFolders.has(path))) {
                        expansionDispatch({ type: 'EXPAND_FOLDERS', folderPaths: foldersToExpand });
                    }
                }
            }

            // Trigger the reveal - this is an auto-reveal, not manual
            selectionDispatch({
                type: 'REVEAL_FILE',
                file,
                preserveFolder,
                isManualReveal: false,
                targetTag,
                targetFolder: targetFolderOverride ?? undefined,
                source: revealSource
            });

            // Determine whether to switch to files view in single pane mode
            // Check if we're currently opening the homepage file
            const isHomepageContext = Boolean(commandQueue?.isOpeningHomepage());
            const shouldSkipSinglePaneSwitch = Boolean(
                (options?.isStartupReveal && settings.startView === 'navigation') ||
                    options?.preserveNavigationFocus ||
                    (isHomepageContext && settings.startView === 'navigation')
            );

            if (uiState.singlePane && uiState.currentSinglePaneView === 'navigation' && !shouldSkipSinglePaneSwitch) {
                uiDispatch({ type: 'SET_SINGLE_PANE_VIEW', view: 'files' });
            }

            // Don't change focus - let Obsidian handle focus naturally when opening files

            if (!targetTag && navigationPaneRef.current) {
                const scrollFolder =
                    targetFolderOverride ??
                    (preserveFolder && selectionState.selectedFolder ? selectionState.selectedFolder : (resolvedFolder ?? file.parent));
                if (scrollFolder) {
                    navigationPaneRef.current.requestScroll(scrollFolder.path, { align: navigationAlign, itemType: ItemType.FOLDER });
                }
            }
        },
        [
            settings,
            includeDescendantNotes,
            selectionState.selectedFolder,
            selectionState.selectionType,
            selectionState.selectedTag,
            expansionState.expandedFolders,
            expansionState.expandedTags,
            expansionDispatch,
            selectionDispatch,
            uiState,
            uiDispatch,
            getDB,
            getRevealTargetFolder,
            navigationPaneRef,
            commandQueue,
            selectionState.jumpHistory,
            app.vault,
        ]
    );

    /**
     * Navigates to a folder by path, expanding ancestors and selecting it.
     * Used by the "Navigate to folder" command.
     *
     * @param folderPath - The path of the folder to navigate to
     */
    const navigateToFolder = useCallback(
        (folderPath: string, options?: NavigateToFolderOptions) => {
            const folder = app.vault.getFolderByPath(folderPath);
            if (!folder) return;

            // Expand all ancestors to make the folder visible
            const foldersToExpand: string[] = [];
            let currentFolder: TFolder | null = folder.parent;

            while (currentFolder) {
                foldersToExpand.unshift(currentFolder.path);
                if (currentFolder.path === '/') break;
                currentFolder = currentFolder.parent;
            }

            // Expand folders if needed
            const needsExpansion = foldersToExpand.some(path => !expansionState.expandedFolders.has(path));
            if (needsExpansion) {
                expansionDispatch({ type: 'EXPAND_FOLDERS', folderPaths: foldersToExpand });
            }

            // Select the folder
            selectionDispatch({ type: 'SET_SELECTED_FOLDER', folder, source: options?.source });

            if (uiState.singlePane) {
                if (options?.preserveNavigationFocus) {
                    focusNavigationPane({ updateSinglePaneView: true });
                } else {
                    focusFilesPane({ updateSinglePaneView: true });
                }
            } else {
                focusNavigationPane();
            }

            const shouldSkipScroll = Boolean(options?.skipScroll);
            if (!shouldSkipScroll && navigationPaneRef.current) {
                navigationPaneRef.current.requestScroll(folder.path, { align: 'auto', itemType: ItemType.FOLDER });
            }
        },
        [
            app,
            expansionState.expandedFolders,
            expansionDispatch,
            selectionDispatch,
            uiState,
            navigationPaneRef,
            focusNavigationPane,
            focusFilesPane
        ]
    );

    // Auto-reveal effect: Reset fileToReveal after it's been consumed
    useEffect(() => {
        if (fileToReveal) {
            // Clear after a short delay to ensure the consumer has processed it
            const timer = window.setTimeout(() => {
                setFileToReveal(null);
                setIsStartupReveal(false);
            }, TIMEOUTS.DEBOUNCE_KEYBOARD);
            return () => window.clearTimeout(timer);
        }
    }, [fileToReveal]);

    // Auto-reveal effect: Detect which file needs revealing
    useEffect(() => {
        if (!settings.autoRevealActiveFile) return;

        /**
         * Detects if the active file has changed and triggers reveal if needed.
         * This is the single entry point for both file-open and active-leaf-change events.
         */
        const detectActiveFileChange = () => {
            // Get the currently active file view
            const view = app.workspace.getActiveViewOfType(FileView);
            if (!view?.file || !(view.file instanceof TFile)) {
                return;
            }

            const file = view.file;

            // Check if the file was just created; always reveal newly created files
            const isRecentlyCreated = file.stat.ctime === file.stat.mtime && Date.now() - file.stat.ctime < TIMEOUTS.FILE_OPERATION_DELAY;

            if (!isRecentlyCreated && settings.autoRevealIgnoreRightSidebar) {
                // Determine split of the active leaf and skip right-sidebar
                const activeLeaf = view.leaf;
                const split = getLeafSplitLocation(app, activeLeaf);
                if (split === 'right-sidebar') {
                    return;
                }
            }

            // Check if this is actually a different file
            if (activeFileRef.current === file.path) {
                return; // Same file, no change
            }

            // Update the active file reference
            activeFileRef.current = file.path;

            // Always reveal newly created files
            if (isRecentlyCreated) {
                setFileToReveal(file);
                return;
            }

            // Check if we're opening version history or in a new context
            const isOpeningVersionHistory = commandQueue && commandQueue.isOpeningVersionHistory();
            const isOpeningInNewContext = commandQueue && commandQueue.isOpeningInNewContext();

            // Don't reveal if navigator has focus (unless we're opening version history or in new context)
            const navigatorEl = document.querySelector('.nn-split-container');
            const hasNavigatorFocus = navigatorEl && navigatorEl.contains(document.activeElement);

            if (hasNavigatorFocus && !isOpeningVersionHistory && !isOpeningInNewContext) {
                return;
            }

            // Don't reveal if we're opening a folder note
            const isOpeningFolderNote = commandQueue && commandQueue.isOpeningFolderNote();

            if (isOpeningFolderNote) {
                return;
            }

            // Reveal the file
            setFileToReveal(file);
        };

        const handleActiveLeafChange = () => {
            detectActiveFileChange();
        };

        const handleFileOpen = () => {
            detectActiveFileChange();
        };

        const activeLeafEventRef = app.workspace.on('active-leaf-change', handleActiveLeafChange);
        const fileOpenEventRef = app.workspace.on('file-open', handleFileOpen);

        // Check for currently active file on mount
        if (!hasInitializedRef.current) {
            const activeFile = app.workspace.getActiveFile();
            if (activeFile) {
                // Skip startup auto-reveal if the active leaf is in right sidebar
                const activeLeaf = app.workspace.getActiveViewOfType(FileView)?.leaf ?? null;
                const split = getLeafSplitLocation(app, activeLeaf);
                if (!settings.autoRevealIgnoreRightSidebar || split !== 'right-sidebar') {
                    activeFileRef.current = activeFile.path;
                    setIsStartupReveal(true);
                    setFileToReveal(activeFile);
                }
            }
            hasInitializedRef.current = true;
        }

        return () => {
            app.workspace.offref(activeLeafEventRef);
            app.workspace.offref(fileOpenEventRef);
        };
    }, [app, app.workspace, settings.autoRevealActiveFile, settings.autoRevealIgnoreRightSidebar, settings.startView, commandQueue]);

    // Handle revealing the file when detected
    useEffect(() => {
        if (fileToReveal) {
            if (isStartupReveal) {
                // On startup, if we're already in tag view with the correct file selected, skip reveal but expand tags
                if (
                    selectionState.selectionType === ItemType.TAG &&
                    selectionState.selectedTag &&
                    selectionState.selectedFile?.path === fileToReveal.path
                ) {
                    const skipSinglePaneSwitch = uiState.singlePane && settings.startView === 'navigation';
                    revealTag(selectionState.selectedTag, { skipSinglePaneSwitch });

                    // After expanding the tag, trigger the file reveal
                    // This ensures proper visibility in the list pane
                    selectionDispatch({
                        type: 'REVEAL_FILE',
                        file: fileToReveal,
                        preserveFolder: true, // We're in tag view, preserve it
                        isManualReveal: false, // This is auto-reveal
                        targetTag: selectionState.selectedTag
                    });
                    return;
                }
                // Use nearest folder for startup - this respects includeDescendantNotes
                // and preserves the current folder selection when possible
                revealFileInNearestFolder(fileToReveal, { source: 'auto', isStartupReveal: true });
            } else {
                revealFileInNearestFolder(fileToReveal, { source: 'auto' }); // Use nearest folder for sidebar clicks
            }
        }
    }, [
        fileToReveal,
        isStartupReveal,
        revealFileInActualFolder,
        revealFileInNearestFolder,
        selectionState.selectionType,
        selectionState.selectedTag,
        selectionState.selectedFile,
        revealTag,
        selectionDispatch,
        settings.startView,
        uiState.singlePane
    ]);

    /**
     * Request scrolling to revealed items after selection changes.
     * Folder/tag expansion happens in the reveal functions BEFORE selection changes.
     * The actual scrolling is handled by the navigation and list panes.
     */
    useEffect(() => {
        // ONLY process if this is a reveal operation, not normal keyboard navigation
        if (selectionState.isRevealOperation && selectionState.selectedFile) {
            if (selectionState.revealSource === 'shortcut') {
                return;
            }
            // Request scroll in navigation pane if visible
            const shouldScrollNavigation = !uiState.singlePane || uiState.currentSinglePaneView === 'navigation';

            if (shouldScrollNavigation) {
                if (selectionState.selectionType === ItemType.TAG && selectionState.selectedTag) {
                    // Request scroll to tag
                    const tagPath = normalizeNavigationPath(ItemType.TAG, selectionState.selectedTag);
                    navigationPaneRef.current?.requestScroll(tagPath, {
                        itemType: ItemType.TAG
                    });
                } else if (selectionState.selectionType === ItemType.FOLDER && selectionState.selectedFolder) {
                    // Scroll to the selected folder even when it remains an ancestor during descendant reveals
                    const folderPath = normalizeNavigationPath(ItemType.FOLDER, selectionState.selectedFolder.path);
                    navigationPaneRef.current?.requestScroll(folderPath, {
                        itemType: ItemType.FOLDER
                    });
                }
            }

            // ListPane handles its own scroll requests via pendingScrollRef
            // This ensures proper measurement for large folders before scrolling
        }
    }, [
        selectionState.isRevealOperation,
        selectionState.selectedFolder,
        selectionState.selectedFile,
        selectionState.selectionType,
        selectionState.selectedTag,
        selectionState.revealSource,
        navigationPaneRef,
        listPaneRef,
        uiState.singlePane,
        uiState.currentSinglePaneView
    ]);

    return {
        revealFileInActualFolder,
        revealFileInNearestFolder,
        navigateToFolder,
        revealTag
    };
}<|MERGE_RESOLUTION|>--- conflicted
+++ resolved
@@ -29,28 +29,21 @@
 import { useUIState, useUIDispatch } from '../context/UIStateContext';
 import { useFileCache } from '../context/StorageContext';
 import { useCommandQueue } from '../context/ServicesContext';
-<<<<<<< HEAD
-import { determineTagToReveal, findNearestVisibleTagAncestor, resolveCanonicalTagPath } from '../utils/tagUtils';
+import { determineTagToReveal, findNearestVisibleTagAncestor, isRootTag, resolveCanonicalTagPath } from '../utils/tagUtils';
 import { ItemType } from '../types';
-=======
-import { determineTagToReveal, findNearestVisibleTagAncestor, isRootTag, resolveCanonicalTagPath } from '../utils/tagUtils';
-import { ItemType, UNTAGGED_TAG_ID } from '../types';
->>>>>>> 3b83de92
 import { TIMEOUTS } from '../types/obsidian-extended';
 import { normalizeNavigationPath } from '../utils/navigationIndex';
 import { doesFolderContainPath } from '../utils/pathUtils';
 import type { Align } from '../types/scroll';
 
 import { EMPTY_FUNC, EMPTY_STRING } from 'src/utils/empty';
-<<<<<<< HEAD
 import { isVirtualTagCollectionId } from '../utils/virtualTagCollections';
 
 interface FocusPaneOptions {
     updateSinglePaneView?: boolean;
 }
-=======
+
 import { last } from 'src/utils/arrayUtils';
->>>>>>> 3b83de92
 
 interface UseNavigatorRevealOptions {
     app: App;
@@ -428,13 +421,8 @@
                     ? selectionState.selectedFolder ?? file.parent
                     : file.parent
 
-<<<<<<< HEAD
-                if (expandMode === ListExpandMode.ToParent && targetTag == null) {
+                if (expandMode === ListExpandMode.ToParent && targetTag == null && parent != null && parent.path !== '/') {
                     selectionDispatch({ type: 'JUMP_HISTORY_PUSH', newEntry: parent?.path ?? EMPTY_STRING })
-=======
-                if (expandMode === ListExpandMode.ToParent && targetTag == null && parent != null && parent.path !== '/') {
-                    selectionDispatch({ type: 'JUMP_HISTORY_PUSH', newEntry: selectionState.selectedFolder?.path ?? EMPTY_STRING })
->>>>>>> 3b83de92
                 }
                 
                 if (expandMode !== ListExpandMode.None && parent === null) {
