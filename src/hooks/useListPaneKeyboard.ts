/*
 * Notebook Navigator - Plugin for Obsidian
 * Copyright (c) 2025 Johan Sanneblad, modifications by Pavel Sapehin
 *
 * This program is free software: you can redistribute it and/or modify
 * it under the terms of the GNU General Public License as published by
 * the Free Software Foundation, either version 3 of the License, or
 * (at your option) any later version.
 *
 * This program is distributed in the hope that it will be useful,
 * but WITHOUT ANY WARRANTY; without even the implied warranty of
 * MERCHANTABILITY or FITNESS FOR A PARTICULAR PURPOSE.  See the
 * GNU General Public License for more details.
 *
 * You should have received a copy of the GNU General Public License
 * along with this program.  If not, see <https://www.gnu.org/licenses/>.
 */

/**
 * useListPaneKeyboard - Keyboard navigation for the list pane
 *
 * This hook handles list-specific keyboard interactions:
 * - File selection and navigation
 * - Multi-selection support (Shift+arrows, Cmd/Ctrl+A)
 * - Range selection (Shift+Home/End)
 * - File opening and deletion
 * - Tab/arrow navigation to editor or back to navigation pane
 * - Page navigation
 */

import { useCallback } from 'react';
import { TFile, FileView } from 'obsidian';
import { Virtualizer } from '@tanstack/react-virtual';
import { useSelectionState, useSelectionDispatch } from '../context/SelectionContext';
import { useServices, useFileSystemOps } from '../context/ServicesContext';
import { useSettingsState } from '../context/SettingsContext';
import { useUXPreferences } from '../context/UXPreferencesContext';
import { useUIState, useUIDispatch } from '../context/UIStateContext';
import { getSupportedLeaves, ListPaneItemType } from '../types';
import type { ListPaneItem } from '../types/virtualization';
import { deleteSelectedFiles } from '../utils/deleteOperations';
import { getFilesInRange } from '../utils/selectionUtils';
import { useKeyboardNavigation, KeyboardNavigationHelpers } from './useKeyboardNavigation';
import { useMultiSelection } from './useMultiSelection';
import { useFileOpener } from './useFileOpener';
import { matchesShortcut, KeyboardShortcutAction } from '../utils/keyboardShortcuts';
<<<<<<< HEAD
import { runAsyncAction } from '../utils/async';
=======
import { onSelectFileCallback, useSelectItemAtIndex } from './list-pane/useSelectItemAtIndex';
>>>>>>> 8a7cc924

/**
 * Check if a list item is selectable (file, not header or spacer)
 */
export const isSelectableListItem = (item: ListPaneItem): boolean => {
    return item.type === ListPaneItemType.FILE;
};

interface UseListPaneKeyboardProps {
    /** List items to navigate through */
    items: ListPaneItem[];
    /** Virtualizer instance for scroll management */
    virtualizer: Virtualizer<HTMLDivElement, Element>;
    /** Container element for event attachment */
    containerRef: React.RefObject<HTMLDivElement | null>;
    /** Map from file paths to their index in items */
    pathToIndex: Map<string, number>;
    /** Array of files for multi-selection optimization */
    files: TFile[];
    /** Map from file paths to their position in files array */
    fileIndexMap: Map<string, number>;
    /** Handler for selecting a file from keyboard actions */
    onSelectFile: onSelectFileCallback;
}

/**
 * Hook for keyboard navigation in the list pane.
 * Handles file-specific keyboard interactions and multi-selection.
 */
export function useListPaneKeyboard({
    items,
    virtualizer,
    containerRef,
    pathToIndex,
    files,
    fileIndexMap,
    onSelectFile
}: UseListPaneKeyboardProps) {
    const { app, isMobile, tagTreeService } = useServices();
    const openFileInWorkspace = useFileOpener();
    const fileSystemOps = useFileSystemOps();
    const settings = useSettingsState();
    const uxPreferences = useUXPreferences();
    const includeDescendantNotes = uxPreferences.includeDescendantNotes;
    const showHiddenItems = uxPreferences.showHiddenItems;
    const selectionState = useSelectionState();
    const selectionDispatch = useSelectionDispatch();
    const uiState = useUIState();
    const uiDispatch = useUIDispatch();
    const multiSelection = useMultiSelection();

    /**
     * Get current selection index
     */
    const getCurrentIndex = useCallback(() => {
        if (selectionState.selectedFile?.path) {
            return pathToIndex.get(selectionState.selectedFile.path) ?? -1;
        }
        return -1;
    }, [selectionState.selectedFile, pathToIndex]);

    /**
     * Select item at given index
     */
    const { selectItemAtIndex } = useSelectItemAtIndex(onSelectFile)

    /**
     * Handle range selection with Home/End
     */
    const handleRangeSelection = useCallback(
        (direction: 'home' | 'end', currentFileIndex: number) => {
            const targetIndex = direction === 'home' ? 0 : files.length - 1;
            const targetFile = files[targetIndex];
            if (!targetFile) return;

            // Get files in range
            const filesInRange = getFilesInRange(
                files,
                direction === 'home' ? 0 : currentFileIndex,
                direction === 'home' ? currentFileIndex : files.length - 1
            );

            // Select all files in range that aren't already selected
            filesInRange.forEach(f => {
                if (!selectionState.selectedFiles.has(f.path)) {
                    selectionDispatch({ type: 'TOGGLE_FILE_SELECTION', file: f });
                }
            });

            // Move cursor to target position
            selectionDispatch({ type: 'UPDATE_CURRENT_FILE', file: targetFile });

            // Open the file without changing focus
            openFileInWorkspace(targetFile);

            // Scroll to target position
            virtualizer.scrollToIndex(targetIndex, { align: 'auto' });
        },
        [files, selectionState.selectedFiles, selectionDispatch, virtualizer, openFileInWorkspace]
    );

    /**
     * List pane-specific keyboard handler
     */
    const handleKeyDown = useCallback(
        (e: KeyboardEvent, helpers: KeyboardNavigationHelpers<ListPaneItem>) => {
            const currentIndex = getCurrentIndex();
            const shortcuts = settings.keyboardShortcuts;
            const isRTL = helpers.isRTL();
            let targetIndex = -1;
            // Tracks whether to scroll to the top of the list after selection
            let shouldScrollToTop = false;

            // Returns the index of the first selectable item in the list
            const getFirstSelectableIndex = () => helpers.findNextIndex(-1);
            // Finds the nearest selectable item before the given index
            const findSelectableBefore = (startIndex: number) => {
                if (items.length === 0) {
                    return -1;
                }

                for (let i = Math.min(startIndex, items.length - 1); i >= 0; i--) {
                    const candidate = helpers.getItemAt(i);
                    if (candidate && isSelectableListItem(candidate)) {
                        return i;
                    }
                }

                return -1;
            };

            if (matchesShortcut(e, shortcuts, KeyboardShortcutAction.LIST_EXTEND_SELECTION_DOWN)) {
                e.preventDefault();
                if (!isMobile && selectionState.selectedFile?.path) {
                    const currentFileIndex = fileIndexMap.get(selectionState.selectedFile.path);
                    if (currentFileIndex !== undefined && currentFileIndex !== -1) {
                        const finalFileIndex = multiSelection.handleShiftArrowSelection('down', currentFileIndex, files);
                        if (finalFileIndex >= 0) {
                            const finalFile = files[finalFileIndex];
                            const itemIndex = pathToIndex.get(finalFile.path);
                            if (itemIndex !== undefined) {
                                helpers.scrollToIndex(itemIndex);
                            }
                        }
                    }
                }
                return;
            }

            if (matchesShortcut(e, shortcuts, KeyboardShortcutAction.LIST_EXTEND_SELECTION_UP)) {
                e.preventDefault();
                if (!isMobile && selectionState.selectedFile?.path) {
                    const currentFileIndex = fileIndexMap.get(selectionState.selectedFile.path);
                    if (currentFileIndex !== undefined && currentFileIndex !== -1) {
                        const finalFileIndex = multiSelection.handleShiftArrowSelection('up', currentFileIndex, files);
                        if (finalFileIndex >= 0) {
                            const finalFile = files[finalFileIndex];
                            const itemIndex = pathToIndex.get(finalFile.path);
                            if (itemIndex !== undefined) {
                                helpers.scrollToIndex(itemIndex);
                            }
                        }
                    }
                }
                return;
            }

            if (matchesShortcut(e, shortcuts, KeyboardShortcutAction.PANE_MOVE_DOWN)) {
                e.preventDefault();
                targetIndex = helpers.findNextIndex(currentIndex);
                if (targetIndex === currentIndex && currentIndex >= 0) {
                    return;
                }
            } else if (matchesShortcut(e, shortcuts, KeyboardShortcutAction.PANE_MOVE_UP)) {
                e.preventDefault();
                if (currentIndex === -1) {
                    targetIndex = helpers.findNextIndex(-1);
                } else {
                    targetIndex = helpers.findPreviousIndex(currentIndex);
                    if (targetIndex === currentIndex && currentIndex >= 0) {
                        return;
                    }
                }
            } else if (matchesShortcut(e, shortcuts, KeyboardShortcutAction.PANE_PAGE_DOWN)) {
                e.preventDefault();
                if (currentIndex !== -1) {
                    const pageSize = helpers.getPageSize();
                    const newIndex = Math.min(currentIndex + pageSize, items.length - 1);
                    let newTargetIndex = helpers.findNextIndex(newIndex - 1);
                    if (newTargetIndex === currentIndex && currentIndex !== items.length - 1) {
                        for (let i = items.length - 1; i >= 0; i--) {
                            const item = helpers.getItemAt(i);
                            if (item && isSelectableListItem(item)) {
                                newTargetIndex = i;
                                break;
                            }
                        }
                    }
                    targetIndex = newTargetIndex;
                }
            } else if (matchesShortcut(e, shortcuts, KeyboardShortcutAction.PANE_PAGE_UP)) {
                e.preventDefault();
                const firstSelectableIndex = getFirstSelectableIndex();

                if (currentIndex === -1) {
                    targetIndex = firstSelectableIndex;
                    if (firstSelectableIndex >= 0) {
                        shouldScrollToTop = true;
                    }
                } else {
                    const pageSize = helpers.getPageSize();
                    const newIndex = Math.max(0, currentIndex - pageSize);
                    const nearestSelectable = findSelectableBefore(newIndex);

                    if (nearestSelectable >= 0) {
                        targetIndex = nearestSelectable;
                        if (firstSelectableIndex >= 0 && nearestSelectable === firstSelectableIndex) {
                            shouldScrollToTop = true;
                        }
                    } else {
                        targetIndex = firstSelectableIndex;
                        if (firstSelectableIndex >= 0) {
                            shouldScrollToTop = true;
                        }
                    }
                }
            } else if (
                matchesShortcut(e, shortcuts, KeyboardShortcutAction.LIST_FOCUS_EDITOR, {
                    isRTL,
                    directional: 'horizontal'
                })
            ) {
                if (selectionState.selectedFile) {
                    e.preventDefault();
                    const leaves = getSupportedLeaves(app);
                    const targetLeaf = leaves.find(leaf => {
                        const view = leaf.view;
                        return view instanceof FileView && view.file?.path === selectionState.selectedFile?.path;
                    });
                    if (targetLeaf) {
                        app.workspace.setActiveLeaf(targetLeaf, { focus: true });
                    }
                }
            } else if (
                matchesShortcut(e, shortcuts, KeyboardShortcutAction.LIST_FOCUS_NAVIGATION, {
                    isRTL,
                    directional: 'horizontal'
                })
            ) {
                e.preventDefault();
                if (uiState.singlePane && !isMobile) {
                    uiDispatch({ type: 'SET_SINGLE_PANE_VIEW', view: 'navigation' });
                    uiDispatch({ type: 'SET_FOCUSED_PANE', pane: 'navigation' });
                } else if (!uiState.singlePane) {
                    uiDispatch({ type: 'SET_FOCUSED_PANE', pane: 'navigation' });
                }
            } else if (matchesShortcut(e, shortcuts, KeyboardShortcutAction.DELETE_SELECTED)) {
                if (selectionState.selectedFile || selectionState.selectedFiles.size > 0) {
                    e.preventDefault();
                    // Delete selected files
                    runAsyncAction(() =>
                        deleteSelectedFiles({
                            app,
                            fileSystemOps,
                            settings,
                            visibility: { includeDescendantNotes, showHiddenItems },
                            selectionState,
                            selectionDispatch,
                            tagTreeService
                        })
                    );
                }
            } else if (matchesShortcut(e, shortcuts, KeyboardShortcutAction.LIST_SELECT_ALL)) {
                e.preventDefault();
                const allFiles = items
                    .filter(item => item.type === ListPaneItemType.FILE)
                    .map(item => {
                        const fileItem = item;
                        return fileItem.data instanceof TFile ? fileItem.data : null;
                    })
                    .filter((file): file is TFile => file !== null);

                multiSelection.selectAll(allFiles);
            } else if (matchesShortcut(e, shortcuts, KeyboardShortcutAction.LIST_RANGE_TO_START)) {
                e.preventDefault();
                if (!isMobile && selectionState.selectedFile?.path) {
                    const currentFileIndex = fileIndexMap.get(selectionState.selectedFile.path);
                    if (currentFileIndex !== undefined && currentFileIndex !== -1) {
                        handleRangeSelection('home', currentFileIndex);
                    }
                }
                return;
            } else if (matchesShortcut(e, shortcuts, KeyboardShortcutAction.LIST_RANGE_TO_END)) {
                e.preventDefault();
                if (!isMobile && selectionState.selectedFile?.path) {
                    const currentFileIndex = fileIndexMap.get(selectionState.selectedFile.path);
                    if (currentFileIndex !== undefined && currentFileIndex !== -1) {
                        handleRangeSelection('end', currentFileIndex);
                    }
                }
                return;
            } else if (matchesShortcut(e, shortcuts, KeyboardShortcutAction.PANE_HOME)) {
                e.preventDefault();
                const firstSelectableIndex = getFirstSelectableIndex();
                targetIndex = firstSelectableIndex;
                if (firstSelectableIndex >= 0) {
                    shouldScrollToTop = true;
                }
            } else if (matchesShortcut(e, shortcuts, KeyboardShortcutAction.PANE_END)) {
                e.preventDefault();
                for (let i = items.length - 1; i >= 0; i--) {
                    const item = helpers.getItemAt(i);
                    if (item && isSelectableListItem(item)) {
                        targetIndex = i;
                        break;
                    }
                }
            }

            if (targetIndex >= 0 && targetIndex < items.length) {
                const item = helpers.getItemAt(targetIndex);
                if (item && isSelectableListItem(item)) {
                    selectItemAtIndex(item);
                    if (shouldScrollToTop) {
                        virtualizer.scrollToIndex(0, { align: 'start' });
                    }
                    helpers.scrollToIndex(targetIndex);
                }
            } else if (shouldScrollToTop) {
                virtualizer.scrollToIndex(0, { align: 'start' });
            }
        },
        [
            getCurrentIndex,
            settings,
            isMobile,
            selectionState,
            fileIndexMap,
            multiSelection,
            files,
            pathToIndex,
            app,
            uiState.singlePane,
            uiDispatch,
            fileSystemOps,
            tagTreeService,
            selectionDispatch,
            selectItemAtIndex,
            handleRangeSelection,
            items,
            virtualizer,
            includeDescendantNotes,
            showHiddenItems
        ]
    );

    // Use the base keyboard navigation hook
    useKeyboardNavigation({
        items,
        virtualizer,
        focusedPane: 'files',
        containerRef,
        isSelectable: isSelectableListItem,
        _getCurrentIndex: getCurrentIndex,
        onKeyDown: handleKeyDown
    });
}<|MERGE_RESOLUTION|>--- conflicted
+++ resolved
@@ -44,11 +44,9 @@
 import { useMultiSelection } from './useMultiSelection';
 import { useFileOpener } from './useFileOpener';
 import { matchesShortcut, KeyboardShortcutAction } from '../utils/keyboardShortcuts';
-<<<<<<< HEAD
 import { runAsyncAction } from '../utils/async';
-=======
+
 import { onSelectFileCallback, useSelectItemAtIndex } from './list-pane/useSelectItemAtIndex';
->>>>>>> 8a7cc924
 
 /**
  * Check if a list item is selectable (file, not header or spacer)
