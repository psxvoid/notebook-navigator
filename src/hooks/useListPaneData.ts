/*
 * Notebook Navigator - Plugin for Obsidian
 * Copyright (c) 2025 Johan Sanneblad
 *
 * This program is free software: you can redistribute it and/or modify
 * it under the terms of the GNU General Public License as published by
 * the Free Software Foundation, either version 3 of the License, or
 * (at your option) any later version.
 *
 * This program is distributed in the hope that it will be useful,
 * but WITHOUT ANY WARRANTY; without even the implied warranty of
 * MERCHANTABILITY or FITNESS FOR A PARTICULAR PURPOSE.  See the
 * GNU General Public License for more details.
 *
 * You should have received a copy of the GNU General Public License
 * along with this program.  If not, see <https://www.gnu.org/licenses/>.
 */

/**
 * useListPaneData - Manages file list data for the ListPane component
 *
 * This hook handles:
 * - File collection from folders and tags
 * - Sorting and grouping files by date
 * - Separating pinned and unpinned files
 * - Building list items with headers and spacers
 * - Listening to vault changes and updating the file list
 * - Creating efficient lookup maps for file access
 */

import { useMemo, useState, useEffect, useRef } from 'react';
import { LinkCache, TFile, TFolder, debounce } from 'obsidian';
import { useServices } from '../context/ServicesContext';
import { OperationType } from '../services/CommandQueueService';
import { useFileCache } from '../context/StorageContext';
import { ListPaneItemType, ItemType, PINNED_SECTION_HEADER_KEY } from '../types';
import type { VisibilityPreferences } from '../types';
import type { ListPaneItem } from '../types/virtualization';
import { TIMEOUTS } from '../types/obsidian-extended';
import { DateUtils } from '../utils/dateUtils';
import { getFilesForFolder, getFilesForTag, collectPinnedPaths } from '../utils/fileFinder';
import { shouldExcludeFile, isFolderInExcludedFolder } from '../utils/fileFilters';
import { getDateField, getEffectiveSortOption, naturalCompare } from '../utils/sortUtils';
import { strings } from '../i18n';
import { FILE_VISIBILITY, isExcalidrawAttachment } from '../utils/fileTypeUtils';
import {
    parseFilterSearchTokens,
    fileMatchesFilterTokens,
    filterSearchHasActiveCriteria,
    filterSearchNeedsTagLookup,
    filterSearchRequiresTagsForEveryMatch
} from '../utils/filterSearch';
import type { NotebookNavigatorSettings } from '../settings';
import type { FilterSearchTokens } from '../utils/filterSearch';
import type { SearchResultMeta } from '../types/search';
import { createHiddenTagVisibility, normalizeTagPathValue } from '../utils/tagPrefixMatcher';
import { resolveListGrouping } from '../utils/listGrouping';
import { runAsyncAction } from '../utils/async';
<<<<<<< HEAD
import { getDBInstance } from 'src/storage/fileOperations';
import { FeatureImageContentProvider } from 'src/services/content/FeatureImageContentProvider';
import { CachedMetadata } from 'tests/stubs/obsidian';
import { EMPTY_ARRAY, EMPTY_STRING } from 'src/utils/empty';
=======
import type { ActiveProfileState } from '../context/SettingsContext';
import type { SearchProvider } from '../types/search';
>>>>>>> a577ba1a

const EMPTY_SEARCH_META = new Map<string, SearchResultMeta>();
// Shared empty map used when no files are hidden to avoid allocations
const EMPTY_HIDDEN_STATE = new Map<string, boolean>();
// Shared sentinel array used when only tag presence is required
const TAG_PRESENCE_SENTINEL = ['__nn_tag_present__'];

/**
 * Parameters for the useListPaneData hook
 */
interface UseListPaneDataParams {
    /** The type of selection (folder or tag) */
    selectionType: ItemType | null;
    /** The currently selected folder, if any */
    selectedFolder: TFolder | null;
    /** The currently selected tag, if any */
    selectedTag: string | null;
    /** Plugin settings */
    settings: NotebookNavigatorSettings;
    /** Active profile-derived values */
    activeProfile: ActiveProfileState;
    /** Active search provider to use for filtering */
    searchProvider: SearchProvider;
    /** Optional search query to filter files */
    searchQuery?: string;
    /** Pre-parsed search tokens matching the debounced query */
    searchTokens?: FilterSearchTokens;
    /** Visibility preferences that control descendant notes and hidden items */
    visibility: VisibilityPreferences;
}

/**
 * Return value of the useListPaneData hook
 */
interface UseListPaneDataResult {
    /** List items including headers, files, and spacers for rendering */
    listItems: ListPaneItem[];
    /** Ordered array of files (without headers) for multi-selection */
    orderedFiles: TFile[];
    /** Map from file path to index within orderedFiles array */
    orderedFileIndexMap: Map<string, number>;
    /** Map from file path to list item index for O(1) lookups */
    filePathToIndex: Map<string, number>;
    /** Map from file path to position in files array for multi-selection */
    fileIndexMap: Map<string, number>;
    /** Raw array of files before grouping */
    files: TFile[];
    /** Search metadata keyed by file path (populated when using Omnisearch) */
    searchMeta: Map<string, SearchResultMeta>;
}

/**
 * Hook that manages file list data for the ListPane component.
 * Handles file collection, sorting, grouping, and vault change monitoring.
 *
 * @param params - Configuration parameters
 * @returns File list data and lookup maps
 */
export function useListPaneData({
    selectionType,
    selectedFolder,
    selectedTag,
    settings,
    activeProfile,
    searchProvider,
    searchQuery,
    searchTokens,
    visibility
}: UseListPaneDataParams): UseListPaneDataResult {
    const { app, tagTreeService, commandQueue, omnisearchService } = useServices();
    const { getFileCreatedTime, getFileModifiedTime, getDB, getFileDisplayName } = useFileCache();
    const { includeDescendantNotes, showHiddenItems } = visibility;

    // State to force updates when vault changes (incremented on create/delete/rename)
    const [updateKey, setUpdateKey] = useState(0);
    const [omnisearchResult, setOmnisearchResult] = useState<{
        query: string;
        files: TFile[];
        meta: Map<string, SearchResultMeta>;
    } | null>(null);
    const searchTokenRef = useRef(0);

    const trimmedQuery = searchQuery?.trim() ?? '';
    const hasSearchQuery = trimmedQuery.length > 0;
    const isOmnisearchAvailable = omnisearchService?.isAvailable() ?? false;
    // Use Omnisearch only when selected, available, and there's a query
    const useOmnisearch = searchProvider === 'omnisearch' && isOmnisearchAvailable && hasSearchQuery;
    const { hiddenFolders, hiddenFiles, hiddenTags, fileVisibility } = activeProfile;
    const listConfig = useMemo(
        () => ({
            pinnedNotes: settings.pinnedNotes,
            filterPinnedByFolder: settings.filterPinnedByFolder,
            showPinnedGroupHeader: settings.showPinnedGroupHeader ?? true,
            showTags: settings.showTags,
            showFileTags: settings.showFileTags,
            noteGrouping: settings.noteGrouping,
            folderAppearances: settings.folderAppearances,
            tagAppearances: settings.tagAppearances
        }),
        [
            settings.filterPinnedByFolder,
            settings.folderAppearances,
            settings.noteGrouping,
            settings.pinnedNotes,
            settings.showFileTags,
            settings.showPinnedGroupHeader,
            settings.showTags,
            settings.tagAppearances
        ]
    );

    const sortOption = useMemo(() => {
        if (selectionType === ItemType.TAG && selectedTag) {
            return getEffectiveSortOption(settings, ItemType.TAG, null, selectedTag);
        }
        return getEffectiveSortOption(settings, ItemType.FOLDER, selectedFolder, selectedTag);
    }, [selectionType, selectedFolder, selectedTag, settings]);

    /**
     * Calculate the base list of files based on current selection without search filtering.
     * Re-runs when selection changes or vault is modified.
     */
    const baseFiles = useMemo(() => {
        let allFiles: TFile[] = [];

        if (selectionType === ItemType.FOLDER && selectedFolder) {
            allFiles = getFilesForFolder(selectedFolder, settings, visibility, app);
        } else if (selectionType === ItemType.TAG && selectedTag) {
            allFiles = getFilesForTag(selectedTag, settings, visibility, app, tagTreeService);
        }

        return allFiles;
        // NOTE: Excluding getFilesForFolder/getFilesForTag - static imports
        // updateKey triggers re-computation on storage updates
        // eslint-disable-next-line react-hooks/exhaustive-deps
    }, [
        selectionType,
        selectedFolder,
        selectedTag,
        activeProfile.profile.id,
        activeProfile.hiddenFolders,
        activeProfile.hiddenFiles,
        activeProfile.hiddenTags,
        activeProfile.fileVisibility,
        settings.enableFolderNotes,
        settings.hideFolderNoteInList,
        settings.folderNoteName,
        settings.useFrontmatterMetadata,
        settings.frontmatterNameField,
        settings.frontmatterCreatedField,
        settings.frontmatterModifiedField,
        settings.frontmatterDateFormat,
        settings.filterPinnedByFolder,
        settings.pinnedNotes,
        settings.defaultFolderSort,
        settings.folderSortOverrides,
        settings.tagSortOverrides,
        includeDescendantNotes,
        showHiddenItems,
        app,
        tagTreeService,
        updateKey
    ]);

    // Set of file paths for the current view scope
    const basePathSet = useMemo(() => new Set(baseFiles.map(file => file.path)), [baseFiles]);

    /**
     * Maintain a stateful map of lowercase display names by file path.
     * Rebuild on baseFiles changes; update entries on metadata changes for live name updates.
     */
    const [searchableNames, setSearchableNames] = useState<Map<string, string>>(new Map());

    // Clear Omnisearch results when switching away from it
    useEffect(() => {
        if (!useOmnisearch) {
            setOmnisearchResult(null);
        }
    }, [useOmnisearch]);

    // Execute Omnisearch query when needed
    useEffect(() => {
        if (!useOmnisearch) {
            return;
        }
        if (!omnisearchService) {
            setOmnisearchResult(null);
            return;
        }

        // Track request to handle race conditions
        const token = ++searchTokenRef.current;
        let disposed = false;

        // Execute omnisearch
        runAsyncAction(async () => {
            try {
                const hits = await omnisearchService.search(trimmedQuery);
                // Ignore stale results
                if (disposed || searchTokenRef.current !== token) {
                    return;
                }

                const meta = new Map<string, SearchResultMeta>();
                const orderedFiles: TFile[] = [];

                for (const hit of hits) {
                    // Skip files outside the current view's scope
                    if (!basePathSet.has(hit.path)) {
                        continue;
                    }
                    orderedFiles.push(hit.file);

                    // Sanitize and normalize match data
                    const matches = hit.matches
                        .filter(match => typeof match.text === 'string' && match.text.length > 0)
                        .map(match => ({
                            offset: match.offset,
                            length: match.length,
                            text: match.text
                        }));

                    const terms = hit.foundWords.filter(word => typeof word === 'string' && word.length > 0);

                    meta.set(hit.path, {
                        score: hit.score,
                        terms,
                        matches,
                        excerpt: hit.excerpt
                    });
                }

                setOmnisearchResult({ query: trimmedQuery, files: orderedFiles, meta });
            } catch {
                if (searchTokenRef.current === token) {
                    setOmnisearchResult({ query: trimmedQuery, files: [], meta: new Map() });
                }
            }
        });

        return () => {
            disposed = true;
        };
    }, [useOmnisearch, omnisearchService, trimmedQuery, basePathSet]);

    // Rebuild the entire map when the baseFiles list or name provider changes
    useEffect(() => {
        const map = new Map<string, string>();
        for (const file of baseFiles) {
            const name = getFileDisplayName(file);
            map.set(file.path, name.toLowerCase());
        }
        setSearchableNames(map);
    }, [baseFiles, getFileDisplayName]);

    // Incrementally update names when frontmatter changes for files in the current list
    useEffect(() => {
        const basePaths = new Set(baseFiles.map(f => f.path));
        const offref = app.metadataCache.on('changed', changedFile => {
            if (!changedFile) return;
            const path = changedFile.path;
            if (!basePaths.has(path)) return;
            const lower = getFileDisplayName(changedFile).toLowerCase();
            setSearchableNames(prev => {
                const current = prev.get(path);
                if (current === lower) return prev;
                const next = new Map(prev);
                next.set(path, lower);
                return next;
            });
        });
        return () => {
            app.metadataCache.offref(offref);
        };
    }, [app.metadataCache, baseFiles, getFileDisplayName]);

    /**
     * Apply search filter to the base files using the precomputed name map.
     */
    const files = useMemo(() => {
        if (!trimmedQuery) {
            return baseFiles;
        }

        // Use Omnisearch for full-text search when enabled
        if (useOmnisearch) {
            // Return empty while waiting for search results or if query doesn't match
            if (!omnisearchResult || omnisearchResult.query !== trimmedQuery) {
                return [];
            }

            // Build a set of paths from Omnisearch results for efficient filtering
            const omnisearchPaths = new Set(omnisearchResult.files.map(file => file.path));
            if (omnisearchPaths.size === 0) {
                return [];
            }

            // Filter baseFiles to only include those found by Omnisearch
            return baseFiles.filter(file => omnisearchPaths.has(file.path));
        }

        // Parse the search query into filter tokens
        const tokens = searchTokens ?? parseFilterSearchTokens(trimmedQuery);

        // Skip filtering if query contains no meaningful criteria
        if (!filterSearchHasActiveCriteria(tokens)) {
            return baseFiles;
        }

        // Check if we need to access tag metadata for any file
        const needsTagLookup = filterSearchNeedsTagLookup(tokens);
        // Check if all inclusion clauses require files to have tags
        const requireTaggedMatches = filterSearchRequiresTagsForEveryMatch(tokens);
        const requiresNormalizedTagValues = tokens.mode === 'tag' || tokens.tagTokens.length > 0 || tokens.excludeTagTokens.length > 0;

        const db = getDB();

        // Cache normalized tag arrays to avoid repeated string transformations
        const normalizedTagCache = new Map<string, string[]>();
        const emptyTags: string[] = [];

        // Get or compute normalized tags for a file path
        const resolveNormalizedTags = (path: string, rawTags: readonly string[]): string[] => {
            const cached = normalizedTagCache.get(path);
            if (cached !== undefined) {
                return cached;
            }
            const normalized = rawTags.map(tag => normalizeTagPathValue(tag)).filter((value): value is string => value.length > 0);
            normalizedTagCache.set(path, normalized);
            return normalized;
        };

        const filteredByFilterSearch = baseFiles.filter(file => {
            const lowercaseName = searchableNames.get(file.path) || '';

            // Skip tag lookup if tokens do not reference tags
            if (!needsTagLookup) {
                return fileMatchesFilterTokens(lowercaseName, emptyTags, tokens);
            }

            const rawTags = db.getCachedTags(file.path);
            const hasTags = rawTags.length > 0;

            // Early return if file must have tags but has none
            if (requireTaggedMatches && !hasTags) {
                return false;
            }

            let lowercaseTags: string[];
            if (!hasTags) {
                lowercaseTags = emptyTags;
            } else if (requiresNormalizedTagValues) {
                lowercaseTags = resolveNormalizedTags(file.path, rawTags);
            } else {
                lowercaseTags = TAG_PRESENCE_SENTINEL;
            }

            return fileMatchesFilterTokens(lowercaseName, lowercaseTags, tokens);
        });

        // Return the filtered results from the internal filter search
        return filteredByFilterSearch;
    }, [useOmnisearch, trimmedQuery, baseFiles, searchableNames, omnisearchResult, getDB, searchTokens]);

    // Builds map of file paths that are normally hidden but shown via "show hidden items"
    const hiddenFileState = useMemo(() => {
        if (!showHiddenItems || files.length === 0) {
            return EMPTY_HIDDEN_STATE;
        }

        const db = getDB();
        const records = db.getFiles(files.map(file => file.path));
        const shouldCheckFolders = hiddenFolders.length > 0;
        const shouldCheckFrontmatter = hiddenFiles.length > 0;
        const folderHiddenCache = shouldCheckFolders ? new Map<string, boolean>() : null;
        const result = new Map<string, boolean>();

        // Checks if a folder is in an excluded folder pattern with caching
        const resolveFolderHidden = (folder: TFolder | null): boolean => {
            if (!folderHiddenCache || !folder) {
                return false;
            }
            if (folderHiddenCache.has(folder.path)) {
                return folderHiddenCache.get(folder.path) ?? false;
            }
            const hidden = isFolderInExcludedFolder(folder, hiddenFolders);
            folderHiddenCache.set(folder.path, hidden);
            return hidden;
        };

        files.forEach(file => {
            const record = records.get(file.path);
            let hiddenByFrontmatter = false;
            if (shouldCheckFrontmatter && file.extension === 'md') {
                if (record?.metadata?.hidden === undefined) {
                    hiddenByFrontmatter = shouldExcludeFile(file, hiddenFiles, app);
                } else {
                    hiddenByFrontmatter = Boolean(record.metadata?.hidden);
                }
            }
            const hiddenByFolder = shouldCheckFolders ? resolveFolderHidden(file.parent ?? null) : false;
            if (hiddenByFrontmatter || hiddenByFolder) {
                result.set(file.path, true);
            }
        });

        return result;
    }, [files, getDB, hiddenFolders, hiddenFiles, showHiddenItems, app]);

    /**
     * Build the complete list of items for rendering, including:
     * - Pinned section header and pinned files
     * - Date group headers (if grouping is enabled)
     * - Regular files
     * - Bottom spacer for scroll padding
     */
    const searchMetaMap = useMemo(() => {
        if (useOmnisearch && omnisearchResult) {
            return omnisearchResult.meta;
        }
        return EMPTY_SEARCH_META;
    }, [useOmnisearch, omnisearchResult]);

    const listItems = useMemo(() => {
        const items: ListPaneItem[] = [];

        // Add top spacer at the beginning
        items.push({
            type: ListPaneItemType.TOP_SPACER,
            data: '',
            key: 'top-spacer'
        });

        // Determine context filter based on selection type
        // selectionType can be FOLDER, TAG, FILE, or null - we only use FOLDER and TAG for pinned context
        const contextFilter =
            selectionType === ItemType.TAG ? ItemType.TAG : selectionType === ItemType.FOLDER ? ItemType.FOLDER : undefined;
        const restrictToFolderPath =
            listConfig.filterPinnedByFolder && selectionType === ItemType.FOLDER && selectedFolder ? selectedFolder.path : undefined;
        const pinnedPaths = collectPinnedPaths(
            listConfig.pinnedNotes,
            contextFilter,
            restrictToFolderPath !== undefined ? { restrictToFolderPath } : undefined
        );

        // Separate pinned and unpinned files
        const pinnedFiles = files.filter(f => pinnedPaths.has(f.path));
        const unpinnedFiles = files.filter(f => !pinnedPaths.has(f.path));

        // Check if file has tags for height optimization
        const db = getDB();
        const shouldDetectTags = listConfig.showTags && listConfig.showFileTags;
        const hiddenTagVisibility = shouldDetectTags ? createHiddenTagVisibility(hiddenTags, showHiddenItems) : null;
        const fileHasTags = shouldDetectTags
            ? (file: TFile) => {
                  const tags = db.getCachedTags(file.path);
                  if (!hiddenTagVisibility) {
                      return tags.length > 0;
                  }
                  return hiddenTagVisibility.hasVisibleTags(tags);
              }
            : () => false;

        // Determine which sort option to use
        // Files are already sorted in fileFinder; preserve order here

        // Track file index for stable onClick handlers
        let fileIndexCounter = 0;

        // Helper to push file items with consistent computed properties
        type FileItemOverrides = Partial<Omit<ListPaneItem, 'type' | 'data' | 'key' | 'fileIndex' | 'searchMeta' | 'hasTags' | 'isHidden'>>;
        const pushFileItem = (file: TFile, overrides: FileItemOverrides = {}) => {
            const baseItem: ListPaneItem = {
                type: ListPaneItemType.FILE,
                data: file,
                parentFolder: selectedFolder?.path,
                key: file.path,
                fileIndex: fileIndexCounter++,
                searchMeta: searchMetaMap.get(file.path),
                hasTags: fileHasTags(file),
                isHidden: hiddenFileState.get(file.path) ?? false
            };
            items.push({ ...baseItem, ...overrides });
        };

        // Controls whether to show header above pinned notes section
        const showPinnedGroupHeader = listConfig.showPinnedGroupHeader;

        // Add pinned files
        if (pinnedFiles.length > 0) {
            if (showPinnedGroupHeader) {
                items.push({
                    type: ListPaneItemType.HEADER,
                    data: strings.listPane.pinnedSection,
                    key: PINNED_SECTION_HEADER_KEY
                });
            }
            pinnedFiles.forEach(file => {
                pushFileItem(file, { isPinned: true });
            });
        }

        // Resolve effective grouping mode (handles global default + per-folder/tag overrides)
        const groupingInfo = resolveListGrouping({
            settings: {
                noteGrouping: listConfig.noteGrouping,
                folderAppearances: listConfig.folderAppearances,
                tagAppearances: listConfig.tagAppearances
            },
            selectionType: selectionType ?? undefined,
            folderPath: selectedFolder ? selectedFolder.path : null,
            tag: selectedTag ?? null
        });
        const groupingMode = groupingInfo.effectiveGrouping;
        const isTitleSort = sortOption.startsWith('title');
        // Date grouping is only applied when sorting by date
        const shouldGroupByDate = groupingMode === 'date' && !isTitleSort;
        const shouldGroupByFolder = groupingMode === 'folder' && selectionType === ItemType.FOLDER;

        if (!shouldGroupByDate && !shouldGroupByFolder) {
            // No grouping
            // If pinned notes exist and there are regular items, insert a header before regular notes
            if (pinnedFiles.length > 0 && unpinnedFiles.length > 0) {
                const label = fileVisibility === FILE_VISIBILITY.DOCUMENTS ? strings.listPane.notesSection : strings.listPane.filesSection;
                items.push({
                    type: ListPaneItemType.HEADER,
                    data: label,
                    key: `header-${label}`
                });
            }

            unpinnedFiles.forEach(file => {
                pushFileItem(file);
            });
        } else if (shouldGroupByDate) {
            // Group by date
            let currentGroup: string | null = null;
            unpinnedFiles.forEach(file => {
                const dateField = getDateField(sortOption);
                // Get timestamp based on sort field (created or modified)
                const timestamp = dateField === 'ctime' ? getFileCreatedTime(file) : getFileModifiedTime(file);
                const groupTitle = DateUtils.getDateGroup(timestamp);

                if (groupTitle !== currentGroup) {
                    currentGroup = groupTitle;
                    items.push({
                        type: ListPaneItemType.HEADER,
                        data: groupTitle,
                        key: `header-${groupTitle}`
                    });
                }

                pushFileItem(file);
            });
        } else {
            // Group by folder (first level relative to current selection or vault root)
            const baseFolderPath = selectedFolder?.path ?? null;
            const baseFolderName = selectedFolder?.name ?? null;
            const basePrefix = baseFolderPath ? `${baseFolderPath}/` : null;
            const vaultRootLabel = strings.navigationPane.vaultRootLabel;
            const vaultRootSortKey = `0-${vaultRootLabel.toLowerCase()}`;
            // Map of folder key to group metadata and files
            const folderGroups = new Map<
                string,
                {
                    label: string;
                    sortKey: string;
                    files: TFile[];
                    isCurrentFolder: boolean;
                }
            >();

            // Determines which folder group a file belongs to based on its parent path
            const resolveFolderGroup = (file: TFile): { key: string; label: string; sortKey: string; isCurrentFolder: boolean } => {
                const parent = file.parent;
                // Files at vault root
                if (!(parent instanceof TFolder)) {
                    return { key: 'folder:/', label: vaultRootLabel, sortKey: vaultRootSortKey, isCurrentFolder: false };
                }

                // When viewing a folder, group by immediate parent folder
                if (selectionType === ItemType.FOLDER && baseFolderPath) {
                    // Files directly in the selected folder
                    if (parent.path === baseFolderPath) {
                        const label = baseFolderName ?? parent.name;
                        return { key: `folder:${baseFolderPath}`, label, sortKey: `0-${label.toLowerCase()}`, isCurrentFolder: true };
                    }
                    // Files in subfolders - group by first level subfolder name
                    if (basePrefix && parent.path.startsWith(basePrefix)) {
                        const relativePath = parent.path.slice(basePrefix.length);
                        const [firstSegment] = relativePath.split('/');
                        if (firstSegment && firstSegment.length > 0) {
                            const label = firstSegment;
                            return {
                                key: `folder:${baseFolderPath}/${label}`,
                                label,
                                sortKey: `1-${label.toLowerCase()}`,
                                isCurrentFolder: false
                            };
                        }
                    }
                }

                // When viewing tags or all files, group by top level folder
                const parentPath = parent.path === '/' ? '' : parent.path;
                const [topLevel] = parentPath.split('/');
                if (topLevel && topLevel.length > 0) {
                    const label = topLevel;
                    return { key: `folder:/${label}`, label, sortKey: `1-${label.toLowerCase()}`, isCurrentFolder: false };
                }

                // Fallback to vault root
                return { key: 'folder:/', label: vaultRootLabel, sortKey: vaultRootSortKey, isCurrentFolder: false };
            };

            // Collect files into folder groups
            unpinnedFiles.forEach(file => {
                const { key, label, sortKey, isCurrentFolder } = resolveFolderGroup(file);
                let group = folderGroups.get(key);
                if (!group) {
                    group = { label, sortKey, files: [], isCurrentFolder };
                    folderGroups.set(key, group);
                }
                group.files.push(file);
            });

            // Sort groups by sort key, then alphabetically by label
            const orderedGroups = Array.from(folderGroups.entries())
                .map(([key, group]) => ({ key, ...group }))
                .sort((a, b) => {
                    const sortKeyCompare = naturalCompare(a.sortKey, b.sortKey);
                    if (sortKeyCompare !== 0) {
                        return sortKeyCompare;
                    }

                    const labelCompare = naturalCompare(a.label, b.label);
                    if (labelCompare !== 0) {
                        return labelCompare;
                    }

                    if (a.key === b.key) {
                        return 0;
                    }
                    return a.key < b.key ? -1 : 1;
                });

            // Add groups and their files to the items list
            orderedGroups.forEach(group => {
                if (group.files.length === 0) {
                    return;
                }

                if (!group.isCurrentFolder || pinnedFiles.length > 0) {
                    items.push({
                        type: ListPaneItemType.HEADER,
                        data: group.label,
                        key: `header-${group.key}`
                    });
                }

                group.files.forEach(file => {
                    pushFileItem(file);
                });
            });
        }

        // Add spacer at the end so jumping to last position works properly with the virtualizer.
        // Without this, scrolling to the last item may not position it correctly.
        items.push({
            type: ListPaneItemType.BOTTOM_SPACER,
            data: '',
            key: 'bottom-spacer'
        });

        return items;
    }, [
        files,
        listConfig,
        selectionType,
        selectedFolder,
        selectedTag,
        getFileCreatedTime,
        getFileModifiedTime,
        searchMetaMap,
        sortOption,
        getDB,
        hiddenFileState,
        showHiddenItems,
        fileVisibility,
        hiddenTags
    ]);

    /**
     * Create a map from file paths to their index in listItems.
     * Used for efficient file lookups during scrolling and selection.
     */
    const filePathToIndex = useMemo(() => {
        const map = new Map<string, number>();
        listItems.forEach((item, index) => {
            if (item.type === ListPaneItemType.FILE) {
                if (item.data instanceof TFile) {
                    map.set(item.data.path, index);
                }
            }
        });
        return map;
    }, [listItems]);

    /**
     * Create a map from file paths to their position in the files array.
     * Used for multi-selection operations that need file ordering.
     */
    const fileIndexMap = useMemo(() => {
        const map = new Map<string, number>();
        files.forEach((file, index) => {
            map.set(file.path, index);
        });
        return map;
    }, [files]);

    /**
     * Build an ordered array of files (excluding headers and spacers).
     * Used for Shift+Click range selection functionality.
     */
    const { orderedFiles, orderedFileIndexMap } = useMemo<{
        orderedFiles: TFile[];
        orderedFileIndexMap: Map<string, number>;
    }>(() => {
        const files: TFile[] = [];
        const indexMap = new Map<string, number>();
        listItems.forEach(item => {
            if (item.type === ListPaneItemType.FILE && item.data instanceof TFile) {
                // Store the index before pushing to maintain correct mapping
                indexMap.set(item.data.path, files.length);
                files.push(item.data);
            }
        });
        return { orderedFiles: files, orderedFileIndexMap: indexMap };
    }, [listItems]);

    /**
     * Listen for vault changes and trigger list updates.
     * Handles file creation, deletion, rename, and metadata changes.
     * Uses leading edge debounce for immediate UI feedback.
     */
    useEffect(() => {
        // Trailing debounce for vault-driven updates. Schedules a refresh and
        // extends the timer while more events arrive within FILE_OPERATION_DELAY.
        const scheduleRefresh = debounce(
            () => {
                setUpdateKey(k => k + 1);
            },
            TIMEOUTS.FILE_OPERATION_DELAY,
            true
        );

        // Track ongoing batch operations (move/delete) and defer UI refreshes
        const operationActiveRef = { current: false } as { current: boolean };
        const pendingRefreshRef = { current: false } as { current: boolean };

        // Helper to flush pending updates when operations have settled
        const flushPendingWhenIdle = () => {
            if (!pendingRefreshRef.current) return;
            if (!operationActiveRef.current) {
                pendingRefreshRef.current = false;
                // Run any pending scheduled refresh immediately
                scheduleRefresh.run();
            }
        };

        // Subscribe to command queue operation changes (if available)
        let unsubscribeCQ: (() => void) | null = null;
        if (commandQueue) {
            unsubscribeCQ = commandQueue.onOperationChange((type, active) => {
                if (type === OperationType.MOVE_FILE || type === OperationType.DELETE_FILES) {
                    operationActiveRef.current = active;
                    if (!active) flushPendingWhenIdle();
                }
            });
        }

        const isModifiedSort = sortOption.startsWith('modified');

        // Review: Refactoring: subscribe to events in a single place
        // Review: Refactoring: extract smaller submodules
        const vaultEvents = [
            app.vault.on('create', file => {
                if (operationActiveRef.current) {
                    pendingRefreshRef.current = true;
                } else {
                    scheduleRefresh();
                }

                if (!(file instanceof TFile) || file.extension !== 'md') {
                    return
                }
      
                let deleteStatus: 'unknown' | 'deleted' = 'unknown'
                const eventRef = app.metadataCache.on("changed", (metaFile: TFile, data: string, cache: CachedMetadata) => {
                    if (metaFile.path !== file.path) {
                        return
                    }

                    if ((metaFile as unknown as { deleted: boolean }).deleted === true && deleteStatus === 'unknown') {
                        deleteStatus = 'deleted'
                        return
                    }

                    app.metadataCache.offref(eventRef)

                    if (!isExcalidrawAttachment(metaFile, cache)) {
                        return
                    }

                    const backlinks = (app.metadataCache as unknown as { getBacklinksForFile(f: TFile): { data?: Map<string, LinkCache[]> } }).getBacklinksForFile(metaFile);

                    if (backlinks?.data != null) {
                        FeatureImageContentProvider.Instance?.enqueueExcalidrawConsumers(
                            Array.from(backlinks.data.keys()).map(x => app.vault.getFileByPath(x)).filter(x => x != null)
                        )
                    }
                })
            }),
            app.vault.on('delete', async file => {
                if (operationActiveRef.current) {
                    pendingRefreshRef.current = true;
                } else {
                    scheduleRefresh();
                }

                if (!(file instanceof TFile) || file.extension !== 'md') {
                    return
                }
      
                const dbFile = getDBInstance().getFile(file.path);

                if (dbFile == null) {
                    return
                }

                const provider = dbFile.featureImageProvider ?? EMPTY_STRING
                const consumers = dbFile.featureImageConsumers ?? EMPTY_ARRAY

                if (consumers.length > 0) {
                    FeatureImageContentProvider.Instance?.markFeatureProviderAsDeleted(file.path, consumers)
                    await getDBInstance().deleteFile(file.path)
                }

                if (provider.length > 0) {
                    const providerFileData = getDBInstance().getFile(provider)

                    if (providerFileData != null) {
                        await getDBInstance().updateFileContent({
                            featureImageConsumers: [
                                ...providerFileData.featureImageConsumers?.filter(x => x !== file.path) ?? EMPTY_ARRAY,
                            ],
                            path: provider,
                        })
                    }
                }
            }),
            app.vault.on('rename', async (file, oldPath) => {
                if (operationActiveRef.current) {
                    pendingRefreshRef.current = true;
                } else {
                    scheduleRefresh();
                }

                if (!(file instanceof TFile)) {
                    return
                }

                const dbFile = getDBInstance().getFile(oldPath)

                if (dbFile == null) {
                    return
                }

                const provider = dbFile.featureImageProvider ?? EMPTY_STRING
                const consumers = dbFile.featureImageConsumers ?? EMPTY_ARRAY

                if (provider.length > 0) {
                    const providerFileData = getDBInstance().getFile(oldPath)

                    if (providerFileData != null) {
                        await getDBInstance().updateFileContent({
                            featureImageConsumers: [
                                ...providerFileData.featureImageConsumers?.filter(x => x !== oldPath) ?? EMPTY_ARRAY,
                                file.path
                            ],
                            path: provider,
                        })
                    }
                }

                if (consumers.length > 0) {
                    await getDBInstance().deleteFile(oldPath)
                }
            }),
            app.vault.on('modify', file => {
                if (!isModifiedSort) {
                    return;
                }
                if (!(file instanceof TFile)) {
                    return;
                }

                if (isExcalidrawAttachment(file, app.metadataCache.getFileCache(file))) {
                    const dbFile = getDBInstance().getFile(file.path);
                    if ((dbFile?.featureImageConsumers?.length ?? 0) > 0) {
                        FeatureImageContentProvider.Instance?.enqueueExcalidrawConsumers(
                            dbFile?.featureImageConsumers?.map(x => app.vault.getFileByPath(x)).filter(x => x != null) ?? [])
                    }
                }

                if (!basePathSet.has(file.path)) {
                    return;
                }
                if (operationActiveRef.current) {
                    pendingRefreshRef.current = true;
                } else {
                    scheduleRefresh();
                }
            })
        ];
        const metadataEvent = app.metadataCache.on('changed', file => {
            // Filter out non-file metadata changes
            if (!(file instanceof TFile)) {
                return;
            }

            // Only update if the metadata change is for a file in our current view
            if (selectionType === ItemType.FOLDER && selectedFolder) {
                // Check if file is in the selected folder
                const fileFolder = file.parent;
                const selectedPath = selectedFolder.path;
                const isRootSelection = selectedPath === '/';

                if (!fileFolder || fileFolder.path !== selectedPath) {
                    // If not showing descendants, ignore files not in this folder
                    if (!includeDescendantNotes) {
                        return;
                    }
                    // If showing descendants, check if it's a descendant
                    if (!isRootSelection && (!fileFolder?.path || !fileFolder.path.startsWith(`${selectedPath}/`))) {
                        return;
                    }
                }
            } else if (selectionType === ItemType.TAG && selectedTag) {
                // For tag view, schedule a trailing refresh and extend if more changes arrive
                if (operationActiveRef.current) {
                    pendingRefreshRef.current = true;
                } else {
                    scheduleRefresh();
                }
                return;
            } else {
                // Ignore metadata changes when nothing is selected
                return;
            }

            // Check if file's hidden state changed (frontmatter property added/removed) to trigger rebuild
            if (hiddenFiles.length > 0 && file.extension === 'md') {
                const db = getDB();
                const record = db.getFile(file.path);
                const wasExcluded = Boolean(record?.metadata?.hidden);
                const isCurrentlyExcluded = shouldExcludeFile(file, hiddenFiles, app);

                if (isCurrentlyExcluded === wasExcluded) {
                    return;
                }

                if (operationActiveRef.current) {
                    pendingRefreshRef.current = true;
                } else {
                    scheduleRefresh();
                }
                return;
            }

            // When viewing a folder, other metadata changes can be handled by FileItem subscriptions
        });

        // Listen for tag and metadata changes from database
        const db = getDB();
        const dbUnsubscribe = db.onContentChange(changes => {
            let shouldRefresh = false;

            // React to tag changes that affect the current view
            if (changes.some(change => change.changes.tags !== undefined)) {
                const isTagView = selectionType === ItemType.TAG && selectedTag;
                const isFolderView = selectionType === ItemType.FOLDER && selectedFolder;

                if (isTagView) {
                    shouldRefresh = true;
                } else if (isFolderView) {
                    shouldRefresh = changes.some(change => basePathSet.has(change.path));
                }
            }

            // React to metadata changes that may update hidden-state styling
            if (!shouldRefresh && hiddenFiles.length > 0 && showHiddenItems) {
                const metadataPaths = changes.filter(change => change.changes.metadata !== undefined).map(change => change.path);
                if (metadataPaths.length > 0) {
                    shouldRefresh = metadataPaths.some(path => basePathSet.has(path));
                }
            }

            if (!shouldRefresh) {
                return;
            }

            if (operationActiveRef.current) {
                pendingRefreshRef.current = true;
            } else {
                scheduleRefresh();
            }
        });

        return () => {
            vaultEvents.forEach(eventRef => app.vault.offref(eventRef));
            app.metadataCache.offref(metadataEvent);
            dbUnsubscribe();
            if (unsubscribeCQ) unsubscribeCQ();
            // Cancel any pending scheduled refresh to avoid stray updates
            scheduleRefresh.cancel();
        };
    }, [
        app,
        selectionType,
        selectedTag,
        selectedFolder,
        includeDescendantNotes,
        hiddenFiles,
        hiddenFolders,
        showHiddenItems,
        getDB,
        commandQueue,
        basePathSet,
        sortOption
    ]);

    return {
        listItems,
        orderedFiles,
        orderedFileIndexMap,
        filePathToIndex,
        fileIndexMap,
        files,
        searchMeta: searchMetaMap
    };
}<|MERGE_RESOLUTION|>--- conflicted
+++ resolved
@@ -56,15 +56,12 @@
 import { createHiddenTagVisibility, normalizeTagPathValue } from '../utils/tagPrefixMatcher';
 import { resolveListGrouping } from '../utils/listGrouping';
 import { runAsyncAction } from '../utils/async';
-<<<<<<< HEAD
+import type { ActiveProfileState } from '../context/SettingsContext';
+import type { SearchProvider } from '../types/search';
 import { getDBInstance } from 'src/storage/fileOperations';
 import { FeatureImageContentProvider } from 'src/services/content/FeatureImageContentProvider';
 import { CachedMetadata } from 'tests/stubs/obsidian';
 import { EMPTY_ARRAY, EMPTY_STRING } from 'src/utils/empty';
-=======
-import type { ActiveProfileState } from '../context/SettingsContext';
-import type { SearchProvider } from '../types/search';
->>>>>>> a577ba1a
 
 const EMPTY_SEARCH_META = new Map<string, SearchResultMeta>();
 // Shared empty map used when no files are hidden to avoid allocations
