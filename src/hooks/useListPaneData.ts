--- conflicted
+++ resolved
@@ -55,14 +55,11 @@
 import type { SearchResultMeta } from '../types/search';
 import { createHiddenTagVisibility, normalizeTagPathValue } from '../utils/tagPrefixMatcher';
 import { resolveListGrouping } from '../utils/listGrouping';
-<<<<<<< HEAD
+import { runAsyncAction } from '../utils/async';
 import { getDBInstance } from 'src/storage/fileOperations';
 import { FeatureImageContentProvider } from 'src/services/content/FeatureImageContentProvider';
 import { CachedMetadata } from 'tests/stubs/obsidian';
 import { EMPTY_ARRAY, EMPTY_STRING } from 'src/utils/empty';
-=======
-import { runAsyncAction } from '../utils/async';
->>>>>>> 8581d801
 
 const EMPTY_SEARCH_META = new Map<string, SearchResultMeta>();
 // Shared empty map used when no files are hidden to avoid allocations
