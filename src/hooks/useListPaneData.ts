--- conflicted
+++ resolved
@@ -55,10 +55,7 @@
 import type { SearchResultMeta } from '../types/search';
 import { createHiddenTagVisibility, normalizeTagPathValue } from '../utils/tagPrefixMatcher';
 import { resolveListGrouping } from '../utils/listGrouping';
-<<<<<<< HEAD
-=======
 import { runAsyncAction } from '../utils/async';
->>>>>>> dae6e41c
 import { getDBInstance } from 'src/storage/fileOperations';
 import { FeatureImageContentProvider } from 'src/services/content/FeatureImageContentProvider';
 import { CachedMetadata } from 'tests/stubs/obsidian';
@@ -352,7 +349,6 @@
             // Early return if file must have tags but has none
             if (requireTaggedMatches && !hasTags) {
                 return false;
-<<<<<<< HEAD
             }
 
             let lowercaseTags: string[];
@@ -364,19 +360,6 @@
                 lowercaseTags = TAG_PRESENCE_SENTINEL;
             }
 
-=======
-            }
-
-            let lowercaseTags: string[];
-            if (!hasTags) {
-                lowercaseTags = emptyTags;
-            } else if (requiresNormalizedTagValues) {
-                lowercaseTags = resolveNormalizedTags(file.path, rawTags);
-            } else {
-                lowercaseTags = TAG_PRESENCE_SENTINEL;
-            }
-
->>>>>>> dae6e41c
             return fileMatchesFilterTokens(lowercaseName, lowercaseTags, tokens);
         });
 
